name: "[Py3.9-3.12] - All Unit Tests"

on:
  workflow_dispatch:
  pull_request:
    branches: [ "main" ]
<<<<<<< HEAD
=======
    paths:
      - "ads/**"
      - "!ads/opctl/operator/**"
      - "!ads/feature_store/**"
      - "pyproject.toml"
>>>>>>> 289b7ae0

# Cancel in progress workflows on pull_requests.
# https://docs.github.com/en/actions/using-jobs/using-concurrency#example-using-a-fallback-value
concurrency:
  group: ${{ github.workflow }}-${{ github.head_ref || github.run_id }}
  cancel-in-progress: true

permissions:
  contents: read
  pull-requests: write

# hack for https://github.com/actions/cache/issues/810#issuecomment-1222550359
env:
  SEGMENT_DOWNLOAD_TIMEOUT_MINS: 5

jobs:
  test:
    name: python ${{ matrix.python-version }}, ${{ matrix.name }}
    runs-on: ubuntu-latest
    timeout-minutes: 90

    strategy:
      fail-fast: false
      matrix:
        # dask, which is used for tests and some use-cases incompatible with latest py3.11.9, py3.12.3 (https://github.com/dask/dask/issues/11038)
        # To fix issues with dask, set python to "3.11.8", "3.12.2". Relax it to "3.11", "3.12" after issue with dask resolved.
        # To relax python to "3.11", "3.12" may need to relax dask. But oci-cli depends on click==8.0.4, dask>2023.10.1 depends on "click>=8.1".
        python-version: ["3.9", "3.10",  "3.11.8", "3.12.2"]
        name: ["unitary", "slow_tests"]
        include:
          - name: "unitary"
            test-path: "tests/unitary"
            # `model` tests running in "slow_tests",
            # `feature_store` tests has its own test suite
            # `forecast` tests not supported in python 3.9,3.10 (automlx dependency). Tests are running in python3.8 test env, see run-unittests-py38-cov-report.yml
            # 'pii' tests run only with py3.8, 'datapane' library conflicts with pandas>2.2.0, which used in py3.9/3.10 setup
            # 'hpo' tests hangs if run together with all unitary tests. Tests running in separate command before running all unitary
            ignore-path: |
              --ignore tests/unitary/with_extras/model \
              --ignore tests/unitary/with_extras/feature_store \
              --ignore tests/unitary/with_extras/operator/forecast \
              --ignore tests/unitary/with_extras/operator/pii \
              --ignore tests/unitary/with_extras/hpo
          - name: "slow_tests"
            test-path: "tests/unitary/with_extras/model"

    steps:
      - uses: actions/checkout@v4

      - uses: ./.github/workflows/create-more-space
        name: "Create more disk space"

      - uses: actions/setup-python@v5
        with:
          python-version: ${{ matrix.python-version }}
          cache: "pip"
          cache-dependency-path: |
            pyproject.toml
            "**requirements.txt"

      - uses: ./.github/workflows/set-dummy-conf
        name: "Test config setup"

      - uses: ./.github/workflows/test-env-setup
        name: "Test env setup"
        timeout-minutes: 30

      - name: "Run hpo tests"
        timeout-minutes: 10
        shell: bash
        if: ${{ matrix.name }} == "unitary"
        run: |
          set -x # print commands that are executed

          # Run hpo tests, which hangs if run together with all unitary tests
          python -m pytest -v -p no:warnings -n auto --dist loadfile \
          tests/unitary/with_extras/hpo

      - name: "Run unitary tests folder with maximum ADS dependencies"
        timeout-minutes: 60
        shell: bash
        env:
          CONDA_PREFIX: /usr/share/miniconda
        run: |
          set -x # print commands that are executed

          # Run tests
          python -m pytest -v -p no:warnings --durations=5 \
          -n auto --dist loadfile \
          ${{ matrix.test-path }} ${{ matrix.ignore-path }}<|MERGE_RESOLUTION|>--- conflicted
+++ resolved
@@ -4,14 +4,11 @@
   workflow_dispatch:
   pull_request:
     branches: [ "main" ]
-<<<<<<< HEAD
-=======
     paths:
       - "ads/**"
       - "!ads/opctl/operator/**"
       - "!ads/feature_store/**"
       - "pyproject.toml"
->>>>>>> 289b7ae0
 
 # Cancel in progress workflows on pull_requests.
 # https://docs.github.com/en/actions/using-jobs/using-concurrency#example-using-a-fallback-value
