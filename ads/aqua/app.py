--- conflicted
+++ resolved
@@ -5,23 +5,14 @@
 import json
 import os
 from dataclasses import fields
-<<<<<<< HEAD
 from typing import Dict, Union
-=======
-from typing import Any, Dict, Optional, Union
->>>>>>> 2c0b4c8e
 
 import oci
 from oci.data_science.models import UpdateModelDetails, UpdateModelProvenanceDetails
 
 from ads import set_auth
 from ads.aqua import logger
-<<<<<<< HEAD
 from ads.aqua.common.enums import Tags
-=======
-from ads.aqua.common.entities import ModelConfigResult
-from ads.aqua.common.enums import ConfigFolder, Tags
->>>>>>> 2c0b4c8e
 from ads.aqua.common.errors import AquaRuntimeError, AquaValueError
 from ads.aqua.common.utils import (
     _is_valid_mvs,
@@ -313,61 +304,27 @@
         self,
         model_id: str,
         config_file_name: str,
-<<<<<<< HEAD
         oci_model: oci.data_science.models.Model,
     ) -> Dict:
         """Gets the config for the given Aqua model from OSS bucket.
-=======
-        config_folder: Optional[str] = ConfigFolder.CONFIG,
-    ) -> ModelConfigResult:
-        """
-        Gets the configuration for the given Aqua model along with the model details.
->>>>>>> 2c0b4c8e
-
-        Parameters
-        ----------
-        model_id : str
+
+        Parameters
+        ----------
+        model_id: str
             The OCID of the Aqua model.
-<<<<<<< HEAD
         config_file_name: str
             name of the config file
         oci_model:  oci.data_science.models.Model
             corresponding oci datascience model
-=======
-        config_file_name : str
-            The name of the configuration file.
-        config_folder : Optional[str]
-            The subfolder path where config_file_name is searched.
-            Defaults to ConfigFolder.CONFIG. For model artifact directories, use ConfigFolder.ARTIFACT.
->>>>>>> 2c0b4c8e
-
-        Returns
-        -------
-        ModelConfigResult
-            A Pydantic model containing the model_details (extracted from OCI) and the config dictionary.
-        """
-<<<<<<< HEAD
+
+        Returns
+        -------
+        Dict:
+            A dict of allowed configs.
+        """
 
         config = {}
         config_file_name = defined_metadata_to_file_map().get(config_file_name.lower())
-=======
-        config_folder = config_folder or ConfigFolder.CONFIG
-        oci_model = self.ds_client.get_model(model_id).data
-        oci_aqua = (
-            (
-                Tags.AQUA_TAG in oci_model.freeform_tags
-                or Tags.AQUA_TAG.lower() in oci_model.freeform_tags
-            )
-            if oci_model.freeform_tags
-            else False
-        )
-        if not oci_aqua:
-            raise AquaRuntimeError(f"Target model {oci_model.id} is not an Aqua model.")
-
-        config: Dict[str, Any] = {}
-
-        # if the current model has a service model tag, then
->>>>>>> 2c0b4c8e
         if Tags.AQUA_SERVICE_MODEL_TAG in oci_model.freeform_tags:
             base_model_ocid = oci_model.freeform_tags[Tags.AQUA_SERVICE_MODEL_TAG]
             logger.info(
@@ -384,14 +341,8 @@
             logger.debug(
                 f"Failed to get artifact path from custom metadata for the model: {model_id}"
             )
-<<<<<<< HEAD
             return config
         config_path = os.path.join(os.path.dirname(artifact_path), "config")
-=======
-            return ModelConfigResult(config=config, model_details=oci_model)
-
-        config_path = os.path.join(os.path.dirname(artifact_path), config_folder)
->>>>>>> 2c0b4c8e
         if not is_path_exists(config_path):
             config_path = os.path.join(artifact_path.rstrip("/"), "config")
             if not is_path_exists(config_path):
@@ -457,13 +408,8 @@
             logger.error(
                 f"{config_file_name} is not available for the model: {model_id}."
             )
-<<<<<<< HEAD
             return config
         return config
-=======
-
-        return ModelConfigResult(config=config, model_details=oci_model)
->>>>>>> 2c0b4c8e
 
     def get_container_config(self):
         config = self.ds_client.list_containers().data
