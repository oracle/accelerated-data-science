#!/usr/bin/env python
# -*- coding: utf-8 -*-
# Copyright (c) 2024 Oracle and/or its affiliates.
# Licensed under the Universal Permissive License v 1.0 as shown at https://oss.oracle.com/licenses/upl/


from typing import List

import oci
<<<<<<< HEAD
from oci.exceptions import ClientError, ServiceError

from ads.aqua.exception import AquaClientError, AquaServiceError, oci_exception_handler
=======
>>>>>>> 33ad4329
from ads.common.auth import default_signer
from ads.aqua.exception import AquaServiceError, AquaClientError
from oci.exceptions import ServiceError, ClientError
from ads.common import oci_client as oc
from ads.common.utils import extract_region


class AquaApp:
    """Base Aqua App to contain common components."""

    def __init__(self) -> None:
        self._auth = default_signer()
        self.ds_client = oc.OCIClientFactory(**self._auth).data_science
        self.logging_client = oc.OCIClientFactory(**self._auth).logging_management
        self.identity_client = oc.OCIClientFactory(**self._auth).identity
        self.region = extract_region(self._auth)

    @oci_exception_handler
    def list_resource(
        self,
        list_func_ref,
        **kwargs,
    ) -> list:
        """Generic method to list OCI Data Science resources.

        Parameters
        ----------
        list_func_ref : function
            A reference to the list operation which will be called.
        **kwargs :
            Additional keyword arguments to filter the resource.
            The kwargs are passed into OCI API.

        Returns
        -------
        list
            A list of OCI Data Science resources.
        """
        items = oci.pagination.list_call_get_all_results(
            list_func_ref,
            **kwargs,
        ).data

        return items<|MERGE_RESOLUTION|>--- conflicted
+++ resolved
@@ -7,16 +7,11 @@
 from typing import List
 
 import oci
-<<<<<<< HEAD
 from oci.exceptions import ClientError, ServiceError
 
 from ads.aqua.exception import AquaClientError, AquaServiceError, oci_exception_handler
-=======
->>>>>>> 33ad4329
+from ads.common import oci_client as oc
 from ads.common.auth import default_signer
-from ads.aqua.exception import AquaServiceError, AquaClientError
-from oci.exceptions import ServiceError, ClientError
-from ads.common import oci_client as oc
 from ads.common.utils import extract_region
 
 
