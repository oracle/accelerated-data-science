--- conflicted
+++ resolved
@@ -3,43 +3,32 @@
 # Copyright (c) 2024 Oracle and/or its affiliates.
 # Licensed under the Universal Permissive License v 1.0 as shown at https://oss.oracle.com/licenses/upl/
 
-<<<<<<< HEAD
-from typing import Dict
-=======
-
 from typing import Dict, Union
+
 import oci
->>>>>>> 62270515
-
-import oci
+from oci.data_science.models import UpdateModelDetails, UpdateModelProvenanceDetails
 
 from ads import set_auth
-<<<<<<< HEAD
 from ads.aqua import logger
 from ads.aqua.data import Tags
 from ads.aqua.exception import AquaRuntimeError, AquaValueError
-from ads.aqua.utils import load_config, logger
-=======
-from ads.aqua.exception import AquaValueError
-from ads.aqua.utils import UNKNOWN, is_valid_ocid, logger
->>>>>>> 62270515
+from ads.aqua.utils import UNKNOWN, is_valid_ocid, load_config, logger
 from ads.common import oci_client as oc
 from ads.common.auth import default_signer
 from ads.common.utils import extract_region
-from ads.model.datascience_model import DataScienceModel
-from ads.model.deployment.model_deployment import ModelDeployment
-from ads.model.model_metadata import ModelCustomMetadata, ModelProvenanceMetadata, ModelTaxonomyMetadata
-from ads.model.model_version_set import ModelVersionSet
-
-from oci.data_science.models import (
-    UpdateModelDetails,
-    UpdateModelProvenanceDetails,
-)
 from ads.config import (
     AQUA_CONFIG_FOLDER,
     OCI_ODSC_SERVICE_ENDPOINT,
     OCI_RESOURCE_PRINCIPAL_VERSION,
 )
+from ads.model.datascience_model import DataScienceModel
+from ads.model.deployment.model_deployment import ModelDeployment
+from ads.model.model_metadata import (
+    ModelCustomMetadata,
+    ModelProvenanceMetadata,
+    ModelTaxonomyMetadata,
+)
+from ads.model.model_version_set import ModelVersionSet
 
 
 class AquaApp:
@@ -78,12 +67,8 @@
             list_func_ref,
             **kwargs,
         ).data
-    
-    def update_model(
-        self,
-        model_id: str,
-        update_model_details: UpdateModelDetails
-    ):
+
+    def update_model(self, model_id: str, update_model_details: UpdateModelDetails):
         """Updates model details.
 
         Parameters
@@ -94,14 +79,13 @@
             The model details to be updated.
         """
         self.ds_client.update_model(
-            model_id=model_id,
-            update_model_details=update_model_details
+            model_id=model_id, update_model_details=update_model_details
         )
 
     def update_model_provenance(
         self,
         model_id: str,
-        update_model_provenance_details: UpdateModelProvenanceDetails
+        update_model_provenance_details: UpdateModelProvenanceDetails,
     ):
         """Updates model provenance details.
 
@@ -114,9 +98,9 @@
         """
         self.ds_client.update_model_provenance(
             model_id=model_id,
-            update_model_provenance_details=update_model_provenance_details
-        )
-    
+            update_model_provenance_details=update_model_provenance_details,
+        )
+
     # TODO: refactor model evaluation implementation to use it.
     @staticmethod
     def get_source(source_id: str) -> Union[ModelDeployment, DataScienceModel]:
@@ -125,21 +109,21 @@
                 return ModelDeployment.from_id(source_id)
             elif "datasciencemodel" in source_id:
                 return DataScienceModel.from_id(source_id)
-        
+
         raise AquaValueError(
             f"Invalid source {source_id}. "
             "Specify either a model or model deployment id."
         )
-    
+
     # TODO: refactor model evaluation implementation to use it.
     @staticmethod
     def create_model_version_set(
-        model_version_set_id: str=None,
-        model_version_set_name: str=None,
-        description: str=None,
-        compartment_id: str=None,
-        project_id: str=None,
-        **kwargs
+        model_version_set_id: str = None,
+        model_version_set_name: str = None,
+        description: str = None,
+        compartment_id: str = None,
+        project_id: str = None,
+        **kwargs,
     ) -> tuple:
         if not model_version_set_id:
             try:
@@ -168,7 +152,7 @@
         else:
             model_version_set = ModelVersionSet.from_id(model_version_set_id)
             return (model_version_set_id, model_version_set.name)
-    
+
     # TODO: refactor model evaluation implementation to use it.
     @staticmethod
     def create_model_catalog(
@@ -179,7 +163,7 @@
         model_taxonomy_metadata: Union[ModelTaxonomyMetadata, Dict],
         compartment_id: str,
         project_id: str,
-        **kwargs
+        **kwargs,
     ) -> DataScienceModel:
         model = (
             DataScienceModel()
@@ -190,9 +174,7 @@
             .with_model_version_set_id(model_version_set_id)
             .with_custom_metadata_list(model_custom_metadata)
             .with_defined_metadata_list(model_taxonomy_metadata)
-            .with_provenance_metadata(
-                ModelProvenanceMetadata(training_id=UNKNOWN)
-            )
+            .with_provenance_metadata(ModelProvenanceMetadata(training_id=UNKNOWN))
             # TODO: decide what parameters will be needed
             .create(
                 **kwargs,
