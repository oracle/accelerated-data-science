--- conflicted
+++ resolved
@@ -270,8 +270,7 @@
             )
             return config
 
-<<<<<<< HEAD
-        return config[model_name]
+        return config
 
     @property
     def telemetry(self):
@@ -279,7 +278,4 @@
             self._telemetry = TelemetryClient(
                 bucket=AQUA_TELEMETRY_BUCKET, namespace=AQUA_TELEMETRY_BUCKET_NS
             )
-        return self._telemetry
-=======
-        return config
->>>>>>> 1f7b10ae
+        return self._telemetry