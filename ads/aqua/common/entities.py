--- conflicted
+++ resolved
@@ -2,20 +2,14 @@
 # Copyright (c) 2024, 2025 Oracle and/or its affiliates.
 # Licensed under the Universal Permissive License v 1.0 as shown at https://oss.oracle.com/licenses/upl/
 
-<<<<<<< HEAD
 import re
 from typing import Any, Dict, Optional
 
-from pydantic import Field, model_validator
+from oci.data_science.models import Model
+from pydantic import BaseModel, Field, model_validator
 
 from ads.aqua import logger
 from ads.aqua.config.utils.serializer import Serializable
-=======
-from typing import Any, Dict, Optional
-
-from oci.data_science.models import Model
-from pydantic import BaseModel, Field
->>>>>>> 35c03c60
 
 
 class ContainerSpec:
@@ -32,7 +26,27 @@
     EVALUATION_CONFIGURATION = "evaluationConfiguration"
 
 
-<<<<<<< HEAD
+class ModelConfigResult(BaseModel):
+    """
+    Represents the result of getting the AQUA model configuration.
+    Attributes:
+        model_details (Dict[str, Any]): A dictionary containing model details extracted from OCI.
+        config (Dict[str, Any]): A dictionary of the loaded configuration.
+    """
+
+    config: Optional[Dict[str, Any]] = Field(
+        None, description="Loaded configuration dictionary."
+    )
+    model_details: Optional[Model] = Field(
+        None, description="Details of the model from OCI."
+    )
+
+    class Config:
+        extra = "ignore"
+        arbitrary_types_allowed = True
+        protected_namespaces = ()
+
+
 class GPUSpecs(Serializable):
     """
     Represents the GPU specifications for a compute instance.
@@ -244,25 +258,4 @@
 
     class Config:
         extra = "ignore"
-=======
-class ModelConfigResult(BaseModel):
-    """
-    Represents the result of getting the AQUA model configuration.
-
-    Attributes:
-        model_details (Dict[str, Any]): A dictionary containing model details extracted from OCI.
-        config (Dict[str, Any]): A dictionary of the loaded configuration.
-    """
-
-    config: Optional[Dict[str, Any]] = Field(
-        None, description="Loaded configuration dictionary."
-    )
-    model_details: Optional[Model] = Field(
-        None, description="Details of the model from OCI."
-    )
-
-    class Config:
-        extra = "ignore"
-        arbitrary_types_allowed = True
->>>>>>> 35c03c60
         protected_namespaces = ()