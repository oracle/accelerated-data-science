#!/usr/bin/env python
# Copyright (c) 2024, 2025 Oracle and/or its affiliates.
# Licensed under the Universal Permissive License v 1.0 as shown at https://oss.oracle.com/licenses/upl/

import re
from typing import Any, Dict, List, Optional, Union

from oci.data_science.models import Model
from pydantic import BaseModel, ConfigDict, Field, model_validator

from ads.aqua import logger
from ads.aqua.config.utils.serializer import Serializable


class ContainerSpec:
    """
    Class to hold to hold keys within the container spec.
    """

    CONTAINER_SPEC = "containerSpec"
    CLI_PARM = "cliParam"
    SERVER_PORT = "serverPort"
    HEALTH_CHECK_PORT = "healthCheckPort"
    ENV_VARS = "envVars"
    RESTRICTED_PARAMS = "restrictedParams"
    EVALUATION_CONFIGURATION = "evaluationConfiguration"


class ModelConfigResult(BaseModel):
    """
    Represents the result of getting the AQUA model configuration.
    Attributes:
        model_details (Dict[str, Any]): A dictionary containing model details extracted from OCI.
        config (Dict[str, Any]): A dictionary of the loaded configuration.
    """

    config: Optional[Dict[str, Any]] = Field(
        None, description="Loaded configuration dictionary."
    )
    model_details: Optional[Model] = Field(
        None, description="Details of the model from OCI."
    )

    class Config:
        extra = "ignore"
        arbitrary_types_allowed = True
        protected_namespaces = ()

class ComputeRank(Serializable):
    """
    Represents the cost and performance ranking for a compute shape.
    """
    cost: int = Field(
    None, description="The relative rank of the cost of the shape. Range is [10 (cost-effective), 100 (most-expensive)]"
    )

    performance: int = Field(
    None, description="The relative rank of the performance of the shape. Range is [10 (lower performance), 110 (highest performance)]"
    )

class ComputeRank(Serializable):
    """
    Represents the cost and performance rankings for a specific compute shape.
    These rankings help compare different shapes based on their relative pricing
    and computational capabilities.
    """

    cost: Optional[int] = Field(
        None,
        description=(
            "Relative cost ranking of the compute shape. "
            "Value ranges from 10 (most cost-effective) to 100 (most expensive). "
            "Lower values indicate cheaper compute options."
        ),
    )

    performance: Optional[int] = Field(
        None,
        description=(
            "Relative performance ranking of the compute shape. "
            "Value ranges from 10 (lowest performance) to 110 (highest performance). "
            "Higher values indicate better compute performance."
        ),
    )


class GPUSpecs(Serializable):
    """
    Represents the specifications and capabilities of a GPU-enabled compute shape.
    Includes details about GPU and CPU resources, supported quantization formats, and
    relative rankings for cost and performance.
    """

    gpu_count: Optional[int] = Field(
        default=None,
        description="Number of physical GPUs available on the compute shape.",
    )

    gpu_memory_in_gbs: Optional[int] = Field(
        default=None, description="Total GPU memory available in gigabytes (GB)."
    )

    gpu_type: Optional[str] = Field(
        default=None,
        description="Type of GPU and architecture. Example: 'H100', 'GB200'.",
    )

    quantization: Optional[List[str]] = Field(
        default_factory=list,
        description=(
            "List of supported quantization formats for the GPU. "
            "Examples: 'fp16', 'int8', 'bitsandbytes', 'bf16', 'fp4', etc."
        ),
    )

    cpu_count: Optional[int] = Field(
        default=None, description="Number of CPU cores available on the shape."
    )

    cpu_memory_in_gbs: Optional[int] = Field(
        default=None, description="Total CPU memory available in gigabytes (GB)."
    )

    ranking: Optional[ComputeRank] = Field(
        default=None,
        description=(
            "Relative cost and performance rankings of this shape. "
            "Cost is ranked from 10 (least expensive) to 100+ (most expensive), "
            "and performance from 10 (lowest) to 100+ (highest)."
        ),
    )
    quantization: Optional[List[str]] = Field(
        default_factory=list, description="The quantization format supported by shape. (ex.  bitsandbytes, fp8, etc.)"
    )
    ranking: Optional[ComputeRank] = Field(
        None, description="The relative rank of the cost and performance of the shape."
    )


class GPUShapesIndex(Serializable):
    """
    Represents the index of GPU shapes.

    Attributes
    ----------
    shapes (Dict[str, GPUSpecs]): A mapping of compute shape names to their GPU specifications.
    """

    shapes: Dict[str, GPUSpecs] = Field(
        default_factory=dict,
        description="Mapping of shape names to GPU specifications.",
    )


class ComputeShapeSummary(Serializable):
    """
    Represents a compute shape's specification including CPU, memory, and (if applicable) GPU configuration.
    """

    available: Optional[bool] = Field(
<<<<<<< HEAD
        default = False,
        description="True if shape is available on user tenancy, "
    )
=======
        default=False,
        description="True if the shape is available in the user's tenancy/region.",
    )

>>>>>>> 054b2fc5
    core_count: Optional[int] = Field(
        default=None, description="Number of vCPUs available for the compute shape."
    )

    memory_in_gbs: Optional[int] = Field(
        default=None, description="Total CPU memory available for the shape (in GB)."
    )

    name: Optional[str] = Field(
        default=None, description="Name of the compute shape, e.g., 'VM.GPU.A10.2'."
    )

    shape_series: Optional[str] = Field(
        default=None,
        description="Series or family of the shape, e.g., 'GPU', 'Standard'.",
    )

    gpu_specs: Optional[GPUSpecs] = Field(
        default=None, description="GPU configuration for the shape, if applicable."
    )

    @model_validator(mode="after")
    @classmethod
    def populate_gpu_specs(cls, model: "ComputeShapeSummary") -> "ComputeShapeSummary":
        """
        Attempts to populate GPU specs if the shape is GPU-based and no GPU specs are explicitly set.

        Logic:
        - If `shape_series` includes 'GPU' and `gpu_specs` is None:
          - Tries to parse the shape name to extract GPU count (e.g., from 'VM.GPU.A10.2').
          - Fallback is based on suffix numeric group (e.g., '.2' → gpu_count=2).
        - If extraction fails, logs debug-level error but does not raise.

        Returns:
            ComputeShapeSummary: The updated model instance.
        """
        try:
            if (
                model.shape_series
                and "GPU" in model.shape_series.upper()
                and model.name
                and not model.gpu_specs
            ):
                match = re.search(r"\.(\d+)$", model.name)
                if match:
                    gpu_count = int(match.group(1))
                    model.gpu_specs = GPUSpecs(gpu_count=gpu_count)
        except Exception as err:
            logger.debug(
                f"[populate_gpu_specs] Failed to auto-populate GPU specs for shape '{model.name}': {err}"
            )

        return model


class LoraModuleSpec(BaseModel):
    """
    Descriptor for a LoRA (Low-Rank Adaptation) module used in fine-tuning base models.

    This class is used to define a single fine-tuned module that can be loaded during
    multi-model deployment alongside a base model.

    Attributes
    ----------
    model_id : str
        The OCID of the fine-tuned model registered in the OCI Model Catalog.
    model_name : Optional[str]
        The unique name used to route inference requests to this model variant.
    model_path : Optional[str]
        The relative path within the artifact pointing to the LoRA adapter weights.
    """

    model_config = ConfigDict(protected_namespaces=(), extra="allow")

    model_id: str = Field(
        ...,
        description="OCID of the fine-tuned model (must be registered in the Model Catalog).",
    )
    model_name: Optional[str] = Field(
        default=None,
        description="Name assigned to the fine-tuned model for serving (used as inference route).",
    )
    model_path: Optional[str] = Field(
        default=None,
        description="Relative path to the LoRA weights inside the model artifact.",
    )

    @model_validator(mode="before")
    @classmethod
    def validate_lora_module(cls, data: dict) -> dict:
        """Validates that required structure exists for a LoRA module."""
        if "model_id" not in data or not data["model_id"]:
            raise ValueError("Missing required field: 'model_id' for fine-tuned model.")
        return data


class AquaMultiModelRef(Serializable):
    """
    Lightweight model descriptor used for multi-model deployment.

    This class holds essential details required to fetch model metadata and deploy
    individual models as part of a multi-model deployment group.

    Attributes
    ----------
    model_id : str
        The unique identifier (OCID) of the base model.
    model_name : Optional[str]
        Optional name for the model.
    gpu_count : Optional[int]
        Number of GPUs required to allocate for this model during deployment.
    model_task : Optional[str]
        The machine learning task this model performs (e.g., text-generation, summarization).
        Supported values are listed in `MultiModelSupportedTaskType`.
    env_var : Optional[Dict[str, Any]]
        Optional dictionary of environment variables to inject into the runtime environment
        of the model container.
    params : Optional[Dict[str, Any]]
        Optional dictionary of container-specific inference parameters to override.
        These are typically framework-level flags required by the runtime backend.
        For example, in vLLM containers, valid params may include:
        `--tensor-parallel-size`, `--enforce-eager`, `--max-model-len`, etc.
    artifact_location : Optional[str]
        Relative path or URI of the model artifact inside the multi-model group folder.
    fine_tune_weights : Optional[List[LoraModuleSpec]]
        List of fine-tuned weight artifacts (e.g., LoRA modules) associated with this model.
    """

    model_id: str = Field(..., description="The model OCID to deploy.")
    model_name: Optional[str] = Field(None, description="The name of the model.")
    gpu_count: Optional[int] = Field(
        None, description="The number of GPUs allocated for the model."
    )
    model_task: Optional[str] = Field(
        None,
        description="The task this model performs. See `MultiModelSupportedTaskType` for supported values.",
    )
    env_var: Optional[dict] = Field(
        default_factory=dict,
        description="Environment variables to override during container startup.",
    )
    params: Optional[dict] = Field(
        default_factory=dict,
        description=(
            "Framework-specific startup parameters required by the container runtime. "
            "For example, vLLM models may use flags like `--tensor-parallel-size`, `--enforce-eager`, etc."
        ),
    )
    artifact_location: Optional[str] = Field(
        None,
        description="Path to the model artifact relative to the multi-model base folder.",
    )
    fine_tune_weights: Optional[List[LoraModuleSpec]] = Field(
        None,
        description="List of fine-tuned weight modules (e.g., LoRA) associated with this base model.",
    )

    def all_model_ids(self) -> List[str]:
        """
        Returns all model OCIDs associated with this reference, including fine-tuned weights.

        Returns
        -------
        List[str]
            A list containing the base model OCID and any fine-tuned module OCIDs.
        """
        ids = {self.model_id}
        if self.fine_tune_weights:
            ids.update(
                module.model_id for module in self.fine_tune_weights if module.model_id
            )
        return list(ids)

    @model_validator(mode="before")
    @classmethod
    def extract_params_from_env_var(cls, values: Dict[str, Any]) -> Dict[str, Any]:
        """
        A model-level validator that extracts `PARAMS` from the `env_var` dictionary
        and injects them into the `params` field as a dictionary.

        This is useful for backward compatibility where users pass CLI-style
        parameters via environment variables, e.g.:
        env_var = { "PARAMS": "--max-model-len 65536 --enable-streaming" }

        If `params` is already set, values from `PARAMS` in `env_var` are added
        only if they do not override existing keys.
        """
        env = values.get("env_var", {})
        param_string = env.pop("PARAMS", None)

        if param_string:
            parsed_params = cls._parse_params(params=param_string)
            existing_params = values.get("params", {}) or {}
            # Avoid overriding existing keys
            for k, v in parsed_params.items():
                if k not in existing_params:
                    existing_params[k] = v
            values["params"] = existing_params
            values["env_var"] = env  # cleaned up version without PARAMS

        return values

    @staticmethod
    def _parse_params(params: Union[str, List[str]]) -> Dict[str, str]:
        """
        Parses CLI-style parameters into a dictionary format.

        This method accepts either:
        - A single string of parameters (e.g., "--key1 val1 --key2 val2")
        - A list of strings (e.g., ["--key1", "val1", "--key2", "val2"])

        Returns a dictionary of the form { "key1": "val1", "key2": "val2" }.

        Parameters
        ----------
        params : Union[str, List[str]]
            The parameters to parse. Can be a single string or a list of strings.

        Returns
        -------
        Dict[str, str]
            Dictionary with parameter names as keys and their corresponding values as strings.
        """
        if not params or not isinstance(params, (str, list)):
            return {}

        # Normalize string to list of "--key value" strings
        if isinstance(params, str):
            params_list = [
                f"--{param.strip()}" for param in params.split("--") if param.strip()
            ]
        else:
            params_list = params

        parsed = {}
        for item in params_list:
            parts = item.strip().split()
            if not parts:
                continue
            key = parts[0]
            value = " ".join(parts[1:]) if len(parts) > 1 else ""
            parsed[key] = value

        return parsed

    class Config:
        extra = "allow"
        protected_namespaces = ()


class ContainerPath(Serializable):
    """
    Represents a parsed container path, extracting the path, name, and version.

    This model is designed to parse a container path string of the format
    '<image_path>:<version>'. It extracts the following components:
    - `path`: The full path up to the version.
    - `name`: The last segment of the path, representing the image name.
    - `version`: The version number following the final colon.

    Example Usage:
    --------------
    >>> container = ContainerPath(full_path="iad.ocir.io/ociodscdev/odsc-llm-evaluate:0.1.2.9")
    >>> container.path
    'iad.ocir.io/ociodscdev/odsc-llm-evaluate'
    >>> container.name
    'odsc-llm-evaluate'
    >>> container.version
    '0.1.2.9'

    >>> container = ContainerPath(full_path="custom-scheme://path/to/versioned-model:2.5.1")
    >>> container.path
    'custom-scheme://path/to/versioned-model'
    >>> container.name
    'versioned-model'
    >>> container.version
    '2.5.1'

    Attributes
    ----------
    full_path : str
        The complete container path string to be parsed.
    path : Optional[str]
        The full path up to the version (e.g., 'iad.ocir.io/ociodscdev/odsc-llm-evaluate').
    name : Optional[str]
        The image name, which is the last segment of `path` (e.g., 'odsc-llm-evaluate').
    version : Optional[str]
        The version number following the final colon in the path (e.g., '0.1.2.9').

    Methods
    -------
    validate(values: Any) -> Any
        Validates and parses the `full_path`, extracting `path`, `name`, and `version`.
    """

    full_path: str
    path: Optional[str] = None
    name: Optional[str] = None
    version: Optional[str] = None

    @model_validator(mode="before")
    @classmethod
    def validate(cls, values: Any) -> Any:
        """
        Validates and parses the full container path, extracting the image path, image name, and version.

        Parameters
        ----------
        values : dict
            The dictionary of values being validated, containing 'full_path'.

        Returns
        -------
        dict
            Updated values dictionary with extracted 'path', 'name', and 'version'.
        """
        full_path = values.get("full_path", "").strip()

        # Regex to parse <image_path>:<version>
        match = re.match(
            r"^(?P<image_path>.+?)(?::(?P<image_version>[\w\.]+))?$", full_path
        )

        if not match:
            raise ValueError(
                "Invalid container path format. Expected format: '<image_path>:<version>'"
            )

        # Extract image_path and version
        values["path"] = match.group("image_path")
        values["version"] = match.group("image_version")

        # Extract image_name as the last segment of image_path
        values["name"] = values["path"].split("/")[-1]

        return values

    class Config:
        extra = "ignore"
        protected_namespaces = ()<|MERGE_RESOLUTION|>--- conflicted
+++ resolved
@@ -158,16 +158,11 @@
     """
 
     available: Optional[bool] = Field(
-<<<<<<< HEAD
-        default = False,
-        description="True if shape is available on user tenancy, "
-    )
-=======
         default=False,
         description="True if the shape is available in the user's tenancy/region.",
     )
 
->>>>>>> 054b2fc5
+
     core_count: Optional[int] = Field(
         default=None, description="Number of vCPUs available for the compute shape."
     )
