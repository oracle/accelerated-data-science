#!/usr/bin/env python
# Copyright (c) 2025 Oracle and/or its affiliates.
# Licensed under the Universal Permissive License v 1.0 as shown at https://oss.oracle.com/licenses/upl/
import json
from typing import Dict, List, Optional

from oci.data_science.models import ContainerSummary
from pydantic import Field

from ads.aqua import logger
from ads.aqua.config.utils.serializer import Serializable
from ads.aqua.constants import (
    SERVICE_MANAGED_CONTAINER_URI_SCHEME,
    UNKNOWN_JSON_LIST,
    UNKNOWN_JSON_STR,
)
from ads.common.extended_enum import ExtendedEnum
from ads.common.utils import UNKNOWN


class Usage(ExtendedEnum):
    INFERENCE = "inference"
    BATCH_INFERENCE = "batch_inference"
    MULTI_MODEL = "multi_model"
    OTHER = "other"


class AquaContainerConfigSpec(Serializable):
    """
    Represents container specification details.

    Attributes
    ----------
    cli_param (Optional[str]): CLI parameter for container configuration.
    server_port (Optional[str]): The server port for the container.
    health_check_port (Optional[str]): The health check port for the container.
    env_vars (Optional[List[Dict]]): Environment variables for the container.
    restricted_params (Optional[List[str]]): Restricted parameters for container configuration.
    """

    cli_param: Optional[str] = Field(
        default=None, description="CLI parameter for container configuration."
    )
    server_port: Optional[str] = Field(
        default=None, description="Server port for the container."
    )
    health_check_port: Optional[str] = Field(
        default=None, description="Health check port for the container."
    )
    env_vars: Optional[List[Dict]] = Field(
        default_factory=list, description="List of environment variables."
    )
    restricted_params: Optional[List[str]] = Field(
        default_factory=list, description="List of restricted parameters."
    )
    evaluation_configuration: Optional[Dict] = Field(
        default_factory=dict, description="Dict of evaluation configuration."
    )

    class Config:
        extra = "allow"


class AquaContainerConfigItem(Serializable):
    """
    Represents an item of the AQUA container configuration.

    Attributes
    ----------
    name (Optional[str]): Name of the container configuration item.
    version (Optional[str]): Version of the container.
    display_name (Optional[str]): Display name for UI.
    family (Optional[str]): Container family or category.
    platforms (Optional[List[str]]): Supported platforms.
    model_formats (Optional[List[str]]): Supported model formats.
    spec (Optional[AquaContainerConfigSpec]): Container specification details.
    """

    name: Optional[str] = Field(
        default=None, description="Name of the container configuration item."
    )
    version: Optional[str] = Field(
        default=None, description="Version of the container."
    )
    display_name: Optional[str] = Field(
        default=None, description="Display name of the container."
    )
    family: Optional[str] = Field(
        default=None, description="Container family or category."
    )
    platforms: Optional[List[str]] = Field(
        default_factory=list, description="Supported platforms."
    )
    model_formats: Optional[List[str]] = Field(
        default_factory=list, description="Supported model formats."
    )
    spec: Optional[AquaContainerConfigSpec] = Field(
        default_factory=AquaContainerConfigSpec,
        description="Detailed container specification.",
    )
    usages: Optional[List[str]] = Field(
        default_factory=list, description="Supported usages."
    )

    class Config:
        extra = "allow"
        protected_namespaces = ()


class AquaContainerConfig(Serializable):
    """
    Represents a configuration of AQUA containers to be returned to the client.

    Attributes
    ----------
    inference (Dict[str, AquaContainerConfigItem]): Inference container configuration items.
    finetune (Dict[str, AquaContainerConfigItem]): Fine-tuning container configuration items.
    evaluate (Dict[str, AquaContainerConfigItem]): Evaluation container configuration items.
    """

    inference: Dict[str, AquaContainerConfigItem] = Field(
        default_factory=dict, description="Inference container configuration items."
    )
    finetune: Dict[str, AquaContainerConfigItem] = Field(
        default_factory=dict, description="Fine-tuning container configuration items."
    )
    evaluate: Dict[str, AquaContainerConfigItem] = Field(
        default_factory=dict, description="Evaluation container configuration items."
    )

    def to_dict(self):
        return {
            "inference": list(self.inference.values()),
            "finetune": list(self.finetune.values()),
            "evaluate": list(self.evaluate.values()),
        }

    @classmethod
    def from_service_config(
        cls, service_containers: List[ContainerSummary]
    ) -> "AquaContainerConfig":
        """
        Creates an AquaContainerConfig instance from a service containers.conf.

        Parameters
        ----------
        service_containers (List[Any]):  List of containers specified in containers.conf
        Returns
        -------
        AquaContainerConfig: The constructed container configuration.
        """

        inference_items: Dict[str, AquaContainerConfigItem] = {}
        finetune_items: Dict[str, AquaContainerConfigItem] = {}
        evaluate_items: Dict[str, AquaContainerConfigItem] = {}
        for container in service_containers:
            if not container.is_latest:
                continue
            container_item = AquaContainerConfigItem(
                name=SERVICE_MANAGED_CONTAINER_URI_SCHEME + container.container_name,
                version=container.tag,
                display_name=container.display_name,
                family=container.family_name,
                usages=container.usages,
                platforms=[],
                model_formats=[],
                spec=None,
            )
            container_type = container.family_name
            usages = [x.upper() for x in container.usages]
            if "INFERENCE" in usages or "MULTI_MODEL" in usages:
                # Extract additional configurations
                additional_configurations = {}
                try:
                    additional_configurations = (
                        container.workload_configuration_details_list[
                            0
                        ].additional_configurations
                    )
                except (AttributeError, IndexError) as ex:
                    logger.debug(
                        "Failed to extract `additional_configurations` for container '%s': %s",
                        getattr(container, "container_name", "<unknown>"),
                        ex,
                    )

                container_item.platforms.append(
                    additional_configurations.get("platforms")
                )
                container_item.model_formats.append(
                    additional_configurations.get("modelFormats")
                )

                # Parse environment variables from `additional_configurations`.
                # Only keys present in the configuration will be added to the result.
                config_keys = {
                    "MODEL_DEPLOY_PREDICT_ENDPOINT": UNKNOWN,
                    "MODEL_DEPLOY_HEALTH_ENDPOINT": UNKNOWN,
                    "MODEL_DEPLOY_ENABLE_STREAMING": UNKNOWN,
                    "PORT": UNKNOWN,
                    "HEALTH_CHECK_PORT": UNKNOWN,
                    "VLLM_USE_V1": UNKNOWN,
                }

                env_vars = [
<<<<<<< HEAD
                    {
                        "MODEL_DEPLOY_PREDICT_ENDPOINT": container.workload_configuration_details_list[
                            0
                        ].additional_configurations.get(
                            "MODEL_DEPLOY_PREDICT_ENDPOINT", UNKNOWN
                        )
                    },
                    {
                        "MODEL_DEPLOY_HEALTH_ENDPOINT": container.workload_configuration_details_list[
                            0
                        ].additional_configurations.get(
                            "MODEL_DEPLOY_HEALTH_ENDPOINT", UNKNOWN
                        )
                    },
                    {
                        "PORT": container.workload_configuration_details_list[
                            0
                        ].additional_configurations.get("PORT", "")
                    },
                    {
                        "HEALTH_CHECK_PORT": container.workload_configuration_details_list[
                            0
                        ].additional_configurations.get("HEALTH_CHECK_PORT", UNKNOWN),
                    },
=======
                    {key: additional_configurations.get(key, default)}
                    for key, default in config_keys.items()
                    if key in additional_configurations
>>>>>>> 33c9966c
                ]

                # Build container spec
                container_item.spec = AquaContainerConfigSpec(
                    cli_param=container.workload_configuration_details_list[0].cmd,
                    server_port=str(
                        container.workload_configuration_details_list[0].server_port
                    ),
                    health_check_port=str(
                        container.workload_configuration_details_list[
                            0
                        ].health_check_port
                    ),
                    env_vars=env_vars,
                    restricted_params=json.loads(
                        container.workload_configuration_details_list[
                            0
                        ].additional_configurations.get("restrictedParams")
                        or UNKNOWN_JSON_LIST
                    ),
                    evaluation_configuration=json.loads(
                        container.workload_configuration_details_list[
                            0
                        ].additional_configurations.get(
                            "evaluationConfiguration", UNKNOWN_JSON_STR
                        )
                    ),
                )

            if "INFERENCE" in usages or "MULTI_MODEL" in usages:
                inference_items[container_type] = container_item
            if "FINE_TUNE" in usages:
                finetune_items[container_type] = container_item
            if "EVALUATION" in usages:
                evaluate_items[container_type] = container_item

        return cls(
            inference=inference_items, finetune=finetune_items, evaluate=evaluate_items
        )<|MERGE_RESOLUTION|>--- conflicted
+++ resolved
@@ -203,36 +203,9 @@
                 }
 
                 env_vars = [
-<<<<<<< HEAD
-                    {
-                        "MODEL_DEPLOY_PREDICT_ENDPOINT": container.workload_configuration_details_list[
-                            0
-                        ].additional_configurations.get(
-                            "MODEL_DEPLOY_PREDICT_ENDPOINT", UNKNOWN
-                        )
-                    },
-                    {
-                        "MODEL_DEPLOY_HEALTH_ENDPOINT": container.workload_configuration_details_list[
-                            0
-                        ].additional_configurations.get(
-                            "MODEL_DEPLOY_HEALTH_ENDPOINT", UNKNOWN
-                        )
-                    },
-                    {
-                        "PORT": container.workload_configuration_details_list[
-                            0
-                        ].additional_configurations.get("PORT", "")
-                    },
-                    {
-                        "HEALTH_CHECK_PORT": container.workload_configuration_details_list[
-                            0
-                        ].additional_configurations.get("HEALTH_CHECK_PORT", UNKNOWN),
-                    },
-=======
                     {key: additional_configurations.get(key, default)}
                     for key, default in config_keys.items()
                     if key in additional_configurations
->>>>>>> 33c9966c
                 ]
 
                 # Build container spec
