#!/usr/bin/env python
# -*- coding: utf-8 -*-
# Copyright (c) 2024 Oracle and/or its affiliates.
# Licensed under the Universal Permissive License v 1.0 as shown at https://oss.oracle.com/licenses/upl/

import json
import logging
from dataclasses import dataclass, field, asdict
from typing import Dict, List, Union

import requests
from oci.data_science.models import ModelDeployment, ModelDeploymentSummary

<<<<<<< HEAD
from ads.aqua.base import AquaApp
=======
from ads.aqua.base import AquaApp, logger
>>>>>>> 0cfebd84
from ads.aqua.exception import AquaRuntimeError, AquaValueError
from ads.aqua.model import AquaModelApp, Tags
from ads.aqua.utils import (
    UNKNOWN,
    MODEL_BY_REFERENCE_OSS_PATH_KEY,
<<<<<<< HEAD
    get_artifact_path,
    load_default_aqua_config,
=======
    load_config,
    get_container_image,
    UNKNOWN_DICT,
    get_resource_name,
    get_model_by_reference_paths,
>>>>>>> 0cfebd84
)
from ads.aqua.finetune import FineTuneCustomMetadata
from ads.aqua.data import AquaResourceIdentifier
from ads.common.utils import get_console_link, get_log_links
from ads.common.auth import default_signer
from ads.model.deployment import (
    ModelDeployment,
    ModelDeploymentContainerRuntime,
    ModelDeploymentInfrastructure,
    ModelDeploymentMode,
)
from ads.common.serializer import DataClassSerializable
from ads.config import (
    AQUA_MODEL_DEPLOYMENT_CONFIG,
    COMPARTMENT_OCID,
    AQUA_CONFIG_FOLDER,
    AQUA_MODEL_DEPLOYMENT_CONFIG_DEFAULTS,
    AQUA_DEPLOYMENT_CONTAINER_METADATA_NAME,
    AQUA_SERVED_MODEL_NAME,
)
from ads.common.object_storage_details import ObjectStorageDetails
from ads.telemetry import telemetry


@dataclass
class ShapeInfo:
    instance_shape: str = None
    instance_count: int = None
    ocpus: float = None
    memory_in_gbs: float = None


@dataclass(repr=False)
class AquaDeployment(DataClassSerializable):
    """Represents an Aqua Model Deployment"""

    id: str = None
    display_name: str = None
    aqua_service_model: bool = None
    state: str = None
    description: str = None
    created_on: str = None
    created_by: str = None
    endpoint: str = None
    console_link: str = None
    lifecycle_details: str = None
    shape_info: field(default_factory=ShapeInfo) = None
    tags: dict = None

    @classmethod
    def from_oci_model_deployment(
        cls,
        oci_model_deployment: Union[ModelDeploymentSummary, ModelDeployment],
        region: str,
    ) -> "AquaDeployment":
        """Converts oci model deployment response to AquaDeployment instance.

        Parameters
        ----------
        oci_model_deployment: Union[ModelDeploymentSummary, ModelDeployment]
            The instance of either oci.data_science.models.ModelDeployment or
            oci.data_science.models.ModelDeploymentSummary class.
        region: str
            The region of this model deployment.

        Returns
        -------
        AquaDeployment:
            The instance of the Aqua model deployment.
        """
        instance_configuration = (
            oci_model_deployment.model_deployment_configuration_details.model_configuration_details.instance_configuration
        )
        instance_shape_config_details = (
            instance_configuration.model_deployment_instance_shape_config_details
        )
        instance_count = (
            oci_model_deployment.model_deployment_configuration_details.model_configuration_details.scaling_policy.instance_count
        )
        shape_info = ShapeInfo(
            instance_shape=instance_configuration.instance_shape_name,
            instance_count=instance_count,
            ocpus=(
                instance_shape_config_details.ocpus
                if instance_shape_config_details
                else None
            ),
            memory_in_gbs=(
                instance_shape_config_details.memory_in_gbs
                if instance_shape_config_details
                else None
            ),
        )

        return AquaDeployment(
            id=oci_model_deployment.id,
            display_name=oci_model_deployment.display_name,
            aqua_service_model=oci_model_deployment.freeform_tags.get(
                Tags.AQUA_SERVICE_MODEL_TAG.value
            )
            is not None,
            shape_info=shape_info,
            state=oci_model_deployment.lifecycle_state,
            lifecycle_details=getattr(
                oci_model_deployment, "lifecycle_details", UNKNOWN
            ),
            description=oci_model_deployment.description,
            created_on=str(oci_model_deployment.time_created),
            created_by=oci_model_deployment.created_by,
            endpoint=oci_model_deployment.model_deployment_url,
            console_link=get_console_link(
                resource="model-deployments",
                ocid=oci_model_deployment.id,
                region=region,
            ),
            tags=oci_model_deployment.freeform_tags,
        )


@dataclass(repr=False)
class AquaDeploymentDetail(AquaDeployment, DataClassSerializable):
    """Represents a details of Aqua deployment."""

    log_group: AquaResourceIdentifier = field(default_factory=AquaResourceIdentifier)
    log: AquaResourceIdentifier = field(default_factory=AquaResourceIdentifier)


class AquaDeploymentApp(AquaApp):
    """Provides a suite of APIs to interact with Aqua model deployments within the Oracle
    Cloud Infrastructure Data Science service, serving as an interface for deploying
    machine learning models.


    Methods
    -------
    create(model_id: str, instance_shape: str, display_name: str,...) -> AquaDeployment
        Creates a model deployment for Aqua Model.
    get(model_deployment_id: str) -> AquaDeployment:
        Retrieves details of an Aqua model deployment by its unique identifier.
    list(**kwargs) -> List[AquaModelSummary]:
        Lists all Aqua deployments within a specified compartment and/or project.
    get_deployment_config(self, model_id: str) -> Dict:
        Gets the deployment config of given Aqua model.

    Note:
        Use `ads aqua deployment <method_name> --help` to get more details on the parameters available.
        This class is designed to work within the Oracle Cloud Infrastructure
        and requires proper configuration and authentication set up to interact
        with OCI services.
    """

    @telemetry(entry_point="plugin=deployment&action=create", name="aqua")
    def create(
        self,
        model_id: str,
        instance_shape: str,
        display_name: str,
        instance_count: int = None,
        log_group_id: str = None,
        access_log_id: str = None,
        predict_log_id: str = None,
        compartment_id: str = None,
        project_id: str = None,
        description: str = None,
        bandwidth_mbps: int = None,
        web_concurrency: int = None,
        server_port: int = 8080,
        health_check_port: int = 8080,
        env_var: Dict = None,
    ) -> "AquaDeployment":
        """
        Creates a new Aqua deployment

        Parameters
        ----------
        model_id: str
            The model OCID to deploy.
        compartment_id: str
            The compartment OCID
        project_id: str
            Target project to list deployments from.
        display_name: str
            The name of model deployment.
        description: str
            The description of the deployment.
        instance_count: (int, optional). Defaults to 1.
            The number of instance used for deployment.
        instance_shape: (str).
            The shape of the instance used for deployment.
        log_group_id: (str)
            The oci logging group id. The access log and predict log share the same log group.
        access_log_id: (str).
            The access log OCID for the access logs. https://docs.oracle.com/en-us/iaas/data-science/using/model_dep_using_logging.htm
        predict_log_id: (str).
            The predict log OCID for the predict logs. https://docs.oracle.com/en-us/iaas/data-science/using/model_dep_using_logging.htm
        bandwidth_mbps: (int). Defaults to 10.
            The bandwidth limit on the load balancer in Mbps.
        web_concurrency: str
            The number of worker processes/threads to handle incoming requests
        with_bucket_uri(bucket_uri)
            Sets the bucket uri when uploading large size model.
        server_port: (int). Defaults to 8080.
            The server port for docker container image.
        health_check_port: (int). Defaults to 8080.
            The health check port for docker container image.
        env_var : dict, optional
            Environment variable for the deployment, by default None.
        Returns
        -------
        AquaDeployment
            An Aqua deployment instance

        """
        # todo: revisit error handling and pull deployment image info from config
        # if not AQUA_MODEL_DEPLOYMENT_IMAGE:
        #     raise AquaValueError(
        #         f"AQUA_MODEL_DEPLOYMENT_IMAGE must be available in environment variables to "
        #         f"continue with Aqua model deployment."
        #     )

        # todo: for fine tuned models, skip model creation.
        # Create a model catalog entry in the user compartment
        aqua_model = AquaModelApp().create(
            model_id=model_id, comparment_id=compartment_id, project_id=project_id
        )

        tags = {}
        for tag in [
            Tags.AQUA_SERVICE_MODEL_TAG.value,
            Tags.AQUA_FINE_TUNED_MODEL_TAG.value,
            Tags.AQUA_TAG.value,
        ]:
            if tag in aqua_model.freeform_tags:
                tags[tag] = aqua_model.freeform_tags[tag]

        # Set up info to get deployment config
        config_source_id = model_id
        model_name = aqua_model.display_name

        is_fine_tuned_model = (
            Tags.AQUA_FINE_TUNED_MODEL_TAG.value in aqua_model.freeform_tags
        )

        if is_fine_tuned_model:
            try:
                config_source_id = aqua_model.custom_metadata_list.get(
                    FineTuneCustomMetadata.FINE_TUNE_SOURCE.value
                ).value
                model_name = aqua_model.custom_metadata_list.get(
                    FineTuneCustomMetadata.FINE_TUNE_SOURCE_NAME.value
                ).value
            except:
                raise AquaValueError(
                    f"Either {FineTuneCustomMetadata.FINE_TUNE_SOURCE.value} or {FineTuneCustomMetadata.FINE_TUNE_SOURCE_NAME.value} is missing "
                    f"from custom metadata for the model {config_source_id}"
                )

        deployment_config = self.get_deployment_config(config_source_id)
        vllm_params = (
            deployment_config.get("configuration", UNKNOWN_DICT)
            .get(instance_shape, UNKNOWN_DICT)
            .get("parameters", UNKNOWN_DICT)
            .get("VLLM_PARAMS", UNKNOWN)
        )

        # set up env vars
        if not env_var:
            env_var = dict()

        try:
            model_path_prefix = aqua_model.custom_metadata_list.get(
                MODEL_BY_REFERENCE_OSS_PATH_KEY
            ).value.rstrip("/")
        except ValueError:
            raise AquaValueError(
                f"{MODEL_BY_REFERENCE_OSS_PATH_KEY} key is not available in the custom metadata field."
            )

        # todo: remove this after absolute path is removed from env var
        if ObjectStorageDetails.is_oci_path(model_path_prefix):
            os_path = ObjectStorageDetails.from_path(model_path_prefix)
            model_path_prefix = os_path.filepath.rstrip("/")

        env_var.update({"BASE_MODEL": f"{model_path_prefix}"})
        params = f"--served-model-name {AQUA_SERVED_MODEL_NAME} --seed 42 "
        if vllm_params:
            params += vllm_params
        env_var.update({"PARAMS": params})
        env_var.update({"MODEL_DEPLOY_PREDICT_ENDPOINT": "/v1/completions"})
        env_var.update({"MODEL_DEPLOY_ENABLE_STREAMING": "true"})

        if is_fine_tuned_model:
            _, fine_tune_output_path = get_model_by_reference_paths(
                aqua_model.model_file_description
            )

            if not fine_tune_output_path:
                raise AquaValueError(
                    f"Fine tuned output path is not available in the model artifact."
                )

            os_path = ObjectStorageDetails.from_path(fine_tune_output_path)
            fine_tune_output_path = os_path.filepath.rstrip("/")

            env_var.update({"FT_MODEL": f"{fine_tune_output_path}"})

        logging.info(f"Env vars used for deploying {aqua_model.id} :{env_var}")

        try:
            container_type_key = aqua_model.custom_metadata_list.get(
                AQUA_DEPLOYMENT_CONTAINER_METADATA_NAME
            ).value
        except ValueError:
            raise AquaValueError(
                f"{AQUA_DEPLOYMENT_CONTAINER_METADATA_NAME} key is not available in the custom metadata field for model {aqua_model.id}"
            )

        # fetch image name from config
        container_image = get_container_image(
            container_type=container_type_key,
        )
        logging.info(
            f"Aqua Image used for deploying {aqua_model.id} : {container_image}"
        )

        # Start model deployment
        # configure model deployment infrastructure
        # todo : any other infrastructure params needed?
        infrastructure = (
            ModelDeploymentInfrastructure()
            .with_project_id(project_id)
            .with_compartment_id(compartment_id)
            .with_shape_name(instance_shape)
            .with_bandwidth_mbps(bandwidth_mbps)
            .with_replica(instance_count)
            .with_web_concurrency(web_concurrency)
            .with_access_log(
                log_group_id=log_group_id,
                log_id=access_log_id,
            )
            .with_predict_log(
                log_group_id=log_group_id,
                log_id=predict_log_id,
            )
        )
        # configure model deployment runtime
        # todo : any other runtime params needed?
        container_runtime = (
            ModelDeploymentContainerRuntime()
            .with_image(container_image)
            .with_server_port(server_port)
            .with_health_check_port(health_check_port)
            .with_env(env_var)
            .with_deployment_mode(ModelDeploymentMode.HTTPS)
            .with_model_uri(aqua_model.id)
            .with_region(self.region)
            .with_overwrite_existing_artifact(True)
            .with_remove_existing_artifact(True)
        )
        # configure model deployment and deploy model on container runtime
        # todo : any other deployment params needed?
        deployment = (
            ModelDeployment()
            .with_display_name(display_name)
            .with_description(description)
            .with_freeform_tags(**tags)
            .with_infrastructure(infrastructure)
            .with_runtime(container_runtime)
        ).deploy(wait_for_completion=False)

        if is_fine_tuned_model:
            # tracks unique deployments that were created in the user compartment
            self.telemetry.record_event_async(
                category="aqua/custom/deployment", action="create", detail=model_name
            )
            # tracks the shape used for deploying the custom models
            self.telemetry.record_event_async(
                category="aqua/custom/deployment/create",
                action="shape",
                detail=instance_shape,
            )
            # tracks the shape used for deploying the custom models by name
            self.telemetry.record_event_async(
                category=f"aqua/custom/{model_name}/deployment/create",
                action="shape",
                detail=instance_shape,
            )
        else:
            # tracks unique deployments that were created in the user compartment
            self.telemetry.record_event_async(
                category="aqua/service/deployment", action="create", detail=model_name
            )
            # tracks the shape used for deploying the service models
            self.telemetry.record_event_async(
                category="aqua/service/deployment/create",
                action="shape",
                detail=instance_shape,
            )
            # tracks the shape used for deploying the service models by name
            self.telemetry.record_event_async(
                category=f"aqua/service/{model_name}/deployment/create",
                action="shape",
                detail=instance_shape,
            )

        return AquaDeployment.from_oci_model_deployment(
            deployment.dsc_model_deployment, self.region
        )

    @telemetry(entry_point="plugin=deployment&action=list", name="aqua")
    def list(self, **kwargs) -> List["AquaDeployment"]:
        """List Aqua model deployments in a given compartment and under certain project.

        Parameters
        ----------
        kwargs
            Keyword arguments, such as compartment_id and project_id,
            for `list_call_get_all_results <https://docs.oracle.com/en-us/iaas/tools/python/2.118.1/api/pagination.html#oci.pagination.list_call_get_all_results>`_

        Returns
        -------
        List[AquaDeployment]:
            The list of the Aqua model deployments.
        """
        compartment_id = kwargs.pop("compartment_id", COMPARTMENT_OCID)

        model_deployments = self.list_resource(
            self.ds_client.list_model_deployments,
            compartment_id=compartment_id,
            **kwargs,
        )

        results = []
        for model_deployment in model_deployments:
            oci_aqua = (
                (
                    Tags.AQUA_TAG.value in model_deployment.freeform_tags
                    or Tags.AQUA_TAG.value.lower() in model_deployment.freeform_tags
                )
                if model_deployment.freeform_tags
                else False
            )

            if oci_aqua:
                results.append(
                    AquaDeployment.from_oci_model_deployment(
                        model_deployment, self.region
                    )
                )

        # tracks number of times deployment listing was called
        self.telemetry.record_event_async(category="aqua/deployment", action="list")

        return results

    @telemetry(entry_point="plugin=deployment&action=get", name="aqua")
    def get(self, model_deployment_id: str, **kwargs) -> "AquaDeploymentDetail":
        """Gets the information of Aqua model deployment.

        Parameters
        ----------
        model_deployment_id: str
            The OCID of the Aqua model deployment.
        kwargs
            Keyword arguments, for `get_model_deployment
            <https://docs.oracle.com/en-us/iaas/tools/python/2.119.1/api/data_science/client/oci.data_science.DataScienceClient.html#oci.data_science.DataScienceClient.get_model_deployment>`_

        Returns
        -------
        AquaDeploymentDetail:
            The instance of the Aqua model deployment details.
        """
        model_deployment = self.ds_client.get_model_deployment(
            model_deployment_id=model_deployment_id, **kwargs
        ).data

        oci_aqua = (
            (
                Tags.AQUA_TAG.value in model_deployment.freeform_tags
                or Tags.AQUA_TAG.value.lower() in model_deployment.freeform_tags
            )
            if model_deployment.freeform_tags
            else False
        )

        if not oci_aqua:
            raise AquaRuntimeError(
                f"Target deployment {model_deployment_id} is not Aqua deployment."
            )

        log_id = ""
        log_group_id = ""
        log_name = ""
        log_group_name = ""

        logs = (
            model_deployment.category_log_details.access
            or model_deployment.category_log_details.predict
        )
        if logs:
            log_id = logs.log_id
            log_group_id = logs.log_group_id
        if log_id:
            log_name = get_resource_name(log_id)
        if log_group_id:
            log_group_name = get_resource_name(log_group_id)

        log_group_url = get_log_links(region=self.region, log_group_id=log_group_id)
        log_url = get_log_links(
            region=self.region,
            log_group_id=log_group_id,
            log_id=log_id,
            compartment_id=model_deployment.compartment_id,
            source_id=model_deployment.id
        )

        return AquaDeploymentDetail(
            **vars(
                AquaDeployment.from_oci_model_deployment(model_deployment, self.region)
            ),
            log_group=AquaResourceIdentifier(
                log_group_id, log_group_name, log_group_url
            ),
            log=AquaResourceIdentifier(log_id, log_name, log_url),
        )

    @telemetry(
        entry_point="plugin=deployment&action=get_deployment_config", name="aqua"
    )
    def get_deployment_config(self, model_id: str) -> Dict:
        """Gets the deployment config of given Aqua model.

        Parameters
        ----------
        model_id: str
            The OCID of the Aqua model.

        Returns
        -------
        Dict:
            A dict of allowed deployment configs.
        """
<<<<<<< HEAD
        oci_model = self.ds_client.get_model(model_id).data

        oci_aqua = (
            (
                Tags.AQUA_TAG.value in oci_model.freeform_tags
                or Tags.AQUA_TAG.value.lower() in oci_model.freeform_tags
            )
            if oci_model.freeform_tags
            else False
        )

        if not oci_aqua:
            raise AquaRuntimeError(f"Target model {oci_model.id} is not Aqua model.")

        artifact_path = get_artifact_path(oci_model.custom_metadata_list)
        deployment_config = load_default_aqua_config(
            artifact_path = (
                f"{artifact_path.rstrip('/')}/{AQUA_MODEL_DEPLOYMENT_CONFIG}"
            ),
            auth=self._auth
        )

        return deployment_config
=======
        config = self.get_config(model_id, AQUA_MODEL_DEPLOYMENT_CONFIG)
        if not config:
            logger.info(f"Fetching default deployment config for model: {model_id}")
            config = load_config(
                AQUA_CONFIG_FOLDER,
                config_file_name=AQUA_MODEL_DEPLOYMENT_CONFIG_DEFAULTS,
            )
        return config
>>>>>>> 0cfebd84


@dataclass
class ModelParams:
    max_tokens: int = None
    temperature: float = None
    top_k: float = None
    top_p: float = None
    model: str = None


@dataclass
class MDInferenceResponse(AquaApp):
    """Contains APIs for Aqua Model deployments Inference.

    Attributes
    ----------

    model_params: Dict
    prompt: string

    Methods
    -------
    get_model_deployment_response(self, **kwargs) -> "String"
        Creates an instance of model deployment via Aqua
    """

    prompt: str = None
    model_params: field(default_factory=ModelParams) = None

    @telemetry(entry_point="plugin=inference&action=get_response", name="aqua")
    def get_model_deployment_response(self, endpoint):
        """
        Returns MD inference response

        Parameters
        ----------
        endpoint: str
            MD predict url
        prompt: str
            User prompt.

        model_params: (Dict, optional)
            Model parameters to be associated with the message.
            Currently supported VLLM+OpenAI parameters.

            --model-params '{
                "max_tokens":500,
                "temperature": 0.5,
                "top_k": 10,
                "top_p": 0.5,
                "model": "/opt/ds/model/deployed_model",
                ...}'

        Returns
        -------
        model_response_content
        """

        params_dict = asdict(self.model_params)
        params_dict = {
            key: value for key, value in params_dict.items() if value is not None
        }
        body = {"prompt": self.prompt, **params_dict}
        request_kwargs = {"json": body, "headers": {"Content-Type": "application/json"}}
        response = requests.post(
            endpoint, auth=default_signer()["signer"], **request_kwargs
        )
        return json.loads(response.content)<|MERGE_RESOLUTION|>--- conflicted
+++ resolved
@@ -11,26 +11,17 @@
 import requests
 from oci.data_science.models import ModelDeployment, ModelDeploymentSummary
 
-<<<<<<< HEAD
-from ads.aqua.base import AquaApp
-=======
 from ads.aqua.base import AquaApp, logger
->>>>>>> 0cfebd84
 from ads.aqua.exception import AquaRuntimeError, AquaValueError
 from ads.aqua.model import AquaModelApp, Tags
 from ads.aqua.utils import (
     UNKNOWN,
     MODEL_BY_REFERENCE_OSS_PATH_KEY,
-<<<<<<< HEAD
-    get_artifact_path,
-    load_default_aqua_config,
-=======
     load_config,
     get_container_image,
     UNKNOWN_DICT,
     get_resource_name,
     get_model_by_reference_paths,
->>>>>>> 0cfebd84
 )
 from ads.aqua.finetune import FineTuneCustomMetadata
 from ads.aqua.data import AquaResourceIdentifier
@@ -573,31 +564,6 @@
         Dict:
             A dict of allowed deployment configs.
         """
-<<<<<<< HEAD
-        oci_model = self.ds_client.get_model(model_id).data
-
-        oci_aqua = (
-            (
-                Tags.AQUA_TAG.value in oci_model.freeform_tags
-                or Tags.AQUA_TAG.value.lower() in oci_model.freeform_tags
-            )
-            if oci_model.freeform_tags
-            else False
-        )
-
-        if not oci_aqua:
-            raise AquaRuntimeError(f"Target model {oci_model.id} is not Aqua model.")
-
-        artifact_path = get_artifact_path(oci_model.custom_metadata_list)
-        deployment_config = load_default_aqua_config(
-            artifact_path = (
-                f"{artifact_path.rstrip('/')}/{AQUA_MODEL_DEPLOYMENT_CONFIG}"
-            ),
-            auth=self._auth
-        )
-
-        return deployment_config
-=======
         config = self.get_config(model_id, AQUA_MODEL_DEPLOYMENT_CONFIG)
         if not config:
             logger.info(f"Fetching default deployment config for model: {model_id}")
@@ -606,7 +572,6 @@
                 config_file_name=AQUA_MODEL_DEPLOYMENT_CONFIG_DEFAULTS,
             )
         return config
->>>>>>> 0cfebd84
 
 
 @dataclass
