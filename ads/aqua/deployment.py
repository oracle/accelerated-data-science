#!/usr/bin/env python
# -*- coding: utf-8 -*-
# Copyright (c) 2024 Oracle and/or its affiliates.
# Licensed under the Universal Permissive License v 1.0 as shown at https://oss.oracle.com/licenses/upl/

import logging
from typing import List, Dict

from dataclasses import dataclass
from ads.aqua.base import AquaApp
<<<<<<< HEAD
from ads.model.deployment import (
    ModelDeployment,
    ModelDeploymentInfrastructure,
    ModelDeploymentContainerRuntime,
)
=======
from ads.config import COMPARTMENT_OCID
from ads.model.service.oci_datascience_model_deployment import OCIDataScienceModelDeployment

AQUA_SERVICE_MODEL = "aqua_service_model"

>>>>>>> c82ad7c6

logger = logging.getLogger(__name__)


@dataclass
class AquaDeployment:
    """Represents an Aqua Model Deployment"""

    display_name: str
    aqua_service_model: str
    status: str
    description: str
    created_on: str
    created_by: str
    endpoint: str


class AquaDeploymentApp(AquaApp):
    """Contains APIs for Aqua deployments.

    Attributes
    ----------

    Methods
    -------
    create(self, **kwargs) -> "AquaDeployment"
        Creates an instance of model deployment via Aqua
    list(self, ..., **kwargs) -> List["AquaDeployment"]
        List existing model deployments created via Aqua
    clone()
        Clone an existing model deployment
    suggest()
        Provide suggestions for model deployment via Aqua
    stats()
        Get model deployment statistics
    """

    def create(
        self,
        compartment_id: str = None,
        project_id: str = None,
        region: str = None,
        model_id: str = None,
        aqua_service_model: str = None,
        display_name: str = None,
        description: str = None,
        instance_count: int = None,
        instance_shape: str = None,
        log_group_id: str = None,
        access_log_id: str = None,
        predict_log_id: str = None,
        bandwidth_mbps: int = None,
        web_concurrency: int = None,
        deployment_image: str = None,
        entrypoint: List[str] = None,
        server_port: int = 5000,
        health_check_port: int = 5000,
        env_var: Dict = None,
    ) -> "AquaDeployment":
        """
        Creates a new Aqua deployment

        Parameters
        ----------
        model_id: str
            The model OCID to deploy.
        compartment_id: str
            The compartment OCID
        project_id: str
            Target project to list deployments from.
        region: str (None)
            The Region Identifier that the client should connect to.
            Regions can be found here:
            https://docs.oracle.com/en-us/iaas/Content/General/Concepts/regions.htm
        aqua_service_model: str
            The aqua tag that gets passed from the model that identifies the type of model
        display_name: str
            The name of model deployment.
        description: str
            The description of the deployment.
        instance_count: (int, optional). Defaults to 1.
            The number of instance used for deployment.
        instance_shape: (str, optional). Default to `VM.Standard2.1`.
            The shape of the instance used for deployment.
        log_group_id: (str, optional)
            The oci logging group id. The access log and predict log share the same log group.
        access_log_id: (str, optional). Defaults to None.
            The access log OCID for the access logs. https://docs.oracle.com/en-us/iaas/data-science/using/model_dep_using_logging.htm
        predict_log_id: (str, optional). Defaults to None.
            The predict log OCID for the predict logs. https://docs.oracle.com/en-us/iaas/data-science/using/model_dep_using_logging.htm
        bandwidth_mbps: (int, optional). Defaults to 10.
            The bandwidth limit on the load balancer in Mbps.
        web_concurrency: str
            The number of worker processes/threads to handle incoming requests
        deployment_image: (str, optional). Defaults to None.
            The OCIR path of docker container image. Required for deploying model on container runtime.
        with_bucket_uri(bucket_uri)
            Sets the bucket uri when uploading large size model.
        entrypoint: (List, optional). Defaults to empty.
            The entrypoint for running docker container image.
        server_port: (int, optional). Defaults to 8080.
            The server port for docker container image.
        health_check_port: (int, optional). Defaults to 8080.
            The health check port for docker container image.
        env_var : dict, optional
            Environment variable for the deployment, by default None.
        Returns
        -------
        Session
            The playground session instance.

        Raises
        ------
        ValueError
            If model ID not provided.
        """
        # todo: create a model catalog entry with model path pointing to service bucket

        # Start model deployment
        # configure model deployment infrastructure
        # todo : any other infrastructure params needed?
        infrastructure = (
            ModelDeploymentInfrastructure()
            .with_project_id(project_id)
            .with_compartment_id(compartment_id)
            .with_shape_name(instance_shape)
            .with_bandwidth_mbps(bandwidth_mbps)
            .with_replica(instance_count)
            .with_web_concurrency(web_concurrency)
            .with_access_log(
                log_group_id=log_group_id,
                log_id=access_log_id,
            )
            .with_predict_log(
                log_group_id=log_group_id,
                log_id=predict_log_id,
            )
        )
        logger.info(f"Infra: {infrastructure}")
        # configure model deployment runtime
        # todo : any other runtime params needed?
        container_runtime = (
            ModelDeploymentContainerRuntime()
            .with_image(deployment_image)
            .with_entrypoint(entrypoint)
            .with_server_port(server_port)
            .with_health_check_port(health_check_port)
            .with_env(env_var)
            .with_deployment_mode("HTTPS_ONLY")
            .with_model_uri(model_id)
            .with_region(region)
            .with_overwrite_existing_artifact(False)
            .with_remove_existing_artifact(False)
        )
        logger.info(f"Infra: {container_runtime}")
        # configure model deployment and deploy model on container runtime
        # todo : any other deployment params needed?
        deployment = (
            ModelDeployment()
            .with_display_name(display_name)
            .with_description(description)
            .with_freeform_tags(aqua_service_model=aqua_service_model)
            .with_infrastructure(infrastructure)
            .with_runtime(container_runtime)
        ).deploy(wait_for_completion=False)

        return AquaDeployment(
            display_name=deployment.display_name,
            aqua_service_model=aqua_service_model,
            status=deployment.status.name,
            description=deployment.description,
            created_on=deployment.time_created,
            created_by=deployment.created_by,
            endpoint=deployment.url,
        )

    def list(self, **kwargs) -> List["AquaDeployment"]:
<<<<<<< HEAD
        return [
            AquaDeployment(
                **{
                    "display_name": f"aqua model deployment {i}",
                    "aqua_service_model": f"aqua service model {i}",
                    "state": "ACTIVE" if i % 2 == 0 else "FAILED",
                    "description": "test description",
                    "created_on": "test created on",
                    "created_by": "test created by",
                }
            )
            for i in range(8)
        ]
=======
        """List Aqua model deployments in a given compartment and under certain project.

        Parameters
        ----------
        kwargs
            Keyword arguments, such as compartment_id and project_id,
            for `list_call_get_all_results <https://docs.oracle.com/en-us/iaas/tools/python/2.118.1/api/pagination.html#oci.pagination.list_call_get_all_results>`_

        Returns
        -------
        List[AquaDeployment]:
            The list of the Aqua model deployments.
        """
        import json
        import os

        root = os.path.join(os.path.dirname(os.path.realpath(__file__)), "dummy_data")

        with open(f"{root}/oci_model_deployments.json", "rb") as f:
            model_deployments = json.loads(f.read())

            return [
                AquaDeployment(
                    display_name=model_deployment["displayName"],
                    aqua_service_model=model_deployment["freeformTags"].get(AQUA_SERVICE_MODEL, None),
                    state=model_deployment["lifecycleState"],
                    description=model_deployment["description"],
                    created_on=str(model_deployment["timeCreated"]),
                    created_by=model_deployment["createdBy"]
                ) for model_deployment in model_deployments
            ]

    def clone(self, **kwargs) -> "AquaDeployment":
        pass

    def suggest(self, **kwargs) -> Dict:
        pass

    def stats(self, **kwargs) -> Dict:
        pass

    def get(self, **kwargs) -> "AquaDeployment":
        """Gets the information of Aqua model deployment.

        Parameters
        ----------
        kwargs
            Keyword arguments, such as model_deployment_id,
            for `get_model_deployment <https://docs.oracle.com/en-us/iaas/tools/python/2.119.1/api/data_science/client/oci.data_science.DataScienceClient.html#oci.data_science.DataScienceClient.get_model_deployment>`_

        Returns
        -------
        AquaDeployment:
            The instance of the Aqua model deployment.
        """
        import json
        import os

        root = os.path.join(os.path.dirname(os.path.realpath(__file__)), "dummy_data")

        with open(f"{root}/oci_model_deployments.json", "rb") as f:
            model_deployment = json.loads(f.read())[0]

        return AquaDeployment(
            **{
                "display_name": model_deployment["displayName"],
                "aqua_service_model": model_deployment["freeformTags"].get(AQUA_SERVICE_MODEL, None),
                "state": model_deployment["lifecycleState"],
                "description": model_deployment["description"],
                "created_on": str(model_deployment["timeCreated"]),
                "created_by": model_deployment["createdBy"]
            }
        )
>>>>>>> c82ad7c6
<|MERGE_RESOLUTION|>--- conflicted
+++ resolved
@@ -8,19 +8,13 @@
 
 from dataclasses import dataclass
 from ads.aqua.base import AquaApp
-<<<<<<< HEAD
 from ads.model.deployment import (
     ModelDeployment,
     ModelDeploymentInfrastructure,
     ModelDeploymentContainerRuntime,
 )
-=======
-from ads.config import COMPARTMENT_OCID
-from ads.model.service.oci_datascience_model_deployment import OCIDataScienceModelDeployment
 
 AQUA_SERVICE_MODEL = "aqua_service_model"
-
->>>>>>> c82ad7c6
 
 logger = logging.getLogger(__name__)
 
@@ -198,21 +192,6 @@
         )
 
     def list(self, **kwargs) -> List["AquaDeployment"]:
-<<<<<<< HEAD
-        return [
-            AquaDeployment(
-                **{
-                    "display_name": f"aqua model deployment {i}",
-                    "aqua_service_model": f"aqua service model {i}",
-                    "state": "ACTIVE" if i % 2 == 0 else "FAILED",
-                    "description": "test description",
-                    "created_on": "test created on",
-                    "created_by": "test created by",
-                }
-            )
-            for i in range(8)
-        ]
-=======
         """List Aqua model deployments in a given compartment and under certain project.
 
         Parameters
@@ -237,22 +216,16 @@
             return [
                 AquaDeployment(
                     display_name=model_deployment["displayName"],
-                    aqua_service_model=model_deployment["freeformTags"].get(AQUA_SERVICE_MODEL, None),
+                    aqua_service_model=model_deployment["freeformTags"].get(
+                        AQUA_SERVICE_MODEL, None
+                    ),
                     state=model_deployment["lifecycleState"],
                     description=model_deployment["description"],
                     created_on=str(model_deployment["timeCreated"]),
-                    created_by=model_deployment["createdBy"]
-                ) for model_deployment in model_deployments
+                    created_by=model_deployment["createdBy"],
+                )
+                for model_deployment in model_deployments
             ]
-
-    def clone(self, **kwargs) -> "AquaDeployment":
-        pass
-
-    def suggest(self, **kwargs) -> Dict:
-        pass
-
-    def stats(self, **kwargs) -> Dict:
-        pass
 
     def get(self, **kwargs) -> "AquaDeployment":
         """Gets the information of Aqua model deployment.
@@ -279,11 +252,12 @@
         return AquaDeployment(
             **{
                 "display_name": model_deployment["displayName"],
-                "aqua_service_model": model_deployment["freeformTags"].get(AQUA_SERVICE_MODEL, None),
+                "aqua_service_model": model_deployment["freeformTags"].get(
+                    AQUA_SERVICE_MODEL, None
+                ),
                 "state": model_deployment["lifecycleState"],
                 "description": model_deployment["description"],
                 "created_on": str(model_deployment["timeCreated"]),
-                "created_by": model_deployment["createdBy"]
+                "created_by": model_deployment["createdBy"],
             }
-        )
->>>>>>> c82ad7c6
+        )