#!/usr/bin/env python
# -*- coding: utf-8 -*-
# Copyright (c) 2024 Oracle and/or its affiliates.
# Licensed under the Universal Permissive License v 1.0 as shown at https://oss.oracle.com/licenses/upl/
import base64
import json
import logging
import os
import tempfile
<<<<<<< HEAD
import time
from dataclasses import dataclass, field
=======
from dataclasses import asdict, dataclass, field
>>>>>>> 72d5185e
from datetime import datetime, timedelta
from enum import Enum
from pathlib import Path
from threading import Lock
from typing import Any, Dict, List, Optional, Union

import oci
from cachetools import TTLCache
from oci.data_science.models import (
    Metadata,
    UpdateModelDetails,
    UpdateModelProvenanceDetails,
)

from ads.aqua import logger, utils
from ads.aqua.base import AquaApp
from ads.aqua.exception import (
    AquaFileNotFoundError,
    AquaMissingKeyError,
    AquaRuntimeError,
    AquaValueError,
)
from ads.aqua.utils import (
    BERT_BASE_MULTILINGUAL_CASED,
    BERT_SCORE_PATH,
    CONDA_REGION,
    CONDA_URI,
    MODEL_PARAMETERS,
    SOURCE_FILE,
    SUBNET_ID,
    UNKNOWN,
    is_valid_ocid,
    upload_file_to_os,
)
from ads.common import oci_client as oc
from ads.common.auth import AuthType
from ads.common.object_storage_details import ObjectStorageDetails
from ads.common.serializer import DataClassSerializable
from ads.common.utils import get_console_link, get_files
from ads.config import COMPARTMENT_OCID, PROJECT_OCID
from ads.jobs.ads_job import Job, DataScienceJobRun
from ads.jobs.builders.infrastructure.dsc_job import DataScienceJob
from ads.jobs.builders.runtimes.base import Runtime
from ads.jobs.builders.runtimes.python_runtime import PythonRuntime
from ads.model.datascience_model import DataScienceModel
from ads.model.deployment.model_deployment import ModelDeployment
from ads.model.model_metadata import (
    MetadataTaxonomyKeys,
    ModelCustomMetadata,
    ModelProvenanceMetadata,
    ModelTaxonomyMetadata,
)
from ads.model.model_version_set import ModelVersionSet


class Resource(Enum):
    JOB = "jobs"
    MODEL = "models"
    MODEL_DEPLOYMENT = "modeldeployments"
    MODEL_VERSION_SET = "model-version-sets"


class DataScienceResource(Enum):
    MODEL_DEPLOYMENT = "datasciencemodeldeployment"
    MODEL = "datasciencemodel"


class EvaluationCustomMetadata(Enum):
    EVALUATION_SOURCE = "evaluation_source"
    EVALUATION_JOB_ID = "evaluation_job_id"
    EVALUATION_JOB_RUN_ID = "evaluation_job_run_id"
    EVALUATION_OUTPUT_PATH = "evaluation_output_path"
    EVALUATION_SOURCE_NAME = "evaluation_source_name"


class EvaluationModelTags(Enum):
    AQUA_EVALUATION = "aqua_evaluation"


class EvaluationJobTags(Enum):
    AQUA_EVALUATION = "aqua_evaluation"
    EVALUATION_MODEL_ID = "evaluation_model_id"


@dataclass(repr=False)
class AquaResourceIdentifier(DataClassSerializable):
    id: str = ""
    name: str = ""
    url: str = ""


@dataclass(repr=False)
class AquaEvalReport(DataClassSerializable):
    evaluation_id: str = ""
    content: str = ""


@dataclass(repr=False)
class AquaEvalParams(DataClassSerializable):
    shape: str = ""
    max_tokens: str = ""
    top_p: str = ""
    top_k: str = ""
    temperature: str = ""


@dataclass(repr=False)
class AquaEvalMetric(DataClassSerializable):
    key: str
    name: str
    content: str
    description: str = ""


@dataclass(repr=False)
class AquaEvalMetrics(DataClassSerializable):
    id: str
    metrics: List[AquaEvalMetric] = field(default_factory=list)


@dataclass(repr=False)
class AquaEvalMetrics(DataClassSerializable):
    id: str
    metrics: List[AquaEvalMetric] = field(default_factory=list)


@dataclass(repr=False)
class AquaEvaluationCommands(DataClassSerializable):
    evaluation_id: str
    evaluation_target_id: str
    input_data: dict
    metrics: list
    output_dir: str
    params: dict


@dataclass(repr=False)
class AquaEvaluationSummary(DataClassSerializable):
    """Represents a summary of Aqua evalution."""

    id: str
    name: str
    console_url: str
    lifecycle_state: str
    lifecycle_details: str
    time_created: str
    tags: dict
    experiment: AquaResourceIdentifier = field(default_factory=AquaResourceIdentifier)
    source: AquaResourceIdentifier = field(default_factory=AquaResourceIdentifier)
    job: AquaResourceIdentifier = field(default_factory=AquaResourceIdentifier)
    parameters: AquaEvalParams = field(default_factory=AquaEvalParams)


class RqsAdditionalDetails:
    METADATA = "metadata"
    CREATED_BY = "createdBy"
    DESCRIPTION = "description"
    MODEL_VERSION_SET_ID = "modelVersionSetId"
    MODEL_VERSION_SET_NAME = "modelVersionSetName"
    PROJECT_ID = "projectId"
    VERSION_LABEL = "versionLabel"


class EvaluationTags:
    AQUA_EVALUATION = "aqua_evaluation"


# TODO: use EvaluationCustomMetadata instead
class EvaluationMetadata:
    EVALUATION_SOURCE = "evaluation_source"
    HYPERPARAMETERS = "Hyperparameters"
    EVALUATION_JOB_ID = "evaluation_job_id"
    EVALUATION_JOB_RUN_ID = "evaluation_job_run_id"
    EVALUATION_SOURCE_NAME = "evaluation_source_name"


class EvaluationConfig:
    PARAMS = "model_params"


@dataclass(repr=False)
class CreateAquaEvaluationDetails(DataClassSerializable):
    """Dataclass to create aqua model evaluation.

    Fields
    ------
    evaluation_source_id: str
        The evaluation source id. Must be either model or model deployment ocid.
    evaluation_name: str
        The name for evaluation.
    dataset_path: str
        The dataset path for the evaluation. Could be either a local path from notebook session
        or an object storage path.
    report_path: str
        The report path for the evaluation. Must be an object storage path.
    model_parameters: dict
        The parameters for the evaluation.
    shape_name: str
        The shape name for the evaluation job infrastructure.
    memory_in_gbs: float
        The memory in gbs for the shape selected.
    ocpus: float
        The ocpu count for the shape selected.
    block_storage_size: int
        The storage for the evaluation job infrastructure.
    compartment_id: (str, optional). Defaults to `None`.
        The compartment id for the evaluation.
    project_id: (str, optional). Defaults to `None`.
        The project id for the evaluation.
    evaluation_description: (str, optional). Defaults to `None`.
        The description for evaluation
    experiment_id: (str, optional). Defaults to `None`.
        The evaluation model version set id. If provided,
        evaluation model will be associated with it.
    experiment_name: (str, optional). Defaults to `None`.
        The evaluation model version set name. If provided,
        the model version set with the same name will be used if exists,
        otherwise a new model version set will be created with the name.
    experiment_description: (str, optional). Defaults to `None`.
        The description for the evaluation model version set.
    log_group_id: (str, optional). Defaults to `None`.
        The log group id for the evaluation job infrastructure.
    log_id: (str, optional). Defaults to `None`.
        The log id for the evaluation job infrastructure.
    metrics: (list, optional). Defaults to `None`.
        The metrics for the evaluation.
    """

    evaluation_source_id: str
    evaluation_name: str
    dataset_path: str
    report_path: str
    model_parameters: dict
    shape_name: str
    block_storage_size: int
    compartment_id: Optional[str] = None
    project_id: Optional[str] = None
    evaluation_description: Optional[str] = None
    experiment_id: Optional[str] = None
    experiment_name: Optional[str] = None
    experiment_description: Optional[str] = None
    memory_in_gbs: Optional[float] = None
    ocpus: Optional[float] = None
    log_group_id: Optional[str] = None
    log_id: Optional[str] = None
    metrics: Optional[List] = None


class AquaEvaluationApp(AquaApp):
    """Provides a suite of APIs to interact with Aqua evaluations within the
    Oracle Cloud Infrastructure Data Science service, serving as an interface
    for managing model evalutions.


    Methods
    -------
    create(evaluation_source_id, evaluation_name, ...) -> AquaEvaluationSummary:
        Creates Aqua evaluation for resource.
    get(model_id: str) -> AquaEvaluationSummary:
        Retrieves details of an Aqua evaluation by its unique identifier.
    list(compartment_id: str = None, project_id: str = None, **kwargs) -> List[AquaEvaluationSummary]:
        Lists all Aqua evaluation within a specified compartment and/or project.

    Note:
        This class is designed to work within the Oracle Cloud Infrastructure
        and requires proper configuration and authentication set up to interact
        with OCI services.
    """

    _report_cache = TTLCache(maxsize=10, ttl=timedelta(hours=5), timer=datetime.now)
    _metrics_cache = TTLCache(maxsize=10, ttl=timedelta(hours=5), timer=datetime.now)
    _cache_lock = Lock()

    def create(
        self, create_aqua_evaluation_details: CreateAquaEvaluationDetails, **kwargs
    ) -> "AquaEvaluationSummary":
        """Creates Aqua evaluation for resource.

        Parameters
        ----------
        create_aqua_evaluation_details: CreateAquaEvaluationDetails
            The CreateAquaEvaluationDetails data class which contains all
            required and optional fields to create the aqua evaluation.
        kwargs:
            The kwargs for the evaluation.

        Returns
        -------
        AquaEvaluationSummary:
            The instance of AquaEvaluationSummary.
        """
        if not is_valid_ocid(create_aqua_evaluation_details.evaluation_source_id):
            raise AquaValueError(
                f"Invalid evaluation source {create_aqua_evaluation_details.evaluation_source_id}. "
                "Specify either a model or model deployment id."
            )

        evaluation_source = None
        if (
            DataScienceResource.MODEL_DEPLOYMENT.value
            in create_aqua_evaluation_details.evaluation_source_id
        ):
            evaluation_source = ModelDeployment.from_id(
                create_aqua_evaluation_details.evaluation_source_id
            )
        elif (
            DataScienceResource.MODEL.value
            in create_aqua_evaluation_details.evaluation_source_id
        ):
            evaluation_source = DataScienceModel.from_id(
                create_aqua_evaluation_details.evaluation_source_id
            )
        else:
            raise AquaValueError(
                f"Invalid evaluation source {create_aqua_evaluation_details.evaluation_source_id}. "
                "Specify either a model or model deployment id."
            )

        if not ObjectStorageDetails.is_oci_path(
            create_aqua_evaluation_details.report_path
        ):
            raise AquaValueError(
                "Evaluation report path must be an object storage path."
            )

        evaluation_model_parameters = None
        try:
            evaluation_model_parameters = AquaEvalParams(
                shape=create_aqua_evaluation_details.shape_name,
                **create_aqua_evaluation_details.model_parameters,
            )
        except:
            raise AquaValueError(
                "Invalid model parameters. Model parameters should "
                f"be a dictionary with keys: {', '.join(MODEL_PARAMETERS)}."
            )

        target_compartment = (
            create_aqua_evaluation_details.compartment_id or COMPARTMENT_OCID
        )
        target_project = create_aqua_evaluation_details.project_id or PROJECT_OCID

        experiment_model_version_set_id = create_aqua_evaluation_details.experiment_id
        experiment_model_version_set_name = (
            create_aqua_evaluation_details.experiment_name
        )

        if (
            not experiment_model_version_set_id
            and not experiment_model_version_set_name
        ):
            raise AquaValueError(
                "Either experiment id or experiment name must be provided."
            )

        if not experiment_model_version_set_id:
            try:
                model_version_set = ModelVersionSet.from_name(
                    name=experiment_model_version_set_name,
                    compartment_id=target_compartment,
                )
            except:
                logger.debug(
                    f"Model version set {experiment_model_version_set_name} doesn't exist. "
                    "Creating new model version set."
                )
                model_version_set = (
                    ModelVersionSet()
                    .with_compartment_id(target_compartment)
                    .with_project_id(target_project)
                    .with_name(experiment_model_version_set_name)
                    .with_description(
                        create_aqua_evaluation_details.experiment_description
                    )
                    # TODO: decide what parameters will be needed
                    .create(**kwargs)
                )
                logger.debug(
                    f"Successfully created model version set {experiment_model_version_set_name} with id {model_version_set.id}."
                )
            experiment_model_version_set_id = model_version_set.id
        else:
            model_version_set = ModelVersionSet.from_id(experiment_model_version_set_id)
            experiment_model_version_set_name = model_version_set.name

        evaluation_model_custom_metadata = ModelCustomMetadata()
        evaluation_model_custom_metadata.add(
            key=EvaluationCustomMetadata.EVALUATION_SOURCE.value,
            value=create_aqua_evaluation_details.evaluation_source_id,
        )
        evaluation_model_custom_metadata.add(
            key=EvaluationCustomMetadata.EVALUATION_OUTPUT_PATH.value,
            value=create_aqua_evaluation_details.report_path,
        )
        evaluation_model_custom_metadata.add(
            key=EvaluationCustomMetadata.EVALUATION_SOURCE_NAME.value,
            value=evaluation_source.display_name,
        )

        evaluation_model_taxonomy_metadata = ModelTaxonomyMetadata()
        evaluation_model_taxonomy_metadata[
            MetadataTaxonomyKeys.HYPERPARAMETERS
        ].value = {
            "model_params": {
                key: value for key, value in asdict(evaluation_model_parameters).items()
            }
        }

        evaluation_model = (
            DataScienceModel()
            .with_compartment_id(target_compartment)
            .with_project_id(target_project)
            .with_display_name(create_aqua_evaluation_details.evaluation_name)
            .with_description(create_aqua_evaluation_details.evaluation_description)
            .with_model_version_set_id(experiment_model_version_set_id)
            .with_custom_metadata_list(evaluation_model_custom_metadata)
            .with_defined_metadata_list(evaluation_model_taxonomy_metadata)
            .with_provenance_metadata(ModelProvenanceMetadata(training_id=UNKNOWN))
            # TODO: decide what parameters will be needed
            .create(
                remove_existing_artifact=False,  # TODO: added here for the puopose of demo and will revisit later
                **kwargs,
            )
        )
        logger.debug(
            f"Successfully created evaluation model {evaluation_model.id} for {create_aqua_evaluation_details.evaluation_source_id}."
        )

        evaluation_dataset_path = create_aqua_evaluation_details.dataset_path
        if not ObjectStorageDetails.is_oci_path(evaluation_dataset_path):
            # format: oci://<bucket>@<namespace>/<evaluation_model_id>/<dataset_file_name>
            dst_uri = f"{create_aqua_evaluation_details.report_path}/{evaluation_model.id}/{os.path.basename(evaluation_dataset_path)}"
            upload_file_to_os(
                src_uri=evaluation_dataset_path,
                dst_uri=dst_uri,
                auth=self._auth,
                force_overwrite=True,
            )
            logger.debug(
                f"Uploaded local file {evaluation_dataset_path} to object storage {dst_uri}."
            )
            evaluation_dataset_path = dst_uri

        # TODO: validat metrics if it's provided

        evaluation_job_freeform_tags = {
            EvaluationJobTags.AQUA_EVALUATION.value: EvaluationJobTags.AQUA_EVALUATION.value,
            EvaluationJobTags.EVALUATION_MODEL_ID.value: evaluation_model.id,
        }

        try:
            with tempfile.TemporaryDirectory() as temp_directory:
                evaluation_job = (
                    Job(name=evaluation_model.display_name)
                    .with_infrastructure(
                        DataScienceJob()
                        .with_log_group_id(create_aqua_evaluation_details.log_group_id)
                        .with_log_id(create_aqua_evaluation_details.log_id)
                        .with_compartment_id(target_compartment)
                        .with_project_id(target_project)
                        .with_shape_name(create_aqua_evaluation_details.shape_name)
                        .with_block_storage_size(
                            create_aqua_evaluation_details.block_storage_size
                        )
                        .with_freeform_tag(**evaluation_job_freeform_tags)
                        .with_subnet_id(SUBNET_ID)
                    )
                )
                if (
                    create_aqua_evaluation_details.memory_in_gbs 
                    and create_aqua_evaluation_details.ocpus
                ):
                    evaluation_job.infrastructure.with_shape_config_details(
                        memory_in_gbs=create_aqua_evaluation_details.memory_in_gbs,
                        ocpus=create_aqua_evaluation_details.ocpus,
                    )
                evaluation_job.with_runtime(
                    self._build_evaluation_runtime(
                        evaluation_id=evaluation_model.id,
                        evaluation_source_id=(
                            create_aqua_evaluation_details.evaluation_source_id
                        ),
                        dataset_path=evaluation_dataset_path,
                        report_path=create_aqua_evaluation_details.report_path,
                        model_parameters=create_aqua_evaluation_details.model_parameters,
                        metrics=create_aqua_evaluation_details.metrics,
                        source_folder=temp_directory,
                    )
                ).create(**kwargs)  ## TODO: decide what parameters will be needed
                logger.debug(
                    f"Successfully created evaluation job {evaluation_job.id} for {create_aqua_evaluation_details.evaluation_source_id}."
                )

                evaluation_job_run = evaluation_job.run(
                    name=evaluation_model.display_name,
                    freeform_tags=evaluation_job_freeform_tags,
                    wait=False,
                )
                logger.debug(
                    f"Successfully created evaluation job run {evaluation_job_run.id} for {create_aqua_evaluation_details.evaluation_source_id}."
                )
                
                self.ds_client.update_model(
                    model_id=evaluation_model.id,
                    update_model_details=UpdateModelDetails(
                        freeform_tags={
                            EvaluationModelTags.AQUA_EVALUATION.value: EvaluationModelTags.AQUA_EVALUATION.value,
                        }
                    ),
                )
        except:
            # TODO: quick fix, revisit this later
            self.ds_client.update_model(
                model_id=evaluation_model.id,
                update_model_details=UpdateModelDetails(
                    freeform_tags={
                        EvaluationModelTags.AQUA_EVALUATION.value: EvaluationModelTags.AQUA_EVALUATION.value,
                    }
                ),
            )
            raise

        evaluation_model_custom_metadata.add(
            key=EvaluationCustomMetadata.EVALUATION_JOB_ID.value,
            value=evaluation_job.id,
        )
        evaluation_model_custom_metadata.add(
            key=EvaluationCustomMetadata.EVALUATION_JOB_RUN_ID.value,
            value=evaluation_job_run.id,
        )
        updated_custom_metadata_list = [
            Metadata(**metadata)
            for metadata in evaluation_model_custom_metadata.to_dict()["data"]
        ]

        self.ds_client.update_model(
            model_id=evaluation_model.id,
            update_model_details=UpdateModelDetails(
                custom_metadata_list=updated_custom_metadata_list
            ),
        )

        self.ds_client.update_model_provenance(
            model_id=evaluation_model.id,
            update_model_provenance_details=UpdateModelProvenanceDetails(
                training_id=evaluation_job_run.id
            ),
        )

        return AquaEvaluationSummary(
            id=evaluation_model.id,
            name=evaluation_model.display_name,
            console_url=get_console_link(
                resource=Resource.MODEL.value,
                ocid=evaluation_model.id,
                region=self.region,
            ),
            time_created=str(evaluation_model.dsc_model.time_created),
            lifecycle_state=evaluation_job_run.lifecycle_state or UNKNOWN,
            lifecycle_details=evaluation_job_run.lifecycle_details or UNKNOWN,
            experiment=AquaResourceIdentifier(
                id=experiment_model_version_set_id,
                name=experiment_model_version_set_name,
                url=get_console_link(
                    resource=Resource.MODEL_VERSION_SET.value,
                    ocid=experiment_model_version_set_id,
                    region=self.region,
                ),
            ),
            source=AquaResourceIdentifier(
                id=create_aqua_evaluation_details.evaluation_source_id,
                name=evaluation_source.display_name,
                url=get_console_link(
                    resource=(
                        Resource.MODEL_DEPLOYMENT.value
                        if DataScienceResource.MODEL_DEPLOYMENT.value
                        in create_aqua_evaluation_details.evaluation_source_id
                        else Resource.MODEL.value
                    ),
                    ocid=create_aqua_evaluation_details.evaluation_source_id,
                    region=self.region,
                ),
            ),
            job=AquaResourceIdentifier(
                id=evaluation_job.id,
                name=evaluation_job.name,
                url=get_console_link(
                    resource=Resource.JOB.value,
                    ocid=evaluation_job.id,
                    region=self.region,
                ),
            ),
            tags=dict(
                aqua_evaluation=EvaluationModelTags.AQUA_EVALUATION.value,
                evaluation_job_id=evaluation_job.id,
                evaluation_source=create_aqua_evaluation_details.evaluation_source_id,
                evaluation_experiment_id=experiment_model_version_set_id,
            ),
            parameters=AquaEvalParams(),
        )

    def _build_evaluation_runtime(
        self,
        evaluation_id: str,
        evaluation_source_id: str,
        dataset_path: str,
        report_path: str,
        model_parameters: dict,
        source_folder: str,
        metrics: List = None,
    ) -> Runtime:
        """Builds evaluation runtime for Job."""
        source_path = f"{source_folder}/{SOURCE_FILE}"
        with open(source_path, "w") as fp:
            fp.write("aqua-evaluate")
        runtime = (
            PythonRuntime()
            .with_custom_conda(uri=CONDA_URI, region=CONDA_REGION)
            .with_source(source_path)
            .with_environment_variable(
                **{
                    "BERT_SCORE_PATH": BERT_SCORE_PATH,
                    "BERT_BASE_MULTILINGUAL_CASED": BERT_BASE_MULTILINGUAL_CASED,
                    "OCI_IAM_TYPE": AuthType.RESOURCE_PRINCIPAL,
                    "OCI__LAUNCH_CMD": json.dumps(
                        asdict(
                            self._build_launch_cmd(
                                evaluation_id=evaluation_id,
                                evaluation_source_id=evaluation_source_id,
                                dataset_path=dataset_path,
                                report_path=report_path,
                                model_parameters=model_parameters,
                                metrics=metrics,
                            )
                        )
                    ),
                }
            )
        )

        return runtime

    def _build_launch_cmd(
        self,
        evaluation_id: str,
        evaluation_source_id: str,
        dataset_path: str,
        report_path: str,
        model_parameters: dict,
        metrics: List = None,
    ):
        return AquaEvaluationCommands(
            evaluation_id=evaluation_id,
            evaluation_target_id=evaluation_source_id,
            input_data={
                "columns": {
                    "prompt": "prompt",
                    "completion": "completion",
                    "category": "category",
                },
                "format": Path(dataset_path).suffix,
                "url": dataset_path,
            },
            metrics=metrics,
            output_dir=report_path,
            params=model_parameters,
        )

    def get(self, eval_id) -> AquaEvaluationSummary:
        """Gets the information of an Aqua evalution.

        Parameters
        ----------
        eval_id: str
            The model OCID.

        Returns
        -------
        AquaEvaluationSummary:
            The instance of AquaEvaluationSummary.
        """
        logger.info(f"Fetching evaluation: {eval_id} details ...")

        resource = utils.query_resource(eval_id)
        model_provenance = self.ds_client.get_model_provenance(eval_id).data

        if not resource:
            raise AquaRuntimeError(
                f"Failed to retrieve evalution {eval_id}."
                "Please check if the OCID is correct."
            )
        jobrun_id = model_provenance.training_id
        job_run_details = self._fetch_jobrun(
            resource, use_rqs=False, jobrun_id=jobrun_id
        )

        summary = AquaEvaluationSummary(
            **self._process(resource),
            **self._get_status(
                resource.lifecycle_state, job_status=job_run_details.lifecycle_state
            ),
            job=self._build_job_identifier(
                job_run_details=job_run_details,
            ),
        )
        summary.parameters.shape = (
            job_run_details.job_infrastructure_configuration_details.shape_name
        )
        return summary

    def list(
        self, compartment_id: str = None, project_id: str = None, **kwargs
    ) -> List[AquaEvaluationSummary]:
        """List Aqua evaluations in a given compartment and under certain project.

        Parameters
        ----------
        compartment_id: (str, optional). Defaults to `None`.
            The compartment OCID.
        project_id: (str, optional). Defaults to `None`.
            The project OCID.
        kwargs
            Additional keyword arguments.

        Returns
        -------
        List[AquaEvaluationSummary]:
            The list of the `ads.aqua.evalution.AquaEvaluationSummary`.
        """
        logger.info(f"Fetching evaluations from compartment {compartment_id}.")
        models = utils.query_resources(
            compartment_id=compartment_id,
            resource_type="datasciencemodel",
            tag_list=[EvaluationTags.AQUA_EVALUATION],
        )
        logger.info(f"Fetched {len(models)} evaluations.")

        # TODO: add filter based on project_id if needed.

        mapping = self._prefetch_resources(compartment_id)

        # TODO: check if caching for service model list can be used
        evaluations = []
        for model in models:
            job_run = self._get_jobrun(model, mapping)
            job_status = job_run.lifecycle_state if job_run else None
            evaluations.append(
                AquaEvaluationSummary(
                    **self._process(model),
                    **self._get_status(
                        model_status=model.lifecycle_state,
                        job_status=job_status,
                    ),
                    job=self._build_job_identifier(
                        job_run_details=job_run,
                    ),
                )
            )
        return evaluations

    def get_status(self, eval_id: str) -> dict:
        """Gets evaluation's current status.

        Parameters
        ----------
        eval_id: str
            The evaluation ocid.

        Returns
        -------
        dict
        """
        # TODO: add job_run_id as input param
        eval = utils.query_resource(eval_id)
        model_provenance = self.ds_client.get_model_provenance(eval_id).data

        if not eval:
            raise AquaRuntimeError(
                f"Failed to retrieve evalution {eval_id}."
                "Please check if the OCID is correct."
            )
        jobrun_id = model_provenance.training_id
        job_run_details = self._fetch_jobrun(eval, use_rqs=True, jobrun_id=jobrun_id)

        return dict(
            id=eval_id,
            **self._get_status(
                model_status=eval.lifecycle_state,
                job_status=job_run_details.lifecycle_state,
            ),
        )

    def load_metrics(self, eval_id: str) -> AquaEvalMetrics:
        """Loads evalution metrics markdown from artifacts.

        Parameters
        ----------
        eval_id: str
            The evaluation ocid.

        Returns
        -------
        AquaEvalMetrics:
            An instancec of AquaEvalMetrics.
        """
        if eval_id in self._metrics_cache.keys():
            logger.info(f"Returning metrics from cache.")
            eval_metrics = self._metrics_cache.get(eval_id)
            if len(eval_metrics.metrics) > 0:
                return eval_metrics

        with tempfile.TemporaryDirectory() as temp_dir:
            logger.info(f"Downloading evaluation artifact: {eval_id}.")
            DataScienceModel.from_id(eval_id).download_artifact(
                temp_dir,
                auth=self._auth,
            )
            metrics = []
            metric_markdown = {}
            report = None
            for file in get_files(temp_dir):
                if file.endswith(".md"):
                    metric_key = Path(file).stem
                    logger.info(f"Reading {file}...")
                    with open(os.path.join(temp_dir, file), "rb") as f:
                        content = f.read()
                    # TODO: change hardcode value "bertscore" back to variable metric_key
                    metric_markdown["bertscore"] = base64.b64encode(content).decode()

                if file == utils.EVALUATION_REPORT_JSON:
                    logger.info(f"Loading {utils.EVALUATION_REPORT_JSON}...")
                    with open(
                        os.path.join(temp_dir, utils.EVALUATION_REPORT_JSON), "rb"
                    ) as f:
                        report = json.loads(f.read())

            if not report:
                raise AquaFileNotFoundError(
                    "Related Resource Not Authorized Or Not Found:"
                    f"Missing `{utils.EVALUATION_REPORT_JSON}` in evaluation artifact."
                )

            # TODO: after finalizing the format of report.json, move the constant to class
            metrics_results = report.get("metric_results")
            missing_content = False
            for k, v in metrics_results.items():
                # TODO: remove the hardcode line
                content = metric_markdown.get("bertscore", utils.UNKNOWN)
                # content = metric_markdown.get(k, utils.UNKNOWN)
                if not content:
                    missing_content = True
                    logger.error(
                        "Related Resource Not Authorized Or Not Found:"
                        f"Missing `{k}.md` in evaluation artifact."
                    )

                metrics.append(
                    AquaEvalMetric(
                        key=k,
                        name=v.get("name", utils.UNKNOWN),
                        content=content,
                        description=v.get("description"),
                    )
                )

        eval_metrics = AquaEvalMetrics(id=eval_id, metrics=metrics)

        if not missing_content:
            self._metrics_cache.__setitem__(key=eval_id, value=eval_metrics)

        return eval_metrics

    def download_report(self, eval_id) -> AquaEvalReport:
        """Downloads HTML report from model artifact.

        Parameters
        ----------
        eval_id: str
            The evaluation ocid.

        Returns
        -------
        AquaEvalReport:
            An instance of AquaEvalReport.

        Raises
        ------
        AquaFileNotFoundError:
            When missing `report.html` in evaluation artifact.
        """
        if eval_id in self._report_cache.keys():
            logger.info(f"Returning report from cache.")
            report = self._report_cache.get(eval_id)
            if report.content:
                return report

        with tempfile.TemporaryDirectory() as temp_dir:
            DataScienceModel.from_id(eval_id).download_artifact(
                temp_dir,
                auth=self._auth,
            )
            content = ""
            for file in get_files(temp_dir):
                if os.path.basename(file) == utils.EVALUATION_REPORT:
                    report_path = os.path.join(temp_dir, file)
                    with open(report_path, "rb") as f:
                        content = f.read()
                    break

            if not content:
                error_msg = "Related Resource Not Authorized Or Not Found:" + (
                    f"Missing `{utils.EVALUATION_REPORT}` in evaluation artifact."
                )
                raise AquaFileNotFoundError(error_msg)

        report = AquaEvalReport(
            evaluation_id=eval_id, content=base64.b64encode(content).decode()
        )

        self._report_cache.__setitem__(key=eval_id, value=report)

        return report

<<<<<<< HEAD
    def cancel_evaluation(self, eval_id) -> dict:
        """Cancels the job run for the given evaluation id.
        Parameters
        ----------
        eval_id: str
            The evaluation ocid.

        Returns
        -------
            dict containing id, status and time_accepted

        Raises
        ------
        AquaRuntimeError:
            if a model doesn't exist for the given eval_id
        AquaMissingKeyError:
            if training_id is missing the job run id
        """
        model = DataScienceModel.from_id(eval_id)
        if not model:
            raise AquaRuntimeError(
                f"Failed to get evaluation details for model {eval_id}"
            )
        job_run_id = model.provenance_metadata.training_id
        if not job_run_id:
            raise AquaMissingKeyError(
                "Model provenance is missing job run training_id key"
            )

        status = dict(id=eval_id, status=UNKNOWN, time_accepted="")
        run = DataScienceJobRun.from_ocid(job_run_id)
        try:
            if run.lifecycle_state not in run.TERMINAL_STATES:
                # todo: check if we want to return directly before waiting for completion
                run.cancel()
                logger.info(f"Canceling Job Run: {job_run_id} for evaluation {eval_id}")
                status = dict(
                    id=eval_id,
                    lifecycle_state="CANCELING",
                    time_accepted=datetime.now().strftime("%Y-%m-%d %H:%M:%S.%f%z"),
                )
        except oci.exceptions.ServiceError as ex:
            logger.error(
                f"Exception occurred while canceling job run: {job_run_id} for evaluation {eval_id}. "
                f"Exception message: {ex}"
            )
        return status

    def delete_evaluation(self, eval_id):
        """Deletes the job and the associated model for the given evaluation id.
        Parameters
        ----------
        eval_id: str
            The evaluation ocid.

        Returns
        -------
            dict containing id, status and time_accepted

        Raises
        ------
        AquaRuntimeError:
            if a model doesn't exist for the given eval_id
        AquaMissingKeyError:
            if training_id is missing the job run id
        """

        model = DataScienceModel.from_id(eval_id)
        if not model:
            raise AquaRuntimeError(
                f"Failed to get evaluation details for model {eval_id}"
            )

        try:
            job_id = model.custom_metadata_list.get(
                EvaluationCustomMetadata.EVALUATION_JOB_ID.value
            ).value
        except ValueError:
            raise AquaMissingKeyError(
                f"Custom metadata is missing {EvaluationCustomMetadata.EVALUATION_JOB_ID.value} key"
            )

        status = dict(id=eval_id, status=UNKNOWN, time_accepted="")
        job = DataScienceJob.from_id(job_id)
        try:
            job.delete()
            logger.info(f"Deleting Job: {job.job_id} for evaluation {eval_id}")

            model.delete()
            logger.info(f"Deleting evaluation: {eval_id}")

            status = dict(
                id=eval_id,
                lifecycle_state="DELETING",
                time_accepted=datetime.now().strftime("%Y-%m-%d %H:%M:%S.%f%z"),
            )
        except oci.exceptions.ServiceError as ex:
            logger.error(
                f"Exception occurred while deleting job: {job_id} for evaluation {eval_id}. "
                f"Exception message: {ex}"
            )

        return status
=======
    def load_evaluation_config(self, eval_id):
        # TODO
        return {
            "model_params": {
                "max_tokens": 500,
                "temperature": 0.7,
                "top_p": 1.0,
                "top_k": 50,
            },
            "shape": {
                "VM.Standard.E3.Flex": {
                    "ocpu": 2,
                    "memory_in_gbs": 64,
                    "block_storage_size": 100,
                },
                "VM.Standard.E3.Flex": {
                    "ocpu": 2,
                    "memory_in_gbs": 64,
                    "block_storage_size": 100,
                },
                "VM.Standard.E4.Flex": {
                    "ocpu": 2,
                    "memory_in_gbs": 64,
                    "block_storage_size": 100,
                },
                "VM.Standard3.Flex": {
                    "ocpu": 2,
                    "memory_in_gbs": 64,
                    "block_storage_size": 100,
                },
                "VM.Optimized3.Flex": {
                    "ocpu": 2,
                    "memory_in_gbs": 64,
                    "block_storage_size": 100,
                },
                "VM.Standard.A1.Flex": {
                    "ocpu": 2,
                    "memory_in_gbs": 64,
                    "block_storage_size": 100,
                },
            },
            "default": {
                "ocpu": 2,
                "memory_in_gbs": 64,
                "block_storage_size": 100,
            },
        }
>>>>>>> 72d5185e

    def _get_attribute_from_model_metadata(
        self,
        model: oci.resource_search.models.ResourceSummary,
        target_attribute: str,
    ) -> str:
        try:
            return self._extract_metadata(
                model.additional_details.get(RqsAdditionalDetails.METADATA),
                target_attribute,
            )
        except:
            logger.debug(
                f"Missing `{target_attribute}` in custom metadata of the evaluation."
                f"Evaluation id: {model.identifier} "
            )
            return ""

    def _extract_metadata(self, metadata_list: List[Dict], key: str) -> Any:
        for metadata in metadata_list:
            if metadata.get("key") == key:
                return metadata.get("value")
        raise AquaMissingKeyError(
            f"Missing `{key}` in custom metadata of the evaluation."
        )

    def _get_source(
        self,
        evaluation: oci.resource_search.models.ResourceSummary,
        resources_mapping: dict = {},
    ) -> tuple:
        """Returns ocid and name of the model has been evaluated."""
        source_id = self._get_attribute_from_model_metadata(
            evaluation,
            EvaluationMetadata.EVALUATION_SOURCE,
        )

        try:
            source = resources_mapping.get(source_id)
            source_name = (
                source.display_name
                if source
                else self._get_attribute_from_model_metadata(
                    evaluation, EvaluationMetadata.EVALUATION_SOURCE_NAME
                )
            )

            if not source_name:
                resource_type = utils.get_resource_type(source_id)

                if resource_type == "datasciencemodel":
                    source_name = self.ds_client.get_model(source_id).data.display_name
                elif resource_type == "datasciencemodeldeployment":
                    source_name = self.ds_client.get_model_deployment(
                        source_id
                    ).data.display_name
                else:
                    raise AquaRuntimeError(
                        f"Not supported source type: {resource_type}"
                    )
        except Exception as e:
            logger.debug(
                f"Failed to retrieve source information for evaluation {evaluation.identifier}."
            )
            source_name = ""

        return (source_id, source_name)

    def _get_experiment_info(
        self, model: oci.resource_search.models.ResourceSummary
    ) -> tuple:
        """Returns ocid and name of the experiment."""
        return (
            model.additional_details.get(RqsAdditionalDetails.MODEL_VERSION_SET_ID),
            model.additional_details.get(RqsAdditionalDetails.MODEL_VERSION_SET_NAME),
        )

    def _process(
        self,
        model: oci.resource_search.models.ResourceSummary,
        resources_mapping: dict = {},
    ) -> dict:
        """Constructs AquaEvaluationSummary from `oci.resource_search.models.ResourceSummary`."""

        tags = {}
        tags.update(model.defined_tags or {})
        tags.update(model.freeform_tags or {})

        model_id = model.identifier
        console_url = get_console_link(
            resource="models",
            ocid=model_id,
            region=self.region,
        )
        source_model_id, source_model_name = self._get_source(model, resources_mapping)
        experiment_id, experiment_name = self._get_experiment_info(model)
        parameters = self._fetch_runtime_params(model)

        return dict(
            id=model_id,
            name=model.display_name,
            console_url=console_url,
            time_created=model.time_created,
            tags=tags,
            experiment=self._build_resource_identifier(
                id=experiment_id,
                name=experiment_name,
            ),
            source=self._build_resource_identifier(
                id=source_model_id, name=source_model_name
            ),
            parameters=parameters,
        )

    def _build_resource_identifier(
        self, id: str = None, name: str = None
    ) -> AquaResourceIdentifier:
        """Constructs AquaResourceIdentifier based on the given ocid and display name."""
        try:
            resource_type = utils.CONSOLE_LINK_RESOURCE_TYPE_MAPPING.get(
                utils.get_resource_type(id)
            )

            return AquaResourceIdentifier(
                id=id,
                name=name,
                url=get_console_link(
                    resource=resource_type,
                    ocid=id,
                    region=self.region,
                ),
            )
        except Exception as e:
            logger.error(
                f"Failed to construct AquaResourceIdentifier from given id=`{id}`, and name=`{name}`, {str(e)}"
            )
            return AquaResourceIdentifier()

    def _get_jobrun(
        self, model: oci.resource_search.models.ResourceSummary, mapping: dict = {}
    ) -> Union[
        oci.resource_search.models.ResourceSummary, oci.data_science.models.JobRun
    ]:
        jobrun_id = self._get_attribute_from_model_metadata(
            model, EvaluationMetadata.EVALUATION_JOB_RUN_ID
        )
        job_run = mapping.get(jobrun_id)

        if not job_run:
            job_run = self._fetch_jobrun(model, use_rqs=True, jobrun_id=jobrun_id)
        return job_run

    def _fetch_jobrun(
        self,
        resource: oci.resource_search.models.ResourceSummary,
        use_rqs: bool = True,
        jobrun_id: str = None,
    ) -> Union[
        oci.resource_search.models.ResourceSummary, oci.data_science.models.JobRun
    ]:
        """Extracts job run id from metadata, and gets related job run information."""

        jobrun_id = jobrun_id or self._get_attribute_from_model_metadata(
            resource, EvaluationMetadata.EVALUATION_JOB_RUN_ID
        )

        logger.info(f"Fetching associated job run: {jobrun_id}")

        try:
            jobrun = (
                utils.query_resource(jobrun_id, return_all=False)
                if use_rqs
                else self.ds_client.get_job_run(jobrun_id).data
            )
        except Exception as e:
            logger.debug(
                f"Failed to retreive job run: {jobrun_id}. " f"DEBUG INFO: {str(e)}"
            )
            jobrun = None

        return jobrun

    def _fetch_runtime_params(
        self, resource: oci.resource_search.models.ResourceSummary
    ) -> AquaEvalParams:
        """Extracts model parameters from metadata. Shape is the shape used in job run."""
        try:
            params = json.loads(
                self._get_attribute_from_model_metadata(
                    resource, EvaluationMetadata.HYPERPARAMETERS
                )
            )
            if not params.get(EvaluationConfig.PARAMS):
                raise AquaMissingKeyError(
                    "model parameters have not been saved in correct format in model taxonomy.",
                    service_payload={"params": params},
                )
            # TODO: validate the format of parameters.
            # self._validate_params(params)

            return AquaEvalParams(**params[EvaluationConfig.PARAMS])
        except Exception as e:
            logger.debug(
                f"Failed to retrieve model parameters for the model: {str(resource)}."
                f"DEBUG INFO: {str(e)}."
            )
            return AquaEvalParams()

    def _build_job_identifier(
        self,
        job_run_details: Union[
            oci.data_science.models.JobRun, oci.resource_search.models.ResourceSummary
        ] = None,
    ) -> AquaResourceIdentifier:
        try:
            job_id = (
                job_run_details.id
                if isinstance(job_run_details, oci.data_science.models.JobRun)
                else job_run_details.identifier
            )
            return self._build_resource_identifier(
                id=job_id, name=job_run_details.display_name
            )

        except Exception as e:
            logger.debug(
                f"Failed to get job details from job_run_details: {job_run_details}"
                f"DEBUG INFO:{str(e)}"
            )
            return AquaResourceIdentifier()

    def _get_status(self, model_status, job_status) -> dict:
        """Build evaluation status based on the model status and job run status."""
        lifecycle_state = utils.LifecycleStatus.get_status(
            evaluation_status=model_status, job_run_status=job_status
        )
        return dict(
            lifecycle_state=(
                lifecycle_state
                if isinstance(lifecycle_state, str)
                else lifecycle_state.value
            ),
            lifecycle_details=utils.LIFECYCLE_DETAILS_MAPPING.get(
                lifecycle_state, utils.UNKNOWN
            ),
        )

    def _prefetch_resources(self, compartment_id) -> dict:
        """Fetches all AQUA resources."""
        # TODO: handle cross compartment/tenency resources
        # TODO: add cache
        resources = utils.query_resources(
            compartment_id=compartment_id,
            resource_type="all",
            tag_list=[EvaluationTags.AQUA_EVALUATION, "OCI_AQUA"],
            connect_by_ampersands=False,
            return_all=False,
        )
        logger.info(f"Fetched {len(resources)} AQUA resources.")
        return {item.identifier: item for item in resources}<|MERGE_RESOLUTION|>--- conflicted
+++ resolved
@@ -4,15 +4,9 @@
 # Licensed under the Universal Permissive License v 1.0 as shown at https://oss.oracle.com/licenses/upl/
 import base64
 import json
-import logging
 import os
 import tempfile
-<<<<<<< HEAD
-import time
-from dataclasses import dataclass, field
-=======
 from dataclasses import asdict, dataclass, field
->>>>>>> 72d5185e
 from datetime import datetime, timedelta
 from enum import Enum
 from pathlib import Path
@@ -465,24 +459,23 @@
 
         try:
             with tempfile.TemporaryDirectory() as temp_directory:
-                evaluation_job = (
-                    Job(name=evaluation_model.display_name)
-                    .with_infrastructure(
-                        DataScienceJob()
-                        .with_log_group_id(create_aqua_evaluation_details.log_group_id)
-                        .with_log_id(create_aqua_evaluation_details.log_id)
-                        .with_compartment_id(target_compartment)
-                        .with_project_id(target_project)
-                        .with_shape_name(create_aqua_evaluation_details.shape_name)
-                        .with_block_storage_size(
-                            create_aqua_evaluation_details.block_storage_size
-                        )
-                        .with_freeform_tag(**evaluation_job_freeform_tags)
-                        .with_subnet_id(SUBNET_ID)
+                evaluation_job = Job(
+                    name=evaluation_model.display_name
+                ).with_infrastructure(
+                    DataScienceJob()
+                    .with_log_group_id(create_aqua_evaluation_details.log_group_id)
+                    .with_log_id(create_aqua_evaluation_details.log_id)
+                    .with_compartment_id(target_compartment)
+                    .with_project_id(target_project)
+                    .with_shape_name(create_aqua_evaluation_details.shape_name)
+                    .with_block_storage_size(
+                        create_aqua_evaluation_details.block_storage_size
                     )
+                    .with_freeform_tag(**evaluation_job_freeform_tags)
+                    .with_subnet_id(SUBNET_ID)
                 )
                 if (
-                    create_aqua_evaluation_details.memory_in_gbs 
+                    create_aqua_evaluation_details.memory_in_gbs
                     and create_aqua_evaluation_details.ocpus
                 ):
                     evaluation_job.infrastructure.with_shape_config_details(
@@ -501,7 +494,9 @@
                         metrics=create_aqua_evaluation_details.metrics,
                         source_folder=temp_directory,
                     )
-                ).create(**kwargs)  ## TODO: decide what parameters will be needed
+                ).create(
+                    **kwargs
+                )  ## TODO: decide what parameters will be needed
                 logger.debug(
                     f"Successfully created evaluation job {evaluation_job.id} for {create_aqua_evaluation_details.evaluation_source_id}."
                 )
@@ -514,7 +509,7 @@
                 logger.debug(
                     f"Successfully created evaluation job run {evaluation_job_run.id} for {create_aqua_evaluation_details.evaluation_source_id}."
                 )
-                
+
                 self.ds_client.update_model(
                     model_id=evaluation_model.id,
                     update_model_details=UpdateModelDetails(
@@ -936,7 +931,6 @@
 
         return report
 
-<<<<<<< HEAD
     def cancel_evaluation(self, eval_id) -> dict:
         """Cancels the job run for the given evaluation id.
         Parameters
@@ -1040,7 +1034,7 @@
             )
 
         return status
-=======
+
     def load_evaluation_config(self, eval_id):
         # TODO
         return {
@@ -1088,7 +1082,6 @@
                 "block_storage_size": 100,
             },
         }
->>>>>>> 72d5185e
 
     def _get_attribute_from_model_metadata(
         self,
