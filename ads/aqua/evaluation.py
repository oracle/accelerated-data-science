--- conflicted
+++ resolved
@@ -9,10 +9,7 @@
 from dataclasses import dataclass, field
 from datetime import datetime, timedelta
 from enum import Enum
-<<<<<<< HEAD
 from pathlib import Path
-=======
->>>>>>> 2471ae57
 from threading import Lock
 from typing import Any, Dict, List, Optional, Union
 
@@ -224,10 +221,7 @@
     ocpus: float
     block_storage_size: int
     compartment_id: Optional[str] = None
-<<<<<<< HEAD
-=======
     project_id: Optional[str] = None
->>>>>>> 2471ae57
     experiment_id: Optional[str] = None
     experiment_name: Optional[str] = None
     experiment_description: Optional[str] = None
@@ -265,10 +259,7 @@
     """
 
     _report_cache = TTLCache(maxsize=10, ttl=timedelta(hours=5), timer=datetime.now)
-<<<<<<< HEAD
     _metrics_cache = TTLCache(maxsize=10, ttl=timedelta(hours=5), timer=datetime.now)
-=======
->>>>>>> 2471ae57
     _cache_lock = Lock()
 
     def create(
@@ -551,10 +542,7 @@
                 evaluation_source=create_aqua_evaluation_details.evaluation_source_id,
                 evaluation_experiment_id=experiment_model_version_set_id,
             ),
-<<<<<<< HEAD
-=======
             parameters=AquaResourceIdentifier(),
->>>>>>> 2471ae57
         )
 
     def _build_evaluation_runtime(
@@ -688,7 +676,6 @@
         AquaEvalMetrics:
             An instancec of AquaEvalMetrics.
         """
-<<<<<<< HEAD
         if eval_id in self._metrics_cache.keys():
             logger.info(f"Returning metrics from cache.")
             eval_metrics = self._metrics_cache.get(eval_id)
@@ -751,26 +738,6 @@
 
         return eval_metrics
 
-=======
-        # WIP
-        # TODO: add caching
-        with tempfile.TemporaryDirectory() as temp_dir:
-            DataScienceModel.from_id(eval_id).download_artifact(
-                temp_dir, auth=self._auth
-            )
-            metrics = []
-            for file in get_files(temp_dir):
-                if file.name.endswith(".md"):
-                    with open(file, "rb") as f:
-                        content = f.read()
-                    metrics.append(
-                        AquaEvalMetric(
-                            name=f.name, content=base64.b64encode(content).decode()
-                        )
-                    )
-        return AquaEvalMetrics(id=eval_id, metrics=metrics)
-
->>>>>>> 2471ae57
     def download_report(self, eval_id) -> AquaEvalReport:
         """Downloads HTML report from model artifact.
 
@@ -783,14 +750,11 @@
         -------
         AquaEvalReport:
             An instance of AquaEvalReport.
-<<<<<<< HEAD
-=======
 
         Raises
         ------
         AquaFileNotFoundError:
             When missing `report.html` in evaluation artifact.
->>>>>>> 2471ae57
         """
         if eval_id in self._report_cache.keys():
             logger.info(f"Returning report from cache.")
@@ -889,7 +853,6 @@
                 f"Failed to retrieve source information for evaluation {evaluation.identifier}."
             )
             source_name = ""
-<<<<<<< HEAD
 
         return (source_id, source_name)
 
@@ -1025,143 +988,6 @@
             # TODO: validate the format of parameters.
             # self._validate_params(params)
 
-=======
-
-        return (source_id, source_name)
-
-    def _get_experiment_info(
-        self, model: oci.resource_search.models.ResourceSummary
-    ) -> tuple:
-        """Returns ocid and name of the experiment."""
-        return (
-            model.additional_details.get(RqsAdditionalDetails.MODEL_VERSION_SET_ID),
-            model.additional_details.get(RqsAdditionalDetails.MODEL_VERSION_SET_NAME),
-        )
-
-    def _process(
-        self,
-        model: oci.resource_search.models.ResourceSummary,
-        resources_mapping: dict = {},
-    ) -> dict:
-        """Constructs AquaEvaluationSummary from `oci.resource_search.models.ResourceSummary`."""
-
-        tags = {}
-        tags.update(model.defined_tags or {})
-        tags.update(model.freeform_tags or {})
-
-        model_id = model.identifier
-        console_url = get_console_link(
-            resource="models",
-            ocid=model_id,
-            region=self.region,
-        )
-        source_model_id, source_model_name = self._get_source(model, resources_mapping)
-        experiment_id, experiment_name = self._get_experiment_info(model)
-        parameters = self._fetch_runtime_params(model)
-
-        return dict(
-            id=model_id,
-            name=model.display_name,
-            console_url=console_url,
-            time_created=model.time_created,
-            tags=tags,
-            experiment=self._build_resource_identifier(
-                id=experiment_id,
-                name=experiment_name,
-            ),
-            source=self._build_resource_identifier(
-                id=source_model_id, name=source_model_name
-            ),
-            parameters=parameters,
-        )
-
-    def _build_resource_identifier(
-        self, id: str = None, name: str = None
-    ) -> AquaResourceIdentifier:
-        """Constructs AquaResourceIdentifier based on the given ocid and display name."""
-        try:
-            resource_type = utils.CONSOLE_LINK_RESOURCE_TYPE_MAPPING.get(
-                utils.get_resource_type(id)
-            )
-
-            return AquaResourceIdentifier(
-                id=id,
-                name=name,
-                url=get_console_link(
-                    resource=resource_type,
-                    ocid=id,
-                    region=self.region,
-                ),
-            )
-        except Exception as e:
-            logger.error(
-                f"Failed to construct AquaResourceIdentifier from given id=`{id}`, and name=`{name}`, {str(e)}"
-            )
-            return AquaResourceIdentifier()
-
-    def _get_jobrun(
-        self, model: oci.resource_search.models.ResourceSummary, mapping: dict
-    ) -> Union[
-        oci.resource_search.models.ResourceSummary, oci.data_science.models.JobRun
-    ]:
-        jobrun_id = self._get_attribute_from_model_metadata(
-            model, EvaluationMetadata.EVALUATION_JOB_ID
-        )
-        job_run = mapping.get(jobrun_id)
-
-        if not job_run:
-            job_run = self._fetch_jobrun(model, use_rqs=True, jobrun_id=jobrun_id)
-        return job_run
-
-    def _fetch_jobrun(
-        self,
-        resource: oci.resource_search.models.ResourceSummary,
-        use_rqs: bool = True,
-        jobrun_id: str = None,
-    ) -> Union[
-        oci.resource_search.models.ResourceSummary, oci.data_science.models.JobRun
-    ]:
-        """Extracts job run id from metadata, and gets related job run information."""
-
-        jobrun_id = jobrun_id or self._get_attribute_from_model_metadata(
-            resource, EvaluationMetadata.EVALUATION_JOB_ID
-        )
-
-        logger.info(f"Fetching associated job run: {jobrun_id}")
-
-        try:
-            jobrun = (
-                utils.query_resource(jobrun_id, return_all=False)
-                if use_rqs
-                else self.ds_client.get_job_run(jobrun_id).data
-            )
-        except Exception as e:
-            logger.debug(
-                f"Failed to retreive job run: {jobrun_id}. " f"DEBUG INFO: {str(e)}"
-            )
-            jobrun = None
-
-        return jobrun
-
-    def _fetch_runtime_params(
-        self, resource: oci.resource_search.models.ResourceSummary
-    ) -> AquaEvalParams:
-        """Extracts model parameters from metadata. Shape is the shape used in job run."""
-        try:
-            params = json.loads(
-                self._get_attribute_from_model_metadata(
-                    resource, EvaluationMetadata.HYPERPARAMETERS
-                )
-            )
-            if not params.get(EvaluationConfig.PARAMS):
-                raise AquaMissingKeyError(
-                    "model parameters have not been saved in correct format in model taxonomy.",
-                    service_payload={"params": params},
-                )
-            # TODO: validate the format of parameters.
-            # self._validate_params(params)
-
->>>>>>> 2471ae57
             return AquaEvalParams(**params[EvaluationConfig.PARAMS])
         except Exception as e:
             logger.debug(
