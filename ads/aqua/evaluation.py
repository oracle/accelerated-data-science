#!/usr/bin/env python
# -*- coding: utf-8 -*-
# Copyright (c) 2024 Oracle and/or its affiliates.
# Licensed under the Universal Permissive License v 1.0 as shown at https://oss.oracle.com/licenses/upl/
import base64
import json
import os
import tempfile
from dataclasses import dataclass, field
<<<<<<< HEAD
from datetime import datetime, timedelta
from enum import Enum
from pathlib import Path
from threading import Lock
from typing import Any, Dict, List, Optional, Union
from zipfile import ZipFile

import oci
from cachetools import TTLCache
=======
from enum import Enum
from typing import Any, Dict, List, Optional, Union

import oci
>>>>>>> 9aa4f7c9
from oci.data_science.models import (
    Metadata,
    UpdateModelDetails,
    UpdateModelProvenanceDetails,
)

from ads.aqua import logger, utils
from ads.aqua.base import AquaApp
<<<<<<< HEAD
from ads.aqua.exception import (
    AquaFileNotFoundError,
    AquaMissingKeyError,
    AquaRuntimeError,
    AquaValueError,
)
=======
from ads.aqua.exception import AquaMissingKeyError, AquaRuntimeError, AquaValueError
>>>>>>> 9aa4f7c9
from ads.aqua.utils import UNKNOWN, upload_file_to_os
from ads.common import oci_client as oc
from ads.common.object_storage_details import ObjectStorageDetails
from ads.common.serializer import DataClassSerializable
from ads.common.utils import get_console_link, get_files
from ads.config import COMPARTMENT_OCID, PROJECT_OCID
from ads.jobs.ads_job import Job
from ads.jobs.builders.infrastructure.dsc_job import DataScienceJob
from ads.jobs.builders.runtimes.base import Runtime
from ads.jobs.builders.runtimes.python_runtime import PythonRuntime
from ads.model.datascience_model import DataScienceModel
from ads.model.deployment.model_deployment import ModelDeployment
from ads.model.model_metadata import (
    MetadataTaxonomyKeys,
    ModelCustomMetadata,
    ModelProvenanceMetadata,
    ModelTaxonomyMetadata,
)
from ads.model.model_version_set import ModelVersionSet


class Resource(Enum):
    JOB = "jobs"
    MODEL = "models"
    MODEL_DEPLOYMENT = "modeldeployments"
    MODEL_VERSION_SET = "model-version-sets"


class DataScienceResource(Enum):
    MODEL_DEPLOYMENT = "datasciencemodeldeployment"
    MODEL = "datasciencemodel"


class EvaluationCustomMetadata(Enum):
    EVALUATION_SOURCE = "evaluation_source"
    EVALUATION_JOB_ID = "evaluation_job_id"
    EVALUATION_OUTPUT_PATH = "evaluation_output_path"
    EVALUATION_SOURCE_NAME = "evaluation_source_name"


class EvaluationModelTags(Enum):
    AQUA_EVALUATION = "aqua_evaluation"


class EvaluationJobTags(Enum):
    AQUA_EVALUATION = "aqua_evaluation"
    EVALUATION_MODEL_ID = "evaluation_model_id"


@dataclass(repr=False)
class AquaResourceIdentifier(DataClassSerializable):
    id: str = ""
    name: str = ""
    url: str = ""
<<<<<<< HEAD


@dataclass(repr=False)
class AquaEvalReport(DataClassSerializable):
    evaluation_id: str = ""
    content: str = ""
=======
>>>>>>> 9aa4f7c9


@dataclass(repr=False)
class AquaEvalParams(DataClassSerializable):
    shape: str = ""
    max_tokens: str = ""
    top_p: str = ""
    top_k: str = ""
    temperature: str = ""


@dataclass(repr=False)
class AquaEvalMetric(DataClassSerializable):
    key: str
    name: str
    content: str
    description: str = ""


@dataclass(repr=False)
class AquaEvalMetrics(DataClassSerializable):
    id: str
    metrics: List[AquaEvalMetric] = field(default_factory=list)


@dataclass(repr=False)
class AquaEvalMetrics(DataClassSerializable):
    id: str
    metrics: List[AquaEvalMetric] = field(default_factory=list)


@dataclass(repr=False)
class AquaEvaluationSummary(DataClassSerializable):
    """Represents a summary of Aqua evalution."""

    id: str
    name: str
    console_url: str
    lifecycle_state: str
    lifecycle_details: str
    time_created: str
    tags: dict
    experiment: AquaResourceIdentifier = field(default_factory=AquaResourceIdentifier)
    source: AquaResourceIdentifier = field(default_factory=AquaResourceIdentifier)
    job: AquaResourceIdentifier = field(default_factory=AquaResourceIdentifier)
    parameters: AquaEvalParams = field(default_factory=AquaEvalParams)


class RqsAdditionalDetails:
    METADATA = "metadata"
    CREATED_BY = "createdBy"
    DESCRIPTION = "description"
    MODEL_VERSION_SET_ID = "modelVersionSetId"
    MODEL_VERSION_SET_NAME = "modelVersionSetName"
    PROJECT_ID = "projectId"
    VERSION_LABEL = "versionLabel"


class EvaluationTags:
    AQUA_EVALUATION = "aqua_evaluation"


class EvaluationMetadata:
    EVALUATION_SOURCE = "evaluation_source"
    HYPERPARAMETERS = "Hyperparameters"
    EVALUATION_JOB_ID = "evaluation_job_id"
    EVALUATION_SOURCE_NAME = "evaluation_source_name"


class EvaluationConfig:
    PARAMS = "model_params"


@dataclass(repr=False)
class CreateAquaEvaluationDetails(DataClassSerializable):
    """Dataclass to create aqua model evaluation.

    Fields
    ------
    evaluation_source_id: str
        The evaluation source id. Must be either model or model deployment ocid.
    evaluation_name: str
        The name for evaluation.
    evaluation_description: str
        The description for evaluation
    dataset_path: str
        The dataset path for the evaluation. Could be either a local path from notebook session
        or an object storage path.
    report_path: str
        The report path for the evaluation. Must be an object storage path.
    model_parameters: dict
        The parameters for the evaluation.
    shape_name: str
        The shape name for the evaluation job infrastructure.
    memory_in_gbs: float
        The memory in gbs for the shape selected.
    ocpus: float
        The ocpu count for the shape selected.
    block_storage_size: int
        The storage for the evaluation job infrastructure.
    compartment_id: (str, optional). Defaults to `None`.
        The compartment id for the evaluation.
    project_id: (str, optional). Defaults to `None`.
        The project id for the evaluation.
    experiment_id: (str, optional). Defaults to `None`.
        The evaluation model version set id. If provided,
        evaluation model will be associated with it.
    experiment_name: (str, optional). Defaults to `None`.
        The evaluation model version set name. If provided,
        the model version set with the same name will be used if exists,
        otherwise a new model version set will be created with the name.
    experiment_description: (str, optional). Defaults to `None`.
        The description for the evaluation model version set.
    log_group_id: (str, optional). Defaults to `None`.
        The log group id for the evaluation job infrastructure.
    log_id: (str, optional). Defaults to `None`.
        The log id for the evaluation job infrastructure.
    metrics: (list, optional). Defaults to `None`.
        The metrics for the evaluation.
    """

    evaluation_source_id: str
    evaluation_name: str
    evaluation_description: str
    dataset_path: str
    report_path: str
    model_parameters: dict
    shape_name: str
    memory_in_gbs: float
    ocpus: float
    block_storage_size: int
    compartment_id: Optional[str] = None
<<<<<<< HEAD
=======
    project_id: Optional[str] = None
>>>>>>> 9aa4f7c9
    experiment_id: Optional[str] = None
    experiment_name: Optional[str] = None
    experiment_description: Optional[str] = None
    log_group_id: Optional[str] = None
    log_id: Optional[str] = None
    metrics: Optional[List] = None


# TODO: Remove later
BUCKET_URI = "oci://ming-dev@ociodscdev/evaluation/sample_response"
ARTIFACT = "oci://lu_bucket@ociodscdev/sample_artifact.zip"
SOURCE = "oci://lu_bucket@ociodscdev/evaluation_dummy_script.py"
SUBNET_ID = os.environ.get("SUBNET_ID", None)


class AquaEvaluationApp(AquaApp):
    """Provides a suite of APIs to interact with Aqua evaluations within the
    Oracle Cloud Infrastructure Data Science service, serving as an interface
    for managing model evalutions.


    Methods
    -------
    create(evaluation_source_id, evaluation_name, ...) -> AquaEvaluationSummary:
        Creates Aqua evaluation for resource.
    get(model_id: str) -> AquaEvaluationSummary:
        Retrieves details of an Aqua evaluation by its unique identifier.
    list(compartment_id: str = None, project_id: str = None, **kwargs) -> List[AquaEvaluationSummary]:
        Lists all Aqua evaluation within a specified compartment and/or project.

    Note:
        This class is designed to work within the Oracle Cloud Infrastructure
        and requires proper configuration and authentication set up to interact
        with OCI services.
    """

    _report_cache = TTLCache(maxsize=10, ttl=timedelta(hours=5), timer=datetime.now)
    _cache_lock = Lock()

    def create(
        self, create_aqua_evaluation_details: CreateAquaEvaluationDetails, **kwargs
    ) -> "AquaEvaluationSummary":
        """Creates Aqua evaluation for resource.

        Parameters
        ----------
        create_aqua_evaluation_details: CreateAquaEvaluationDetails
            The CreateAquaEvaluationDetails data class which contains all
            required and optional fields to create the aqua evaluation.
        kwargs:
            The kwargs for the evaluation.

        Returns
        -------
        AquaEvaluationSummary:
            The instance of AquaEvaluationSummary.
        """

        evaluation_source = None
        if (
            DataScienceResource.MODEL_DEPLOYMENT.value
            in create_aqua_evaluation_details.evaluation_source_id
        ):
            evaluation_source = ModelDeployment.from_id(
                create_aqua_evaluation_details.evaluation_source_id
            )
        elif (
            DataScienceResource.MODEL.value
            in create_aqua_evaluation_details.evaluation_source_id
        ):
            evaluation_source = DataScienceModel.from_id(
                create_aqua_evaluation_details.evaluation_source_id
            )
        else:
            raise AquaValueError(
                f"Invalid evaluation source {create_aqua_evaluation_details.evaluation_source_id}. "
                "Specify either a model or model deployment id."
            )

        if not ObjectStorageDetails.is_oci_path(
            create_aqua_evaluation_details.report_path
        ):
            raise AquaValueError(
                "Evaluation report path must be an object storage path."
            )

        target_compartment = (
            create_aqua_evaluation_details.compartment_id or COMPARTMENT_OCID
        )
        target_project = create_aqua_evaluation_details.project_id or PROJECT_OCID

        experiment_model_version_set_id = create_aqua_evaluation_details.experiment_id
        experiment_model_version_set_name = (
            create_aqua_evaluation_details.experiment_name
        )

        if (
            not experiment_model_version_set_id
            and not experiment_model_version_set_name
        ):
            raise AquaValueError(
                "Either experiment id or experiment name must be provided."
            )

        if not experiment_model_version_set_id:
            try:
                model_version_set = ModelVersionSet.from_name(
                    name=experiment_model_version_set_name,
                    compartment_id=target_compartment,
                )
            except:
                logger.debug(
                    f"Model version set {experiment_model_version_set_name} doesn't exist. "
                    "Creating new model version set."
                )
                model_version_set = (
                    ModelVersionSet()
                    .with_compartment_id(target_compartment)
                    .with_project_id(target_project)
                    .with_name(experiment_model_version_set_name)
                    .with_description(
                        create_aqua_evaluation_details.experiment_description
                    )
                    # TODO: decide what parameters will be needed
                    .create(**kwargs)
                )
                logger.debug(
                    f"Successfully created model version set {experiment_model_version_set_name} with id {model_version_set.id}."
                )
            experiment_model_version_set_id = model_version_set.id
        else:
            model_version_set = ModelVersionSet.from_id(experiment_model_version_set_id)
            experiment_model_version_set_name = model_version_set.name

        evaluation_model_custom_metadata = ModelCustomMetadata()
        evaluation_model_custom_metadata.add(
            key=EvaluationCustomMetadata.EVALUATION_SOURCE.value,
            value=create_aqua_evaluation_details.evaluation_source_id,
        )
        evaluation_model_custom_metadata.add(
            key=EvaluationCustomMetadata.EVALUATION_OUTPUT_PATH.value,
            value=create_aqua_evaluation_details.report_path,
        )
        evaluation_model_custom_metadata.add(
            key=EvaluationCustomMetadata.EVALUATION_SOURCE_NAME.value,
            value=evaluation_source.display_name,
        )

        evaluation_model_taxonomy_metadata = ModelTaxonomyMetadata()
        evaluation_model_taxonomy_metadata[
            MetadataTaxonomyKeys.HYPERPARAMETERS
        ].value = {
            "model_params": create_aqua_evaluation_details.model_parameters,
        }

        evaluation_model_freeform_tags = {
            EvaluationModelTags.AQUA_EVALUATION.value: EvaluationModelTags.AQUA_EVALUATION.value,
        }

        evaluation_model = (
            DataScienceModel()
            .with_compartment_id(target_compartment)
            .with_project_id(target_project)
            .with_display_name(create_aqua_evaluation_details.evaluation_name)
            .with_description(create_aqua_evaluation_details.evaluation_description)
            .with_artifact(
                ARTIFACT
            )  # TODO: for the purpose of demo and will remove later
            .with_model_version_set_id(experiment_model_version_set_id)
            .with_custom_metadata_list(evaluation_model_custom_metadata)
            .with_defined_metadata_list(evaluation_model_taxonomy_metadata)
            .with_provenance_metadata(ModelProvenanceMetadata(training_id=UNKNOWN))
            .with_freeform_tags(**evaluation_model_freeform_tags)
            # TODO: decide what parameters will be needed
            .create(
                remove_existing_artifact=False,  # TODO: added here for the puopose of demo and will revisit later
                **kwargs,
            )
        )
        logger.debug(
            f"Successfully created evaluation model {evaluation_model.id} for {create_aqua_evaluation_details.evaluation_source_id}."
        )

        evaluation_dataset_path = create_aqua_evaluation_details.dataset_path
        if not ObjectStorageDetails.is_oci_path(evaluation_dataset_path):
            # format: oci://<bucket>@<namespace>/<evaluation_model_id>/<dataset_file_name>
            dst_uri = f"{create_aqua_evaluation_details.report_path}/{evaluation_model.id}/{os.path.basename(evaluation_dataset_path)}"
            upload_file_to_os(
                src_uri=evaluation_dataset_path,
                dst_uri=dst_uri,
                auth=self._auth,
                force_overwrite=True,
            )
            logger.debug(
                f"Uploaded local file {evaluation_dataset_path} to object storage {dst_uri}."
            )
            evaluation_dataset_path = dst_uri

        # TODO: validat metrics if it's provided

        evaluation_job_freeform_tags = {
            EvaluationJobTags.AQUA_EVALUATION.value: EvaluationJobTags.AQUA_EVALUATION.value,
            EvaluationJobTags.EVALUATION_MODEL_ID.value: evaluation_model.id,
        }

        evaluation_job = (
            Job(name=evaluation_model.display_name)
            .with_infrastructure(
                DataScienceJob()
                .with_log_group_id(create_aqua_evaluation_details.log_group_id)
                .with_log_id(create_aqua_evaluation_details.log_id)
                .with_compartment_id(target_compartment)
                .with_project_id(target_project)
                .with_shape_name(create_aqua_evaluation_details.shape_name)
                .with_shape_config_details(
                    memory_in_gbs=create_aqua_evaluation_details.memory_in_gbs,
                    ocpus=create_aqua_evaluation_details.ocpus,
                )
                .with_block_storage_size(
                    create_aqua_evaluation_details.block_storage_size
                )
                .with_freeform_tag(**evaluation_job_freeform_tags)
                .with_subnet_id(SUBNET_ID)
            )
            .with_runtime(
                self._build_evaluation_runtime(
                    dataset_path=evaluation_dataset_path,
                    report_path=create_aqua_evaluation_details.report_path,
                    model_parameters=create_aqua_evaluation_details.model_parameters,
                    metrics=create_aqua_evaluation_details.metrics,
                )
            )
            .create(**kwargs)  ## TODO: decide what parameters will be needed
        )
        logger.debug(
            f"Successfully created evaluation job {evaluation_job.id} for {create_aqua_evaluation_details.evaluation_source_id}."
        )

        evaluation_model_custom_metadata.add(
            key=EvaluationCustomMetadata.EVALUATION_JOB_ID.value,
            value=evaluation_job.id,
        )
        updated_custom_metadata_list = [
            Metadata(**metadata)
            for metadata in evaluation_model_custom_metadata.to_dict()["data"]
        ]

        self.ds_client.update_model(
            model_id=evaluation_model.id,
            update_model_details=UpdateModelDetails(
                custom_metadata_list=updated_custom_metadata_list
            ),
        )

        evaluation_job_run = evaluation_job.run(
            name=evaluation_model.display_name,
            freeform_tags=evaluation_job_freeform_tags,
            wait=False,
        )
        logger.debug(
            f"Successfully created evaluation job run {evaluation_job_run.id} for {create_aqua_evaluation_details.evaluation_source_id}."
        )

        self.ds_client.update_model_provenance(
            model_id=evaluation_model.id,
            update_model_provenance_details=UpdateModelProvenanceDetails(
                training_id=evaluation_job_run.id
            ),
        )

        return AquaEvaluationSummary(
            id=evaluation_model.id,
            name=evaluation_model.display_name,
            console_url=get_console_link(
                resource=Resource.MODEL.value,
                ocid=evaluation_model.id,
                region=self.region,
            ),
            time_created=str(evaluation_model.dsc_model.time_created),
            lifecycle_state=evaluation_job_run.lifecycle_state,
            lifecycle_details=evaluation_job_run.lifecycle_details,
            experiment=AquaResourceIdentifier(
                id=experiment_model_version_set_id,
                name=experiment_model_version_set_name,
                url=get_console_link(
                    resource=Resource.MODEL_VERSION_SET.value,
                    ocid=experiment_model_version_set_id,
                    region=self.region,
                ),
            ),
            source=AquaResourceIdentifier(
                id=create_aqua_evaluation_details.evaluation_source_id,
                name=evaluation_source.display_name,
                url=get_console_link(
                    resource=(
                        Resource.MODEL_DEPLOYMENT.value
                        if DataScienceResource.MODEL_DEPLOYMENT.value
                        in create_aqua_evaluation_details.evaluation_source_id
                        else Resource.MODEL.value
                    ),
                    ocid=create_aqua_evaluation_details.evaluation_source_id,
                    region=self.region,
                ),
            ),
            job=AquaResourceIdentifier(
                id=evaluation_job.id,
                name=evaluation_job.name,
                url=get_console_link(
                    resource=Resource.JOB.value,
                    ocid=evaluation_job.id,
                    region=self.region,
                ),
            ),
            tags=dict(
                aqua_evaluation=EvaluationModelTags.AQUA_EVALUATION.value,
                evaluation_job_id=evaluation_job.id,
                evaluation_source=create_aqua_evaluation_details.evaluation_source_id,
                evaluation_experiment_id=experiment_model_version_set_id,
            ),
<<<<<<< HEAD
=======
            parameters=AquaResourceIdentifier(),
>>>>>>> 9aa4f7c9
        )

    def _build_evaluation_runtime(
        self,
        dataset_path: str,
        report_path: str,
        model_parameters: dict,
        metrics: List = None,
        **kwargs,
    ) -> Runtime:
        """Builds evaluation runtime for Job."""
        # TODO: update the logic to evaluate the model or model deployment
        runtime = (
            PythonRuntime()
            .with_service_conda("pytorch21_p39_gpu_v1")
            .with_source(SOURCE)
        )

        return runtime

    def get(self, eval_id) -> AquaEvaluationSummary:
        """Gets the information of an Aqua evalution.

        Parameters
        ----------
        eval_id: str
            The model OCID.

        Returns
        -------
        AquaEvaluationSummary:
            The instance of AquaEvaluationSummary.
        """
        logger.info(f"Fetching evaluation: {eval_id} details ...")

        resource = utils.query_resource(eval_id)
        model_provenance = self.ds_client.get_model_provenance(eval_id).data

        if not resource:
            raise AquaRuntimeError(
                f"Failed to retrieve evalution {eval_id}."
                "Please check if the OCID is correct."
            )
        jobrun_id = model_provenance.training_id
        job_run_details = self._fetch_jobrun(
            resource, use_rqs=False, jobrun_id=jobrun_id
        )

        summary = AquaEvaluationSummary(
            **self._process(resource),
            **self._get_status(
                resource.lifecycle_state, job_status=job_run_details.lifecycle_state
            ),
            job=self._build_job_identifier(
                job_run_details=job_run_details,
            ),
        )
        summary.parameters.shape = (
            job_run_details.job_infrastructure_configuration_details.shape_name
        )
        return summary

    def list(
        self, compartment_id: str = None, project_id: str = None, **kwargs
    ) -> List[AquaEvaluationSummary]:
        """List Aqua evaluations in a given compartment and under certain project.

        Parameters
        ----------
        compartment_id: (str, optional). Defaults to `None`.
            The compartment OCID.
        project_id: (str, optional). Defaults to `None`.
            The project OCID.
        kwargs
            Additional keyword arguments.

        Returns
        -------
        List[AquaEvaluationSummary]:
            The list of the `ads.aqua.evalution.AquaEvaluationSummary`.
        """
        logger.info(f"Fetching evaluations from compartment {compartment_id}.")
        models = utils.query_resources(
            compartment_id=compartment_id,
            resource_type="datasciencemodel",
            tag_list=[EvaluationTags.AQUA_EVALUATION],
        )
        logger.info(f"Fetched {len(models)} evaluations.")
<<<<<<< HEAD

        # TODO: add filter based on project_id if needed.

        mapping = self._prefetch_resources(compartment_id)

=======

        # TODO: add filter based on project_id if needed.

        mapping = self._prefetch_resources(compartment_id)

>>>>>>> 9aa4f7c9
        # TODO: check if caching for service model list can be used
        evaluations = []
        for model in models:
            job_run = self._get_jobrun(model, mapping)
            job_status = job_run.lifecycle_state if job_run else None

            evaluations.append(
                AquaEvaluationSummary(
                    **self._process(model),
                    **self._get_status(
                        model_status=model.lifecycle_state,
                        job_status=job_status,
                    ),
                    job=self._build_job_identifier(
                        job_run_details=job_run,
                    ),
                )
            )
        return evaluations

    def get_status(self, eval_id: str) -> dict:
        return {
            "id": eval_id,
            "lifecycle_state": "ACTIVE",
            "lifecycle_details": "This is explanation for lifecycle_state.",
        }

    def load_metrics(self, eval_id: str) -> AquaEvalMetrics:
        """Loads evalution metrics markdown from artifacts.

        Parameters
        ----------
        eval_id: str
            The evaluation ocid.

        Returns
        -------
        AquaEvalMetrics:
            An instancec of AquaEvalMetrics.
        """
        # WIP
        # TODO: add caching
        with tempfile.TemporaryDirectory() as temp_dir:
            DataScienceModel.from_id(eval_id).download_artifact(
                temp_dir, auth=self._auth
            )
            metrics = []
            for file in get_files(temp_dir):
                if file.name.endswith(".md"):
                    with open(file, "rb") as f:
                        content = f.read()
                    metrics.append(
                        AquaEvalMetric(
                            name=f.name, content=base64.b64encode(content).decode()
                        )
                    )
        return AquaEvalMetrics(id=eval_id, metrics=metrics)

    def download_report(self, eval_id) -> AquaEvalReport:
        """Downloads HTML report from model artifact.

        Parameters
        ----------
        eval_id: str
            The evaluation ocid.

        Returns
        -------
        AquaEvalReport:
            An instance of AquaEvalReport.
        """
<<<<<<< HEAD
        if eval_id in self._report_cache.keys():
            logger.info(f"Returning report from cache.")
            report = self._report_cache.get(eval_id)
            if report.content:
                return report

=======
        # WIP
        # TODO: add caching
>>>>>>> 9aa4f7c9
        with tempfile.TemporaryDirectory() as temp_dir:
            DataScienceModel.from_id(eval_id).download_artifact(
                temp_dir,
                auth=self._auth,
            )
<<<<<<< HEAD
            content = ""
            for file in get_files(temp_dir):
                if os.path.basename(file) == utils.EVALUATION_REPORT:
                    report_path = os.path.join(temp_dir, utils.EVALUATION_REPORT)
                    with open(report_path, "rb") as f:
                        content = f.read()
                    break

            if not content:
                error_msg = "Related Resource Not Authorized Or Not Found:" + (
                    f"Missing `{utils.EVALUATION_REPORT}` in evaluation artifact."
                )
                raise AquaFileNotFoundError(error_msg)

        report = AquaEvalReport(
            evaluation_id=eval_id, content=base64.b64encode(content).decode()
        )

        self._report_cache.__setitem__(key=eval_id, value=report)

        return report
=======
            for file in get_files(temp_dir):
                if file == "report.zip":
                    with ZipFile(zip_file_path) as zip_file:
                        zip_file.extractall(self.target_dir)

        return dict(evaluation_id=eval_id, content=base64.b64encode(content).decode())
>>>>>>> 9aa4f7c9

    def _get_attribute_from_model_metadata(
        self,
        model: oci.resource_search.models.ResourceSummary,
        target_attribute: str,
    ) -> str:
        try:
            return self._extract_metadata(
                model.additional_details.get(RqsAdditionalDetails.METADATA),
                target_attribute,
            )
        except:
            logger.debug(
                f"Missing `{target_attribute}` in custom metadata of the evaluation."
                f"Evaluation id: {model.identifier} "
            )
            return ""

    def _extract_metadata(self, metadata_list: List[Dict], key: str) -> Any:
        for metadata in metadata_list:
            if metadata.get("key") == key:
                return metadata.get("value")
        raise AquaMissingKeyError(
            f"Missing `{key}` in custom metadata of the evaluation."
        )

    def _get_source(
        self,
        evaluation: oci.resource_search.models.ResourceSummary,
        resources_mapping: dict = {},
    ) -> tuple:
        """Returns ocid and name of the model has been evaluated."""
        source_id = self._get_attribute_from_model_metadata(
            evaluation,
            EvaluationMetadata.EVALUATION_SOURCE,
        )

        try:
            source = resources_mapping.get(source_id)
            source_name = (
                source.display_name
                if source
                else self._get_attribute_from_model_metadata(
                    evaluation, EvaluationMetadata.EVALUATION_SOURCE_NAME
                )
            )
<<<<<<< HEAD

            if not source_name:
                resource_type = utils.get_resource_type(source_id)

                if resource_type == "datasciencemodel":
                    source_name = self.ds_client.get_model(source_id).data.display_name
                elif resource_type == "datasciencemodeldeployment":
                    source_name = self.ds_client.get_model_deployment(
                        source_id
                    ).data.display_name
                else:
                    raise AquaRuntimeError(
                        f"Not supported source type: {resource_type}"
                    )
        except Exception as e:
            logger.debug(
                f"Failed to retrieve source information for evaluation {evaluation.identifier}."
            )
            source_name = ""

=======

            if not source_name:
                resource_type = utils.get_resource_type(source_id)

                if resource_type == "datasciencemodel":
                    source_name = self.ds_client.get_model(source_id).data.display_name
                elif resource_type == "datasciencemodeldeployment":
                    source_name = self.ds_client.get_model_deployment(
                        source_id
                    ).data.display_name
                else:
                    raise AquaRuntimeError(
                        f"Not supported source type: {resource_type}"
                    )
        except Exception as e:
            logger.debug(
                f"Failed to retrieve source information for evaluation {evaluation.identifier}."
            )
            source_name = ""

>>>>>>> 9aa4f7c9
        return (source_id, source_name)

    def _get_experiment_info(
        self, model: oci.resource_search.models.ResourceSummary
    ) -> tuple:
        """Returns ocid and name of the experiment."""
        return (
            model.additional_details.get(RqsAdditionalDetails.MODEL_VERSION_SET_ID),
            model.additional_details.get(RqsAdditionalDetails.MODEL_VERSION_SET_NAME),
        )
<<<<<<< HEAD

    def _process(
        self,
        model: oci.resource_search.models.ResourceSummary,
        resources_mapping: dict = {},
    ) -> dict:
        """Constructs AquaEvaluationSummary from `oci.resource_search.models.ResourceSummary`."""

        tags = {}
        tags.update(model.defined_tags or {})
        tags.update(model.freeform_tags or {})

        model_id = model.identifier
        console_url = get_console_link(
            resource="models",
            ocid=model_id,
            region=self.region,
        )
        source_model_id, source_model_name = self._get_source(model, resources_mapping)
        experiment_id, experiment_name = self._get_experiment_info(model)
        parameters = self._fetch_runtime_params(model)

        return dict(
            id=model_id,
            name=model.display_name,
            console_url=console_url,
            time_created=model.time_created,
            tags=tags,
            experiment=self._build_resource_identifier(
                id=experiment_id,
                name=experiment_name,
            ),
            source=self._build_resource_identifier(
                id=source_model_id, name=source_model_name
            ),
            parameters=parameters,
        )

    def _build_resource_identifier(
        self, id: str = None, name: str = None
    ) -> AquaResourceIdentifier:
        """Constructs AquaResourceIdentifier based on the given ocid and display name."""
        try:
            resource_type = utils.CONSOLE_LINK_RESOURCE_TYPE_MAPPING.get(
                utils.get_resource_type(id)
            )

            return AquaResourceIdentifier(
                id=id,
                name=name,
                url=get_console_link(
                    resource=resource_type,
                    ocid=id,
                    region=self.region,
                ),
            )
        except Exception as e:
            logger.error(
                f"Failed to construct AquaResourceIdentifier from given id=`{id}`, and name=`{name}`, {str(e)}"
            )
            return AquaResourceIdentifier()

    def _get_jobrun(
        self, model: oci.resource_search.models.ResourceSummary, mapping: dict
    ) -> Union[
        oci.resource_search.models.ResourceSummary, oci.data_science.models.JobRun
    ]:
        jobrun_id = self._get_attribute_from_model_metadata(
            model, EvaluationMetadata.EVALUATION_JOB_ID
        )
        job_run = mapping.get(jobrun_id)

        if not job_run:
            job_run = self._fetch_jobrun(model, use_rqs=True, jobrun_id=jobrun_id)
        return job_run

    def _fetch_jobrun(
        self,
        resource: oci.resource_search.models.ResourceSummary,
        use_rqs: bool = True,
        jobrun_id: str = None,
    ) -> Union[
        oci.resource_search.models.ResourceSummary, oci.data_science.models.JobRun
    ]:
        """Extracts job run id from metadata, and gets related job run information."""

        jobrun_id = jobrun_id or self._get_attribute_from_model_metadata(
            resource, EvaluationMetadata.EVALUATION_JOB_ID
        )

        logger.info(f"Fetching associated job run: {jobrun_id}")

        try:
            jobrun = (
                utils.query_resource(jobrun_id, return_all=False)
                if use_rqs
                else self.ds_client.get_job_run(jobrun_id).data
            )
        except Exception as e:
            logger.debug(
                f"Failed to retreive job run: {jobrun_id}. " f"DEBUG INFO: {str(e)}"
            )
            jobrun = None

        return jobrun

    def _fetch_runtime_params(
        self, resource: oci.resource_search.models.ResourceSummary
    ) -> AquaEvalParams:
        """Extracts model parameters from metadata. Shape is the shape used in job run."""
        try:
            params = json.loads(
                self._get_attribute_from_model_metadata(
                    resource, EvaluationMetadata.HYPERPARAMETERS
                )
            )
            if not params.get(EvaluationConfig.PARAMS):
                raise AquaMissingKeyError(
                    "model parameters have not been saved in correct format in model taxonomy.",
                    service_payload={"params": params},
                )
            # TODO: validate the format of parameters.
            # self._validate_params(params)

            return AquaEvalParams(**params[EvaluationConfig.PARAMS])
        except Exception as e:
            logger.debug(
                f"Failed to retrieve model parameters for the model: {str(resource)}."
                f"DEBUG INFO: {str(e)}."
            )
            return AquaEvalParams()

    def _build_job_identifier(
        self,
        job_run_details: Union[
            oci.data_science.models.JobRun, oci.resource_search.models.ResourceSummary
        ] = None,
    ) -> AquaResourceIdentifier:
        try:
            job_id = (
                job_run_details.id
                if isinstance(job_run_details, oci.data_science.models.JobRun)
                else job_run_details.identifier
            )
            return self._build_resource_identifier(
                id=job_id, name=job_run_details.display_name
            )

=======

    def _process(
        self,
        model: oci.resource_search.models.ResourceSummary,
        resources_mapping: dict = {},
    ) -> dict:
        """Constructs AquaEvaluationSummary from `oci.resource_search.models.ResourceSummary`."""

        tags = {}
        tags.update(model.defined_tags or {})
        tags.update(model.freeform_tags or {})

        model_id = model.identifier
        console_url = get_console_link(
            resource="models",
            ocid=model_id,
            region=self.region,
        )
        source_model_id, source_model_name = self._get_source(model, resources_mapping)
        experiment_id, experiment_name = self._get_experiment_info(model)
        parameters = self._fetch_runtime_params(model)

        return dict(
            id=model_id,
            name=model.display_name,
            console_url=console_url,
            time_created=model.time_created,
            tags=tags,
            experiment=self._build_resource_identifier(
                id=experiment_id,
                name=experiment_name,
            ),
            source=self._build_resource_identifier(
                id=source_model_id, name=source_model_name
            ),
            parameters=parameters,
        )

    def _build_resource_identifier(
        self, id: str = None, name: str = None
    ) -> AquaResourceIdentifier:
        """Constructs AquaResourceIdentifier based on the given ocid and display name."""
        try:
            resource_type = utils.CONSOLE_LINK_RESOURCE_TYPE_MAPPING.get(
                utils.get_resource_type(id)
            )

            return AquaResourceIdentifier(
                id=id,
                name=name,
                url=get_console_link(
                    resource=resource_type,
                    ocid=id,
                    region=self.region,
                ),
            )
        except Exception as e:
            logger.error(
                f"Failed to construct AquaResourceIdentifier from given id=`{id}`, and name=`{name}`, {str(e)}"
            )
            return AquaResourceIdentifier()

    def _get_jobrun(
        self, model: oci.resource_search.models.ResourceSummary, mapping: dict
    ) -> Union[
        oci.resource_search.models.ResourceSummary, oci.data_science.models.JobRun
    ]:
        jobrun_id = self._get_attribute_from_model_metadata(
            model, EvaluationMetadata.EVALUATION_JOB_ID
        )
        job_run = mapping.get(jobrun_id)

        if not job_run:
            job_run = self._fetch_jobrun(model, use_rqs=True, jobrun_id=jobrun_id)
        return job_run

    def _fetch_jobrun(
        self,
        resource: oci.resource_search.models.ResourceSummary,
        use_rqs: bool = True,
        jobrun_id: str = None,
    ) -> Union[
        oci.resource_search.models.ResourceSummary, oci.data_science.models.JobRun
    ]:
        """Extracts job run id from metadata, and gets related job run information."""

        jobrun_id = jobrun_id or self._get_attribute_from_model_metadata(
            resource, EvaluationMetadata.EVALUATION_JOB_ID
        )

        logger.info(f"Fetching associated job run: {jobrun_id}")

        try:
            jobrun = (
                utils.query_resource(jobrun_id, return_all=False)
                if use_rqs
                else self.ds_client.get_job_run(jobrun_id).data
            )
        except Exception as e:
            logger.debug(
                f"Failed to retreive job run: {jobrun_id}. " f"DEBUG INFO: {str(e)}"
            )
            jobrun = None

        return jobrun

    def _fetch_runtime_params(
        self, resource: oci.resource_search.models.ResourceSummary
    ) -> AquaEvalParams:
        """Extracts model parameters from metadata. Shape is the shape used in job run."""
        try:
            params = json.loads(
                self._get_attribute_from_model_metadata(
                    resource, EvaluationMetadata.HYPERPARAMETERS
                )
            )
            if not params.get(EvaluationConfig.PARAMS):
                raise AquaMissingKeyError(
                    "model parameters have not been saved in correct format in model taxonomy.",
                    service_payload={"params": params},
                )
            # TODO: validate the format of parameters.
            # self._validate_params(params)

            return AquaEvalParams(**params[EvaluationConfig.PARAMS])
        except Exception as e:
            logger.debug(
                f"Failed to retrieve model parameters for the model: {str(resource)}."
                f"DEBUG INFO: {str(e)}."
            )
            return AquaEvalParams()

    def _build_job_identifier(
        self,
        job_run_details: Union[
            oci.data_science.models.JobRun, oci.resource_search.models.ResourceSummary
        ] = None,
    ) -> AquaResourceIdentifier:
        try:
            job_id = (
                job_run_details.id
                if isinstance(job_run_details, oci.data_science.models.JobRun)
                else job_run_details.identifier
            )
            return self._build_resource_identifier(
                id=job_id, name=job_run_details.display_name
            )

>>>>>>> 9aa4f7c9
        except Exception as e:
            logger.debug(
                f"Failed to get job details from job_run_details: {job_run_details}"
                f"DEBUG INFO:{str(e)}"
            )
            return AquaResourceIdentifier()

    def _get_status(self, model_status, job_status) -> dict:
        """Build evaluation status based on the model status and job run status."""
        lifecycle_state = utils.LifecycleStatus.get_status(model_status, job_status)
        return dict(
            lifecycle_state=(
                lifecycle_state
                if isinstance(lifecycle_state, str)
                else lifecycle_state.value
            ),
            lifecycle_details=(
                utils.UNKNOWN
                if isinstance(lifecycle_state, str)
                else lifecycle_state.detail
            ),
        )

    def _prefetch_resources(self, compartment_id) -> dict:
        """Fetches all AQUA resources."""
        # TODO: handle cross compartment/tenency resources
        # TODO: add cache
        resources = utils.query_resources(
            compartment_id=compartment_id,
            resource_type="all",
            tag_list=[EvaluationTags.AQUA_EVALUATION, "OCI_AQUA"],
            connect_by_ampersands=False,
            return_all=False,
        )
        logger.info(f"Fetched {len(resources)} AQUA resources.")
        return {item.identifier: item for item in resources}<|MERGE_RESOLUTION|>--- conflicted
+++ resolved
@@ -7,22 +7,10 @@
 import os
 import tempfile
 from dataclasses import dataclass, field
-<<<<<<< HEAD
-from datetime import datetime, timedelta
-from enum import Enum
-from pathlib import Path
-from threading import Lock
-from typing import Any, Dict, List, Optional, Union
-from zipfile import ZipFile
-
-import oci
-from cachetools import TTLCache
-=======
 from enum import Enum
 from typing import Any, Dict, List, Optional, Union
 
 import oci
->>>>>>> 9aa4f7c9
 from oci.data_science.models import (
     Metadata,
     UpdateModelDetails,
@@ -31,16 +19,12 @@
 
 from ads.aqua import logger, utils
 from ads.aqua.base import AquaApp
-<<<<<<< HEAD
 from ads.aqua.exception import (
     AquaFileNotFoundError,
     AquaMissingKeyError,
     AquaRuntimeError,
     AquaValueError,
 )
-=======
-from ads.aqua.exception import AquaMissingKeyError, AquaRuntimeError, AquaValueError
->>>>>>> 9aa4f7c9
 from ads.aqua.utils import UNKNOWN, upload_file_to_os
 from ads.common import oci_client as oc
 from ads.common.object_storage_details import ObjectStorageDetails
@@ -95,15 +79,12 @@
     id: str = ""
     name: str = ""
     url: str = ""
-<<<<<<< HEAD
 
 
 @dataclass(repr=False)
 class AquaEvalReport(DataClassSerializable):
     evaluation_id: str = ""
     content: str = ""
-=======
->>>>>>> 9aa4f7c9
 
 
 @dataclass(repr=False)
@@ -236,10 +217,7 @@
     ocpus: float
     block_storage_size: int
     compartment_id: Optional[str] = None
-<<<<<<< HEAD
-=======
     project_id: Optional[str] = None
->>>>>>> 9aa4f7c9
     experiment_id: Optional[str] = None
     experiment_name: Optional[str] = None
     experiment_description: Optional[str] = None
@@ -559,10 +537,7 @@
                 evaluation_source=create_aqua_evaluation_details.evaluation_source_id,
                 evaluation_experiment_id=experiment_model_version_set_id,
             ),
-<<<<<<< HEAD
-=======
             parameters=AquaResourceIdentifier(),
->>>>>>> 9aa4f7c9
         )
 
     def _build_evaluation_runtime(
@@ -651,19 +626,11 @@
             tag_list=[EvaluationTags.AQUA_EVALUATION],
         )
         logger.info(f"Fetched {len(models)} evaluations.")
-<<<<<<< HEAD
 
         # TODO: add filter based on project_id if needed.
 
         mapping = self._prefetch_resources(compartment_id)
 
-=======
-
-        # TODO: add filter based on project_id if needed.
-
-        mapping = self._prefetch_resources(compartment_id)
-
->>>>>>> 9aa4f7c9
         # TODO: check if caching for service model list can be used
         evaluations = []
         for model in models:
@@ -735,23 +702,17 @@
         AquaEvalReport:
             An instance of AquaEvalReport.
         """
-<<<<<<< HEAD
         if eval_id in self._report_cache.keys():
             logger.info(f"Returning report from cache.")
             report = self._report_cache.get(eval_id)
             if report.content:
                 return report
 
-=======
-        # WIP
-        # TODO: add caching
->>>>>>> 9aa4f7c9
         with tempfile.TemporaryDirectory() as temp_dir:
             DataScienceModel.from_id(eval_id).download_artifact(
                 temp_dir,
                 auth=self._auth,
             )
-<<<<<<< HEAD
             content = ""
             for file in get_files(temp_dir):
                 if os.path.basename(file) == utils.EVALUATION_REPORT:
@@ -773,14 +734,6 @@
         self._report_cache.__setitem__(key=eval_id, value=report)
 
         return report
-=======
-            for file in get_files(temp_dir):
-                if file == "report.zip":
-                    with ZipFile(zip_file_path) as zip_file:
-                        zip_file.extractall(self.target_dir)
-
-        return dict(evaluation_id=eval_id, content=base64.b64encode(content).decode())
->>>>>>> 9aa4f7c9
 
     def _get_attribute_from_model_metadata(
         self,
@@ -827,7 +780,6 @@
                     evaluation, EvaluationMetadata.EVALUATION_SOURCE_NAME
                 )
             )
-<<<<<<< HEAD
 
             if not source_name:
                 resource_type = utils.get_resource_type(source_id)
@@ -848,28 +800,6 @@
             )
             source_name = ""
 
-=======
-
-            if not source_name:
-                resource_type = utils.get_resource_type(source_id)
-
-                if resource_type == "datasciencemodel":
-                    source_name = self.ds_client.get_model(source_id).data.display_name
-                elif resource_type == "datasciencemodeldeployment":
-                    source_name = self.ds_client.get_model_deployment(
-                        source_id
-                    ).data.display_name
-                else:
-                    raise AquaRuntimeError(
-                        f"Not supported source type: {resource_type}"
-                    )
-        except Exception as e:
-            logger.debug(
-                f"Failed to retrieve source information for evaluation {evaluation.identifier}."
-            )
-            source_name = ""
-
->>>>>>> 9aa4f7c9
         return (source_id, source_name)
 
     def _get_experiment_info(
@@ -880,7 +810,6 @@
             model.additional_details.get(RqsAdditionalDetails.MODEL_VERSION_SET_ID),
             model.additional_details.get(RqsAdditionalDetails.MODEL_VERSION_SET_NAME),
         )
-<<<<<<< HEAD
 
     def _process(
         self,
@@ -1029,156 +958,6 @@
                 id=job_id, name=job_run_details.display_name
             )
 
-=======
-
-    def _process(
-        self,
-        model: oci.resource_search.models.ResourceSummary,
-        resources_mapping: dict = {},
-    ) -> dict:
-        """Constructs AquaEvaluationSummary from `oci.resource_search.models.ResourceSummary`."""
-
-        tags = {}
-        tags.update(model.defined_tags or {})
-        tags.update(model.freeform_tags or {})
-
-        model_id = model.identifier
-        console_url = get_console_link(
-            resource="models",
-            ocid=model_id,
-            region=self.region,
-        )
-        source_model_id, source_model_name = self._get_source(model, resources_mapping)
-        experiment_id, experiment_name = self._get_experiment_info(model)
-        parameters = self._fetch_runtime_params(model)
-
-        return dict(
-            id=model_id,
-            name=model.display_name,
-            console_url=console_url,
-            time_created=model.time_created,
-            tags=tags,
-            experiment=self._build_resource_identifier(
-                id=experiment_id,
-                name=experiment_name,
-            ),
-            source=self._build_resource_identifier(
-                id=source_model_id, name=source_model_name
-            ),
-            parameters=parameters,
-        )
-
-    def _build_resource_identifier(
-        self, id: str = None, name: str = None
-    ) -> AquaResourceIdentifier:
-        """Constructs AquaResourceIdentifier based on the given ocid and display name."""
-        try:
-            resource_type = utils.CONSOLE_LINK_RESOURCE_TYPE_MAPPING.get(
-                utils.get_resource_type(id)
-            )
-
-            return AquaResourceIdentifier(
-                id=id,
-                name=name,
-                url=get_console_link(
-                    resource=resource_type,
-                    ocid=id,
-                    region=self.region,
-                ),
-            )
-        except Exception as e:
-            logger.error(
-                f"Failed to construct AquaResourceIdentifier from given id=`{id}`, and name=`{name}`, {str(e)}"
-            )
-            return AquaResourceIdentifier()
-
-    def _get_jobrun(
-        self, model: oci.resource_search.models.ResourceSummary, mapping: dict
-    ) -> Union[
-        oci.resource_search.models.ResourceSummary, oci.data_science.models.JobRun
-    ]:
-        jobrun_id = self._get_attribute_from_model_metadata(
-            model, EvaluationMetadata.EVALUATION_JOB_ID
-        )
-        job_run = mapping.get(jobrun_id)
-
-        if not job_run:
-            job_run = self._fetch_jobrun(model, use_rqs=True, jobrun_id=jobrun_id)
-        return job_run
-
-    def _fetch_jobrun(
-        self,
-        resource: oci.resource_search.models.ResourceSummary,
-        use_rqs: bool = True,
-        jobrun_id: str = None,
-    ) -> Union[
-        oci.resource_search.models.ResourceSummary, oci.data_science.models.JobRun
-    ]:
-        """Extracts job run id from metadata, and gets related job run information."""
-
-        jobrun_id = jobrun_id or self._get_attribute_from_model_metadata(
-            resource, EvaluationMetadata.EVALUATION_JOB_ID
-        )
-
-        logger.info(f"Fetching associated job run: {jobrun_id}")
-
-        try:
-            jobrun = (
-                utils.query_resource(jobrun_id, return_all=False)
-                if use_rqs
-                else self.ds_client.get_job_run(jobrun_id).data
-            )
-        except Exception as e:
-            logger.debug(
-                f"Failed to retreive job run: {jobrun_id}. " f"DEBUG INFO: {str(e)}"
-            )
-            jobrun = None
-
-        return jobrun
-
-    def _fetch_runtime_params(
-        self, resource: oci.resource_search.models.ResourceSummary
-    ) -> AquaEvalParams:
-        """Extracts model parameters from metadata. Shape is the shape used in job run."""
-        try:
-            params = json.loads(
-                self._get_attribute_from_model_metadata(
-                    resource, EvaluationMetadata.HYPERPARAMETERS
-                )
-            )
-            if not params.get(EvaluationConfig.PARAMS):
-                raise AquaMissingKeyError(
-                    "model parameters have not been saved in correct format in model taxonomy.",
-                    service_payload={"params": params},
-                )
-            # TODO: validate the format of parameters.
-            # self._validate_params(params)
-
-            return AquaEvalParams(**params[EvaluationConfig.PARAMS])
-        except Exception as e:
-            logger.debug(
-                f"Failed to retrieve model parameters for the model: {str(resource)}."
-                f"DEBUG INFO: {str(e)}."
-            )
-            return AquaEvalParams()
-
-    def _build_job_identifier(
-        self,
-        job_run_details: Union[
-            oci.data_science.models.JobRun, oci.resource_search.models.ResourceSummary
-        ] = None,
-    ) -> AquaResourceIdentifier:
-        try:
-            job_id = (
-                job_run_details.id
-                if isinstance(job_run_details, oci.data_science.models.JobRun)
-                else job_run_details.identifier
-            )
-            return self._build_resource_identifier(
-                id=job_id, name=job_run_details.display_name
-            )
-
->>>>>>> 9aa4f7c9
         except Exception as e:
             logger.debug(
                 f"Failed to get job details from job_run_details: {job_run_details}"
