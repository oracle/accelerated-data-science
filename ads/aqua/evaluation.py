--- conflicted
+++ resolved
@@ -70,7 +70,6 @@
     parameters: AquaEvalParams = field(default_factory=AquaEvalParams)
 
 
-<<<<<<< HEAD
 class RqsAdditionalDetails:
     METADATA = "metadata"
     CREATED_BY = "createdBy"
@@ -88,10 +87,6 @@
 class EvaluationMetadata:
     EVALUATION_SOURCE = "evaluation_source"
     HYPERPARAMETERS = "Hyperparameters"
-=======
-# TODO: Remove later
-BUCKET_URI = "oci://ming-dev@ociodscdev/evaluation/sample_response"
->>>>>>> 86126de5
 
 
 class AquaEvaluationApp(AquaApp):
@@ -113,8 +108,6 @@
         with OCI services.
     """
 
-<<<<<<< HEAD
-=======
     def create(self):
         return {
             "id": "ocid1.datasciencemodel.<OCID>",
@@ -143,7 +136,6 @@
             },
         }
 
->>>>>>> 86126de5
     def get(self, eval_id) -> AquaEvaluationSummary:
         """Gets the information of an Aqua evalution.
 
@@ -157,7 +149,6 @@
         AquaEvaluationSummary:
             The instance of AquaEvaluationSummary.
         """
-<<<<<<< HEAD
         logger.info(f"Fetching evaluation: {eval_id} details ...")
 
         resource = utils.query_resource(eval_id)
@@ -184,14 +175,6 @@
             parameters=self._fetch_runtime_params(resource, shape),
             # metrics=self._fetch_metrics(resource),
         )
-=======
-        # Mock response
-        response_file = f"{BUCKET_URI}/get.json"
-        logger.info(f"Loading mock response from {response_file}.")
-        with fsspec.open(response_file, "r", **self._auth) as f:
-            model = json.load(f)
-        return AquaEvaluationSummary(**model)
->>>>>>> 86126de5
 
     def list(
         self, compartment_id: str = None, project_id: str = None, **kwargs
@@ -236,10 +219,6 @@
             )
         return evaluations
 
-<<<<<<< HEAD
-    def load_metrics(self, model_id: str) -> dict:
-        """Loads default model metrics.
-=======
     def get_status(self, eval_id: str) -> dict:
         return {
             "id": eval_id,
@@ -249,7 +228,6 @@
 
     def load_metrics(self, eval_id: str) -> dict:
         """Loads evalution metrics markdown from artifacts.
->>>>>>> 86126de5
 
         Parameters
         ----------
@@ -261,25 +239,8 @@
         dict:
             A dictionary contains default model parameters.
         """
-<<<<<<< HEAD
         # TODO: add caching
         pass
-        # # Mock response
-        # response_file = f"{BUCKET_URI}/param.json"
-        # logger.info(f"Loading mock response from {response_file}.")
-        # with fsspec.open(response_file, "r", **self._auth) as f:
-        #     default_params = json.load(f)
-        # return default_params
-=======
-        # Mock response
-        response_file = f"{BUCKET_URI}/metrics.json"
-        logger.info(f"Loading mock response from {response_file}.")
-        with fsspec.open(response_file, "r", **self._auth) as f:
-            metrics = json.load(f)
-        return AquaEvalMetrics(
-            id=eval_id, metrics=[AquaEvalMetric(**m) for m in metrics]
-        )
->>>>>>> 86126de5
 
     def download_report(self, eval_id) -> dict:
         """Downloads HTML report from model artifact.
@@ -308,13 +269,6 @@
 
         content = res.data.raw.read()
         return dict(evaluation_id=eval_id, content=base64.b64encode(content).decode())
-
-    def _upload_data(self, src_uri, dst_uri):
-        """Uploads data file from notebook session to object storage."""
-        # This method will be called in create()
-        # if src is os : pass to script
-        # else: copy to dst_uri then pass dst_uri to script
-        pass
 
     def _process(self, model: "oci.resource_search.models.ResourceSummary") -> dict:
         """Constructs AquaEvaluationSummary from `oci.resource_search.models.ResourceSummary`."""
