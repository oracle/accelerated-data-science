--- conflicted
+++ resolved
@@ -4,10 +4,7 @@
 # Licensed under the Universal Permissive License v 1.0 as shown at https://oss.oracle.com/licenses/upl/
 import base64
 import json
-<<<<<<< HEAD
 from dataclasses import dataclass, field, asdict
-=======
->>>>>>> 9aa4f7c9
 import os
 import tempfile
 from dataclasses import dataclass, field
@@ -23,13 +20,8 @@
 
 from ads.aqua import logger, utils
 from ads.aqua.base import AquaApp
-<<<<<<< HEAD
-from ads.aqua.exception import AquaValueError
 from ads.aqua.utils import MODEL_PARAMETERS, UNKNOWN, upload_file_to_os
-=======
 from ads.aqua.exception import AquaMissingKeyError, AquaRuntimeError, AquaValueError
-from ads.aqua.utils import UNKNOWN, upload_file_to_os
->>>>>>> 9aa4f7c9
 from ads.common import oci_client as oc
 from ads.common.object_storage_details import ObjectStorageDetails
 from ads.common.serializer import DataClassSerializable
@@ -213,24 +205,9 @@
     memory_in_gbs: float
     ocpus: float
     block_storage_size: int
-<<<<<<< HEAD
-    compartment_id: Optional[str]=None
-    project_id: Optional[str]=None
-    evaluation_description: Optional[str]=None
-    experiment_id: Optional[str]=None
-    experiment_name: Optional[str]=None
-    experiment_description: Optional[str]=None
-    log_group_id: Optional[str]=None
-    log_id: Optional[str]=None
-    metrics: Optional[List]=None
-
-# TODO: Remove later
-BUCKET_URI = "oci://ming-dev@ociodscdev/evaluation/sample_response"
-SOURCE="oci://lu_bucket@ociodscdev/evaluation_dummy_script.py"
-SUBNET_ID=os.environ.get("SUBNET_ID", None)
-=======
     compartment_id: Optional[str] = None
     project_id: Optional[str] = None
+    evaluation_description: Optional[str] = None
     experiment_id: Optional[str] = None
     experiment_name: Optional[str] = None
     experiment_description: Optional[str] = None
@@ -238,13 +215,10 @@
     log_id: Optional[str] = None
     metrics: Optional[List] = None
 
-
 # TODO: Remove later
 BUCKET_URI = "oci://ming-dev@ociodscdev/evaluation/sample_response"
-ARTIFACT = "oci://lu_bucket@ociodscdev/sample_artifact.zip"
 SOURCE = "oci://lu_bucket@ociodscdev/evaluation_dummy_script.py"
 SUBNET_ID = os.environ.get("SUBNET_ID", None)
->>>>>>> 9aa4f7c9
 
 
 class AquaEvaluationApp(AquaApp):
@@ -307,10 +281,13 @@
                 f"Invalid evaluation source {create_aqua_evaluation_details.evaluation_source_id}. "
                 "Specify either a model or model deployment id."
             )
-<<<<<<< HEAD
         
-        if not ObjectStorageDetails.is_oci_path(create_aqua_evaluation_details.report_path):
-            raise AquaValueError("Evaluation report path must be an object storage path.")
+        if not ObjectStorageDetails.is_oci_path(
+            create_aqua_evaluation_details.report_path
+        ):
+            raise AquaValueError(
+                "Evaluation report path must be an object storage path."
+            )
         
         evaluation_model_parameters = None
         try:
@@ -322,14 +299,6 @@
             raise AquaValueError(
                "Invalid model parameters. Model parameters should "
                f"be a dictionary with keys: {', '.join(MODEL_PARAMETERS)}."
-=======
-
-        if not ObjectStorageDetails.is_oci_path(
-            create_aqua_evaluation_details.report_path
-        ):
-            raise AquaValueError(
-                "Evaluation report path must be an object storage path."
->>>>>>> 9aa4f7c9
             )
 
         target_compartment = (
@@ -397,16 +366,11 @@
         evaluation_model_taxonomy_metadata = ModelTaxonomyMetadata()
         evaluation_model_taxonomy_metadata[
             MetadataTaxonomyKeys.HYPERPARAMETERS
-<<<<<<< HEAD
         ].value={
             "model_params": {
                 key: value for key, value in 
                 asdict(evaluation_model_parameters).items()
             }
-=======
-        ].value = {
-            "model_params": create_aqua_evaluation_details.model_parameters,
->>>>>>> 9aa4f7c9
         }
 
         evaluation_model_freeform_tags = {
@@ -417,20 +381,12 @@
             DataScienceModel()
             .with_compartment_id(target_compartment)
             .with_project_id(target_project)
-<<<<<<< HEAD
             .with_display_name(
                 create_aqua_evaluation_details.evaluation_name
             )
             .with_description(
                 create_aqua_evaluation_details.evaluation_description
             )
-=======
-            .with_display_name(create_aqua_evaluation_details.evaluation_name)
-            .with_description(create_aqua_evaluation_details.evaluation_description)
-            .with_artifact(
-                ARTIFACT
-            )  # TODO: for the purpose of demo and will remove later
->>>>>>> 9aa4f7c9
             .with_model_version_set_id(experiment_model_version_set_id)
             .with_custom_metadata_list(evaluation_model_custom_metadata)
             .with_defined_metadata_list(evaluation_model_taxonomy_metadata)
@@ -542,8 +498,8 @@
                 region=self.region,
             ),
             time_created=str(evaluation_model.dsc_model.time_created),
-            lifecycle_state=evaluation_job_run.lifecycle_state,
-            lifecycle_details=evaluation_job_run.lifecycle_details,
+            lifecycle_state=evaluation_job_run.lifecycle_state or UNKNOWN,
+            lifecycle_details=evaluation_job_run.lifecycle_details or UNKNOWN,
             experiment=AquaResourceIdentifier(
                 id=experiment_model_version_set_id,
                 name=experiment_model_version_set_name,
