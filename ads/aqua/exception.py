#!/usr/bin/env python
# -*- coding: utf-8 -*-
# Copyright (c) 2024 Oracle and/or its affiliates.
# Licensed under the Universal Permissive License v 1.0 as shown at https://oss.oracle.com/licenses/upl/

"""
aqua.exception
~~~~~~~~~~~~~~

This module contains the set of Aqua exceptions.
"""


class AquaError(Exception):
    """AquaError

    The base exception from which all exceptions raised by Aqua
    will inherit.
    """

    def __init__(
        self,
        reason: str,
        status: int,
        service_payload: dict = None,
    ):
        """Initializes an AquaError.

        Parameters
        ----------
        reason: str
            User friendly error message.
        status: int
            Http status code that are going to raise.
        service_payload: dict
            Payload to contain more details related to the error.
        """
        self.service_payload = service_payload or {}
        self.status = status
        self.reason = reason


class AquaValueError(AquaError, ValueError):
    """Exception raised for unexpected values."""

    def __init__(self, reason, status=403, service_payload=None):
        super().__init__(reason, status, service_payload)


class AquaFileNotFoundError(AquaError, FileNotFoundError):
    """Exception raised for missing target file."""

    def __init__(self, reason, status=404, service_payload=None):
        super().__init__(reason, status, service_payload)


class AquaRuntimeError(AquaError, RuntimeError):
    """Exception raised for generic errors at runtime."""

    def __init__(self, reason, status=400, service_payload=None):
        super().__init__(reason, status, service_payload)


class AquaMissingKeyError(AquaError):
    """Exception raised when missing metadata in resource."""

    def __init__(self, reason, status=400, service_payload=None):
<<<<<<< HEAD
        super().__init__(reason, status, service_payload)


class AquaMissingKeyError(AquaError, FileNotFoundError):
    """Exception raised when missing metadata in resource."""

    def __init__(self, reason, status=400, service_payload=None):
=======
>>>>>>> 9aa4f7c9
        super().__init__(reason, status, service_payload)<|MERGE_RESOLUTION|>--- conflicted
+++ resolved
@@ -65,14 +65,11 @@
     """Exception raised when missing metadata in resource."""
 
     def __init__(self, reason, status=400, service_payload=None):
-<<<<<<< HEAD
         super().__init__(reason, status, service_payload)
 
 
-class AquaMissingKeyError(AquaError, FileNotFoundError):
+class AquaFileNotFoundError(AquaError, FileNotFoundError):
     """Exception raised when missing metadata in resource."""
 
     def __init__(self, reason, status=400, service_payload=None):
-=======
->>>>>>> 9aa4f7c9
         super().__init__(reason, status, service_payload)