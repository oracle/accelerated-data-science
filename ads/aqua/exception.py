#!/usr/bin/env python
# -*- coding: utf-8 -*-
# Copyright (c) 2024 Oracle and/or its affiliates.
# Licensed under the Universal Permissive License v 1.0 as shown at https://oss.oracle.com/licenses/upl/

"""
aqua.exception
~~~~~~~~~~~~~~

This module contains the set of Aqua exceptions.
"""


class AquaError(Exception):
    """AquaError

    The base exception from which all exceptions raised by Aqua
    will inherit.
    """

    def __init__(
        self,
        reason: str,
        status: int,
        service_payload: dict = None,
    ):
        """Initializes an AquaError.

        Parameters
        ----------
        reason: str
            User friendly error message.
        status: int
            Http status code that are going to raise.
        service_payload: dict
            Payload to contain more details related to the error.
        """
        self.service_payload = service_payload or {}
        self.status = status
        self.reason = reason


class AquaValueError(AquaError, ValueError):
    """Exception raised for unexpected values."""

    def __init__(self, reason, status=403, service_payload=None):
        super().__init__(reason, status, service_payload)


class AquaFileNotFoundError(AquaError, FileNotFoundError):
    """Exception raised for missing target file."""

    def __init__(self, reason, status=404, service_payload=None):
        super().__init__(reason, status, service_payload)


class AquaRuntimeError(AquaError, RuntimeError):
    """Exception raised for generic errors at runtime."""

    def __init__(self, reason, status=400, service_payload=None):
        super().__init__(reason, status, service_payload)


class AquaMissingKeyError(AquaError):
    """Exception raised when missing metadata in resource."""

    def __init__(self, reason, status=400, service_payload=None):
        super().__init__(reason, status, service_payload)


<<<<<<< HEAD
class AquaMissingKeyError(AquaError, FileNotFoundError):
=======
class AquaFileNotFoundError(AquaError, FileNotFoundError):
>>>>>>> 2471ae57
    """Exception raised when missing metadata in resource."""

    def __init__(self, reason, status=400, service_payload=None):
        super().__init__(reason, status, service_payload)<|MERGE_RESOLUTION|>--- conflicted
+++ resolved
@@ -68,11 +68,7 @@
         super().__init__(reason, status, service_payload)
 
 
-<<<<<<< HEAD
-class AquaMissingKeyError(AquaError, FileNotFoundError):
-=======
 class AquaFileNotFoundError(AquaError, FileNotFoundError):
->>>>>>> 2471ae57
     """Exception raised when missing metadata in resource."""
 
     def __init__(self, reason, status=400, service_payload=None):
