#!/usr/bin/env python
# Copyright (c) 2024, 2025 Oracle and/or its affiliates.
# Licensed under the Universal Permissive License v 1.0 as shown at https://oss.oracle.com/licenses/upl/

from typing import Optional
from urllib.parse import urlparse

from tornado.web import HTTPError

from ads.aqua.common.decorator import handle_exceptions
from ads.aqua.common.enums import CustomInferenceContainerTypeFamily
from ads.aqua.common.errors import AquaRuntimeError, AquaValueError
from ads.aqua.common.utils import get_hf_model_info, is_valid_ocid, list_hf_models
from ads.aqua.extension.base_handler import AquaAPIhandler
from ads.aqua.extension.errors import Errors
from ads.aqua.model import AquaModelApp
from ads.aqua.model.entities import AquaModelSummary, HFModelSummary
<<<<<<< HEAD
from ads.aqua.ui import ModelFormat
from ads.common.utils import MetadataArtifactPathType
=======
>>>>>>> 1a81431e


class AquaModelHandler(AquaAPIhandler):
    """Handler for Aqua Model REST APIs."""

    @handle_exceptions
    def get(
        self,
        model_id="",
    ):
        """Handle GET request."""
        url_parse = urlparse(self.request.path)
        paths = url_parse.path.strip("/")
        if paths.startswith("aqua/model/files"):
            os_path = self.get_argument("os_path", None)
            model_name = self.get_argument("model_name", None)

            model_format = self.get_argument("model_format")
            if not model_format:
                raise HTTPError(
                    400, Errors.MISSING_REQUIRED_PARAMETER.format("model_format")
                )
            
            model_format = model_format.upper()
            
            if os_path:
                return self.finish(
                    AquaModelApp.get_model_files(os_path, model_format)
                )
            elif model_name:
                return self.finish(
                    AquaModelApp.get_hf_model_files(model_name, model_format)
                )
            else:
                raise HTTPError(
                    400,
                    Errors.MISSING_ONEOF_REQUIRED_PARAMETER.format(
                        "os_path", "model_name"
                    ),
                )
        elif not model_id:
            return self.list()

        return self.read(model_id)

    def read(self, model_id):
        """Read the information of an Aqua model."""
        return self.finish(AquaModelApp().get(model_id))

    @handle_exceptions
    def delete(self, id=""):
        """Handles DELETE request for clearing cache"""
        url_parse = urlparse(self.request.path)
        paths = url_parse.path.strip("/")
        if paths.startswith("aqua/model/cache"):
            return self.finish(AquaModelApp().clear_model_list_cache())
        elif id:
            return self.finish(AquaModelApp().delete_model(id))
        else:
            raise HTTPError(400, f"The request {self.request.path} is invalid.")

    def list(self):
        """List Aqua models."""
        compartment_id = self.get_argument("compartment_id", default=None)
        # project_id is no needed.
        project_id = self.get_argument("project_id", default=None)
        model_type = self.get_argument("model_type", default=None)
        category = self.get_argument("category", default="USER")
        return self.finish(
            AquaModelApp().list(
                compartment_id=compartment_id,
                project_id=project_id,
                model_type=model_type,
                category=category,
            )
        )

    @handle_exceptions
    def post(self, *args, **kwargs):  # noqa: ARG002
        """
        Handles post request for the registering any Aqua model.
        Raises
        ------
        HTTPError
            Raises HTTPError if inputs are missing or are invalid
        """
        try:
            input_data = self.get_json_body()
        except Exception as ex:
            raise HTTPError(400, Errors.INVALID_INPUT_DATA_FORMAT) from ex

        if not input_data:
            raise HTTPError(400, Errors.NO_INPUT_DATA)

        # required input parameters
        model = input_data.get("model")
        if not model:
            raise HTTPError(400, Errors.MISSING_REQUIRED_PARAMETER.format("model"))
        os_path = input_data.get("os_path")
        if not os_path:
            raise HTTPError(400, Errors.MISSING_REQUIRED_PARAMETER.format("os_path"))

        inference_container = input_data.get("inference_container")
        finetuning_container = input_data.get("finetuning_container")
        compartment_id = input_data.get("compartment_id")
        project_id = input_data.get("project_id")
        model_file = input_data.get("model_file")
        download_from_hf = (
            str(input_data.get("download_from_hf", "false")).lower() == "true"
        )
        local_dir = input_data.get("local_dir")
        cleanup_model_cache = (
            str(input_data.get("cleanup_model_cache", "false")).lower() == "true"
        )
        inference_container_uri = input_data.get("inference_container_uri")
        allow_patterns = input_data.get("allow_patterns")
        ignore_patterns = input_data.get("ignore_patterns")
        freeform_tags = input_data.get("freeform_tags")
        defined_tags = input_data.get("defined_tags")
        ignore_model_artifact_check = (
            str(input_data.get("ignore_model_artifact_check", "false")).lower()
            == "true"
        )

        return self.finish(
            AquaModelApp().register(
                model=model,
                os_path=os_path,
                download_from_hf=download_from_hf,
                local_dir=local_dir,
                cleanup_model_cache=cleanup_model_cache,
                inference_container=inference_container,
                finetuning_container=finetuning_container,
                compartment_id=compartment_id,
                project_id=project_id,
                model_file=model_file,
                inference_container_uri=inference_container_uri,
                allow_patterns=allow_patterns,
                ignore_patterns=ignore_patterns,
                freeform_tags=freeform_tags,
                defined_tags=defined_tags,
                ignore_model_artifact_check=ignore_model_artifact_check,
            )
        )

    @handle_exceptions
    def put(self, id):
        try:
            input_data = self.get_json_body()
        except Exception as ex:
            raise HTTPError(400, Errors.INVALID_INPUT_DATA_FORMAT) from ex

        if not input_data:
            raise HTTPError(400, Errors.NO_INPUT_DATA)

        inference_container = input_data.get("inference_container")
        inference_container_uri = input_data.get("inference_container_uri")
        inference_containers = AquaModelApp.list_valid_inference_containers()
        inference_containers.extend(CustomInferenceContainerTypeFamily.values())
        if (
            inference_container is not None
            and inference_container not in inference_containers
        ):
            raise HTTPError(
                400, Errors.INVALID_VALUE_OF_PARAMETER.format("inference_container")
            )

        enable_finetuning = input_data.get("enable_finetuning")
        task = input_data.get("task")
        app = AquaModelApp()
        self.finish(
            app.edit_registered_model(
                id,
                inference_container,
                inference_container_uri,
                enable_finetuning,
                task,
            )
        )
        app.clear_model_details_cache(model_id=id)


class AquaModelLicenseHandler(AquaAPIhandler):
    """Handler for Aqua Model license REST APIs."""

    @handle_exceptions
    def get(self, model_id):
        """Handle GET request."""

        model_id = model_id.split("/")[0]
        return self.finish(AquaModelApp().load_license(model_id))


class AquaHuggingFaceHandler(AquaAPIhandler):
    """Handler for Aqua Hugging Face REST APIs."""

    @staticmethod
    def _find_matching_aqua_model(model_id: str) -> Optional[AquaModelSummary]:
        """
        Finds a matching model in AQUA based on the model ID from Hugging Face.

        Parameters
        ----------
        model_id (str): The Hugging Face model ID to match.

        Returns
        -------
        Optional[AquaModelSummary]
            Returns the matching AquaModelSummary object if found, else None.
        """
        # Convert the Hugging Face model ID to lowercase once
        model_id_lower = model_id.lower()

        aqua_model_app = AquaModelApp()
        model_ocid = aqua_model_app._find_matching_aqua_model(model_id=model_id_lower)
        if model_ocid:
            return aqua_model_app.get(model_ocid, load_model_card=False)

        return None

    @handle_exceptions
    def get(self, *args, **kwargs):  # noqa: ARG002
        """
        Finds a list of matching models from hugging face based on query string provided from users.

        Parameters
        ----------
        query (str): The Hugging Face model name to search for.

        Returns
        -------
        List[str]
            Returns the matching model ids string
        """

        query = self.get_argument("query", default=None)
        if not query:
            raise HTTPError(400, Errors.MISSING_REQUIRED_PARAMETER.format("query"))
        models = list_hf_models(query)
        return self.finish({"models": models})

    @handle_exceptions
    def post(self, *args, **kwargs):  # noqa: ARG002
        """Handles post request for the HF Models APIs

        Raises
        ------
        HTTPError
            Raises HTTPError if inputs are missing or are invalid.
        """
        try:
            input_data = self.get_json_body()
        except Exception as ex:
            raise HTTPError(400, Errors.INVALID_INPUT_DATA_FORMAT) from ex

        if not input_data:
            raise HTTPError(400, Errors.NO_INPUT_DATA)

        model_id = input_data.get("model_id")

        if not model_id:
            raise HTTPError(400, Errors.MISSING_REQUIRED_PARAMETER.format("model_id"))

        # Get model info from the HF
        hf_model_info = get_hf_model_info(repo_id=model_id)

        # Check if model is not disabled
        if hf_model_info.disabled:
            raise AquaRuntimeError(
                f"The chosen model '{hf_model_info.id}' is currently disabled and cannot be imported into AQUA. "
                "Please verify the model's status on the Hugging Face Model Hub or select a different model."
            )

        # Commented the validation below to let users to register any model type.
        # # Check pipeline_tag, it should be `text-generation`
        # if not (
        #     hf_model_info.pipeline_tag
        #     and hf_model_info.pipeline_tag.lower() in ModelTask
        # ):
        #     raise AquaRuntimeError(
        #         f"Unsupported pipeline tag for the chosen model: '{hf_model_info.pipeline_tag}'. "
        #         f"AQUA currently supports the following tasks only: {', '.join(ModelTask.values())}. "
        #         "Please select a model with a compatible pipeline tag."
        #     )

        # Check if it is a service/verified model
        aqua_model_info: AquaModelSummary = self._find_matching_aqua_model(
            model_id=hf_model_info.id
        )

        return self.finish(
            HFModelSummary(model_info=hf_model_info, aqua_model_info=aqua_model_info)
        )


class AquaModelTokenizerConfigHandler(AquaAPIhandler):
    def get(self, model_id):
        """
        Handles requests for retrieving the Hugging Face tokenizer configuration of a specified model.
        Expected request format: GET /aqua/models/<model-ocid>/tokenizer

        """

        path_list = urlparse(self.request.path).path.strip("/").split("/")
        # Path should be /aqua/models/ocid1.iad.ahdxxx/tokenizer
        # path_list=['aqua','models','<model-ocid>','tokenizer']
        if (
            len(path_list) == 4
            and is_valid_ocid(path_list[2])
            and path_list[3] == "tokenizer"
        ):
            return self.finish(AquaModelApp().get_hf_tokenizer_config(model_id))

        raise HTTPError(400, f"The request {self.request.path} is invalid.")


class AquaModelDefinedMetadataArtifactHandler(AquaAPIhandler):
    """
    Handler for Model Defined metadata artifact content

    Raises
    ------
    HTTPError
        Raises HTTPError if inputs are missing or are invalid.
    """

    @handle_exceptions
    def get(self, model_id: str, metadata_key: str):
        """
        model_id: ocid of the model
        metadata_key: the metadata key for which artifact content needs to be downloaded.
        Can be any of Readme, License , FinetuneConfiguration , DeploymentConfiguration
        """

        return self.finish(
            AquaModelApp().get_defined_metadata_artifact_content(model_id, metadata_key)
        )

    @handle_exceptions
    def post(self, model_id: str, metadata_key: str):
        input_body = self.get_json_body()
        path_type = input_body.get("path_type")
        artifact_path_or_content = input_body.get("artifact_path_or_content")
        if path_type not in MetadataArtifactPathType.values():
            raise HTTPError(400, f"Invalid value of path_type: {path_type}")
        return self.finish(
            AquaModelApp().create_defined_metadata_artifact(
                model_id, metadata_key, path_type, artifact_path_or_content
            )
        )


__handlers__ = [
    ("model/?([^/]*)", AquaModelHandler),
    ("model/?([^/]*)/license", AquaModelLicenseHandler),
    ("model/?([^/]*)/tokenizer", AquaModelTokenizerConfigHandler),
    ("model/hf/search/?([^/]*)", AquaHuggingFaceHandler),
    (
        "model/?([^/]*)/definedMetadata/?([^/]*)",
        AquaModelDefinedMetadataArtifactHandler,
    ),
]<|MERGE_RESOLUTION|>--- conflicted
+++ resolved
@@ -9,17 +9,13 @@
 
 from ads.aqua.common.decorator import handle_exceptions
 from ads.aqua.common.enums import CustomInferenceContainerTypeFamily
-from ads.aqua.common.errors import AquaRuntimeError, AquaValueError
+from ads.aqua.common.errors import AquaRuntimeError
 from ads.aqua.common.utils import get_hf_model_info, is_valid_ocid, list_hf_models
 from ads.aqua.extension.base_handler import AquaAPIhandler
 from ads.aqua.extension.errors import Errors
 from ads.aqua.model import AquaModelApp
 from ads.aqua.model.entities import AquaModelSummary, HFModelSummary
-<<<<<<< HEAD
-from ads.aqua.ui import ModelFormat
 from ads.common.utils import MetadataArtifactPathType
-=======
->>>>>>> 1a81431e
 
 
 class AquaModelHandler(AquaAPIhandler):
@@ -42,13 +38,11 @@
                 raise HTTPError(
                     400, Errors.MISSING_REQUIRED_PARAMETER.format("model_format")
                 )
-            
+
             model_format = model_format.upper()
-            
+
             if os_path:
-                return self.finish(
-                    AquaModelApp.get_model_files(os_path, model_format)
-                )
+                return self.finish(AquaModelApp.get_model_files(os_path, model_format))
             elif model_name:
                 return self.finish(
                     AquaModelApp.get_hf_model_files(model_name, model_format)
