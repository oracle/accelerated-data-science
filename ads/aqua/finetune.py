--- conflicted
+++ resolved
@@ -3,20 +3,15 @@
 # Copyright (c) 2024 Oracle and/or its affiliates.
 # Licensed under the Universal Permissive License v 1.0 as shown at https://oss.oracle.com/licenses/upl/
 
-<<<<<<< HEAD
 from dataclasses import asdict, dataclass, field
 from enum import Enum
 import json
 import os
-from typing import Optional
+from typing import Optional, Dict
 from ads.aqua.exception import AquaValueError
 from ads.common.auth import default_signer
 from ads.common.object_storage_details import ObjectStorageDetails
-=======
-from dataclasses import dataclass, field
-from typing import Dict
-
->>>>>>> f53bbf73
+
 from ads.common.serializer import DataClassSerializable
 from ads.common.utils import get_console_link
 from ads.config import AQUA_MODEL_FINETUNING_CONFIG
@@ -24,7 +19,6 @@
 from ads.aqua.base import AquaApp
 from ads.aqua.job import AquaJobSummary
 from ads.aqua.data import Resource, AquaResourceIdentifier, Tags
-<<<<<<< HEAD
 from ads.common.utils import get_console_link
 from ads.aqua.utils import (
     DEFAULT_FT_BATCH_SIZE,
@@ -38,7 +32,7 @@
     UNKNOWN_JSON_STR,
     logger,
     read_file,
-    upload_file_to_os
+    upload_local_to_os
 )
 from ads.config import AQUA_JOB_SUBNET_ID, COMPARTMENT_OCID, PROJECT_OCID
 from ads.jobs.ads_job import Job
@@ -64,9 +58,6 @@
     FINE_TUNE_OUTPUT_PATH = "fine_tune_output_path"
     FINE_TUNE_JOB_ID = "fine_tune_job_id"
     FINE_TUNE_JOB_RUN_ID = "fine_tune_job_run_id"
-=======
-from ads.aqua.utils import UNKNOWN
->>>>>>> f53bbf73
 
 
 @dataclass(repr=False)
@@ -261,7 +252,7 @@
         if not ObjectStorageDetails.is_oci_path(ft_dataset_path):
             # format: oci://<bucket>@<namespace>/<dataset_file_name>
             dst_uri = f"{create_fine_tuning_details.report_path}/{os.path.basename(ft_dataset_path)}"
-            upload_file_to_os(
+            upload_local_to_os(
                 src_uri=ft_dataset_path,
                 dst_uri=dst_uri,
                 auth=default_signer(),
@@ -481,7 +472,6 @@
                 finetuning_source=source.id,
                 finetuning_experiment_id=experiment_model_version_set_id,
             ),
-<<<<<<< HEAD
             parameters=ft_parameters,
         )
     
@@ -523,9 +513,6 @@
         )
 
         return runtime
-=======
-            parameters=AquaFineTuningParams(epochs=0, learning_rate=0.0),
-        )
 
     def get_finetuning_config(self, model_id: str) -> Dict:
         """Gets the finetuning config for given Aqua model.
@@ -541,5 +528,4 @@
             A dict of allowed finetuning configs.
         """
 
-        return self.get_config(model_id, AQUA_MODEL_FINETUNING_CONFIG)
->>>>>>> f53bbf73
+        return self.get_config(model_id, AQUA_MODEL_FINETUNING_CONFIG)