--- conflicted
+++ resolved
@@ -14,12 +14,8 @@
 
 from ads.common.serializer import DataClassSerializable
 from ads.config import (
-    AQUA_CONFIG_FOLDER,
     AQUA_MODEL_FINETUNING_CONFIG,
-<<<<<<< HEAD
-=======
     ODSC_MODEL_COMPARTMENT_OCID,
->>>>>>> 1f7b10ae
 )
 
 from ads.aqua.base import AquaApp
