--- conflicted
+++ resolved
@@ -143,16 +143,12 @@
                     # TODO: decide what kwargs will be needed.
                     .create(**kwargs)
                 )
-<<<<<<< HEAD
                 logger.debug(
                     f"Aqua Model {custom_model.id} created with the service model {model_id}"
                 )
 
                 return custom_model
-            except Exception as se:
-=======
             except Exception as e:
->>>>>>> a2bcb046
                 # TODO: adjust error raising
                 logger.error(f"Failed to create model from the given id {model_id}.")
                 raise e
