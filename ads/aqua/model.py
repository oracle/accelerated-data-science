#!/usr/bin/env python
# -*- coding: utf-8 -*-
# Copyright (c) 2024 Oracle and/or its affiliates.
# Licensed under the Universal Permissive License v 1.0 as shown at https://oss.oracle.com/licenses/upl/
import os
from dataclasses import dataclass
from enum import Enum
from typing import List

import fsspec
import oci
<<<<<<< HEAD
from oci.data_science.models import ModelSummary
=======
from oci.exceptions import ClientError, ServiceError
>>>>>>> 253582ea

from ads.aqua import logger
from ads.aqua.base import AquaApp
from ads.aqua.exception import AquaClientError, AquaServiceError
from ads.aqua.utils import create_word_icon
from ads.common.oci_resource import SEARCH_TYPE, OCIResource
from ads.common.serializer import DataClassSerializable
from ads.config import COMPARTMENT_OCID, ODSC_MODEL_COMPARTMENT_OCID, TENANCY_OCID

ICON_FILE_NAME = "icon.txt"
README = "README.md"
UNKNOWN = ""


class Tags(Enum):
    TASK = "task"
    LICENSE = "license"
    ORGANIZATION = "organization"
    AQUA_TAG = "OCI_AQUA"
    AQUA_SERVICE_MODEL_TAG = "aqua_service_model"
    AQUA_FINE_TUNED_MODEL_TAG = "aqua_fine_tuned_model"


@dataclass(repr=False)
class AquaModelSummary(DataClassSerializable):
    """Represents a summary of Aqua model."""

    compartment_id: str
    icon: str
    id: str
    is_fine_tuned_model: bool
    license: str
    name: str
    organization: str
    project_id: str
    tags: dict
    task: str
    time_created: str


@dataclass(repr=False)
class AquaModel(AquaModelSummary, DataClassSerializable):
    """Represents an Aqua model."""

    model_card: str


class AquaModelApp(AquaApp):
    """Contains APIs for Aqua model.

    Attributes
    ----------

    Methods
    -------
    create(self, **kwargs) -> "AquaModel"
        Creates an instance of Aqua model.
    get(..., **kwargs)
        Gets the information of an Aqua model.
    list(...) -> List["AquaModelSummary"]
        List existing models created via Aqua.
    """

    def create(self, **kwargs) -> "AquaModel":
        pass

    def get(self, model_id) -> "AquaModel":
        """Gets the information of an Aqua model.

        Parameters
        ----------
        model_id: str
            The model OCID.

        Returns
        -------
        AquaModel:
            The instance of the Aqua model.
        """
        # add error handler
<<<<<<< HEAD
        oci_model = self.ds_client.get_model(model_id).data
=======
        oci_model = self.client.get_model(model_id).data
>>>>>>> 253582ea

        # add error handler
        # if not self._if_show(oci_model):
        #     raise AquaClientError(f"Target model {oci_model.id} is not Aqua model.")

        custom_metadata_list = oci_model.custom_metadata_list
        artifact_path = self._get_artifact_path(custom_metadata_list)

        return AquaModel(
            compartment_id=oci_model.compartment_id,
            project_id=oci_model.project_id,
            name=oci_model.display_name,
            id=oci_model.id,
            time_created=oci_model.time_created,
            icon=str(self._read_file(f"{artifact_path}/{ICON_FILE_NAME}")),
            task=oci_model.freeform_tags.get(Tags.TASK.value, UNKNOWN),
            license=oci_model.freeform_tags.get(Tags.LICENSE.value, UNKNOWN),
            organization=oci_model.freeform_tags.get(Tags.ORGANIZATION.value, UNKNOWN),
            is_fine_tuned_model=True
            if oci_model.freeform_tags.get(Tags.AQUA_FINE_TUNED_MODEL_TAG.value)
            else False,
            model_card=str(self._read_file(f"{artifact_path}/{README}")),
        )

    def list(
        self, compartment_id: str = None, project_id: str = None, **kwargs
    ) -> List["AquaModelSummary"]:
        """List Aqua models in a given compartment and under certain project.

        Parameters
        ----------
        compartment_id: (str, optional). Defaults to `None`.
            The compartment OCID.
        project_id: (str, optional). Defaults to `None`.
            The project OCID.
        kwargs
            Additional keyword arguments.
        Returns
        -------
        List[AquaModelSummary]:
            The list of the `ads.aqua.model.AquaModelSummary`.
        """
        compartment_id = compartment_id or COMPARTMENT_OCID

<<<<<<< HEAD
        # todo : added project id for testing
        service_model = self.list_resource(
            self.ds_client.list_models,
            compartment_id=ODSC_MODEL_COMPARTMENT_OCID,
            project_id=project_id,
=======
        service_model = self.list_resource(
            self.client.list_models, compartment_id=ODSC_MODEL_COMPARTMENT_OCID
>>>>>>> 253582ea
        )
        fine_tuned_models = self._rqs(compartment_id)
        models = fine_tuned_models + service_model

        if not models:
            logger.error(f"No model found in compartment_id={compartment_id}.")

        aqua_models = []
        # TODO: build index.json for service model as caching if needed.

        def process_model(model):
            icon = self._load_icon(model.display_name)
            tags = {}
            tags.update(model.defined_tags)
            tags.update(model.freeform_tags)

<<<<<<< HEAD
            model_id = model.id if isinstance(model, ModelSummary) else model.identifier
=======
            model_id = (
                model.id
                if isinstance(model, oci.data_science.models.ModelSummary)
                else model.identifier
            )
>>>>>>> 253582ea
            return AquaModelSummary(
                compartment_id=model.compartment_id,
                icon=icon,
                id=model_id,
                license=model.freeform_tags.get(Tags.LICENSE.value, UNKNOWN),
                name=model.display_name,
                organization=model.freeform_tags.get(Tags.ORGANIZATION.value, UNKNOWN),
                project_id=project_id or UNKNOWN,
                task=model.freeform_tags.get(Tags.TASK.value, UNKNOWN),
                time_created=model.time_created,
                is_fine_tuned_model=True
                if model.freeform_tags.get(Tags.AQUA_FINE_TUNED_MODEL_TAG.value)
                else False,
                tags=tags,
            )

        for model in models:
            aqua_models.append(process_model(model))

        return aqua_models

    def _if_show(self, model: "ModelSummary") -> bool:
        """Determine if the given model should be return by `list`."""
        TARGET_TAGS = model.freeform_tags.keys()
        if not Tags.AQUA_TAG.value in TARGET_TAGS:
            return False

        return (
            True
            if (
                Tags.AQUA_SERVICE_MODEL_TAG.value in TARGET_TAGS
                or Tags.AQUA_FINE_TUNED_MODEL_TAG.value in TARGET_TAGS
            )
            else False
        )

    def _get_artifact_path(self, custom_metadata_list: List) -> str:
        """Get the artifact path from the custom metadata list of model.

        Parameters
        ----------
        custom_metadata_list: List
            A list of custom metadata of model.

        Returns
        -------
        str:
            The artifact path from model.
        """
        for custom_metadata in custom_metadata_list:
            if custom_metadata.key == "Object Storage Path":
                return custom_metadata.value
        logger.debug("Failed to get artifact path from custom metadata.")
        return None

    def _read_file(self, file_path: str) -> str:
        try:
            with fsspec.open(file_path, "r", **self._auth) as f:
                return f.read()
        except Exception as e:
            logger.error(f"Failed to retreive model icon. {e}")
            return None

    def _load_icon(self, model_name) -> str:
        """Loads icon."""

        # TODO: switch to the official logo
        try:
            return create_word_icon(model_name, return_as_datauri=True)
        except Exception as e:
            logger.error(f"Failed to load icon for the model={model_name}.")
            return None

    def _rqs(self, compartment_id):
        """Use RQS to fetch models in the user tenancy."""
        condition_tags = f"&& (freeformTags.key = '{Tags.AQUA_SERVICE_MODEL_TAG.value}' || freeformTags.key = '{Tags.AQUA_FINE_TUNED_MODEL_TAG.value}')"
        condition_lifecycle = "&& lifecycleState = 'ACTIVE'"
        # not support filtered by project_id
        query = f"query datasciencemodel resources where (compartmentId = '{compartment_id}' {condition_lifecycle} {condition_tags})"
        logger.info(query)

        try:
            return OCIResource.search(
                query,
                type=SEARCH_TYPE.STRUCTURED,
                tenant_id=TENANCY_OCID,
            )
        except Exception as se:
            # TODO: adjust error raising
            logger.error(
                f"Failed to retreive model from the given compartment {compartment_id}"
            )
            raise AquaServiceError(opc_request_id=se.request_id, status_code=se.code)<|MERGE_RESOLUTION|>--- conflicted
+++ resolved
@@ -8,12 +8,7 @@
 from typing import List
 
 import fsspec
-import oci
-<<<<<<< HEAD
 from oci.data_science.models import ModelSummary
-=======
-from oci.exceptions import ClientError, ServiceError
->>>>>>> 253582ea
 
 from ads.aqua import logger
 from ads.aqua.base import AquaApp
@@ -94,15 +89,10 @@
             The instance of the Aqua model.
         """
         # add error handler
-<<<<<<< HEAD
         oci_model = self.ds_client.get_model(model_id).data
-=======
-        oci_model = self.client.get_model(model_id).data
->>>>>>> 253582ea
-
         # add error handler
-        # if not self._if_show(oci_model):
-        #     raise AquaClientError(f"Target model {oci_model.id} is not Aqua model.")
+        if not self._if_show(oci_model):
+            raise AquaClientError(f"Target model {oci_model.id} is not Aqua model.")
 
         custom_metadata_list = oci_model.custom_metadata_list
         artifact_path = self._get_artifact_path(custom_metadata_list)
@@ -121,6 +111,8 @@
             if oci_model.freeform_tags.get(Tags.AQUA_FINE_TUNED_MODEL_TAG.value)
             else False,
             model_card=str(self._read_file(f"{artifact_path}/{README}")),
+            # todo: add proper tags
+            tags={},
         )
 
     def list(
@@ -143,16 +135,10 @@
         """
         compartment_id = compartment_id or COMPARTMENT_OCID
 
-<<<<<<< HEAD
-        # todo : added project id for testing
         service_model = self.list_resource(
             self.ds_client.list_models,
             compartment_id=ODSC_MODEL_COMPARTMENT_OCID,
             project_id=project_id,
-=======
-        service_model = self.list_resource(
-            self.client.list_models, compartment_id=ODSC_MODEL_COMPARTMENT_OCID
->>>>>>> 253582ea
         )
         fine_tuned_models = self._rqs(compartment_id)
         models = fine_tuned_models + service_model
@@ -169,15 +155,7 @@
             tags.update(model.defined_tags)
             tags.update(model.freeform_tags)
 
-<<<<<<< HEAD
             model_id = model.id if isinstance(model, ModelSummary) else model.identifier
-=======
-            model_id = (
-                model.id
-                if isinstance(model, oci.data_science.models.ModelSummary)
-                else model.identifier
-            )
->>>>>>> 253582ea
             return AquaModelSummary(
                 compartment_id=model.compartment_id,
                 icon=icon,
