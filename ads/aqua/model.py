#!/usr/bin/env python
# -*- coding: utf-8 -*-
# Copyright (c) 2024 Oracle and/or its affiliates.
# Licensed under the Universal Permissive License v 1.0 as shown at https://oss.oracle.com/licenses/upl/
import os
import tempfile
from dataclasses import dataclass
from enum import Enum
from typing import List, Union

import oci

from ads.aqua import logger
from ads.aqua.base import AquaApp
from ads.aqua.exception import AquaRuntimeError
from ads.aqua.utils import (
    README,
    UNKNOWN,
    create_word_icon,
    get_artifact_path,
    read_file,
)
from ads.common.oci_resource import SEARCH_TYPE, OCIResource
from ads.common.serializer import DataClassSerializable
from ads.common.utils import get_console_link
from ads.config import COMPARTMENT_OCID, ODSC_MODEL_COMPARTMENT_OCID, TENANCY_OCID
from ads.model.datascience_model import DataScienceModel


class Tags(Enum):
    TASK = "task"
    LICENSE = "license"
    ORGANIZATION = "organization"
    AQUA_TAG = "OCI_AQUA"
    AQUA_SERVICE_MODEL_TAG = "aqua_service_model"
    AQUA_FINE_TUNED_MODEL_TAG = "aqua_fine_tuned_model"


@dataclass(repr=False)
class AquaModelSummary(DataClassSerializable):
    """Represents a summary of Aqua model."""

    compartment_id: str
    icon: str
    id: str
    is_fine_tuned_model: bool
    license: str
    name: str
    organization: str
    project_id: str
    tags: dict
    task: str
    time_created: str
    console_link: str
    search_text: str

    @staticmethod
    def load_icon(model_name) -> str:
        """Loads icon."""
        # TODO: switch to the official logo
        try:
            return create_word_icon(model_name, return_as_datauri=True)
        except Exception as e:
            logger.debug(f"Failed to load icon for the model={model_name}.")
            return None


@dataclass(repr=False)
class AquaModel(AquaModelSummary, DataClassSerializable):
    """Represents an Aqua model."""

    model_card: str


class AquaModelApp(AquaApp):
    """Provides a suite of APIs to interact with Aqua models within the Oracle
    Cloud Infrastructure Data Science service, serving as an interface for
    managing machine learning models.


    Methods
    -------
    create(model_id: str, project_id: str, comparment_id: str = None, **kwargs) -> "AquaModel"
        Creates custom aqua model from service model.
    get(model_id: str) -> AquaModel:
        Retrieves details of an Aqua model by its unique identifier.
    list(compartment_id: str = None, project_id: str = None, **kwargs) -> List[AquaModelSummary]:
        Lists all Aqua models within a specified compartment and/or project.

    Note:
        This class is designed to work within the Oracle Cloud Infrastructure
        and requires proper configuration and authentication set up to interact
        with OCI services.
    """

    def create(
        self, model_id: str, project_id: str, comparment_id: str = None, **kwargs
    ) -> "AquaModel":
        """Creates custom aqua model from service model.

        Parameters
        ----------
        model_id: str
            The service model id.
        project_id: str
            The project id for custom model.
        comparment_id: str
            The compartment id for custom model. Defaults to None.
            If not provided, compartment id will be fetched from environment variables.

        Returns
        -------
        AquaModel:
            The instance of AquaModel.
        """
        with tempfile.TemporaryDirectory() as temp_dir:
            try:
                service_model = DataScienceModel.from_id(model_id)
                service_model.download_artifact(target_dir=temp_dir)
                custom_model = (
                    DataScienceModel()
                    .with_compartment_id(comparment_id or COMPARTMENT_OCID)
                    .with_project_id(project_id)
                    .with_artifact(temp_dir)
                    .with_display_name(service_model.display_name)
                    .with_description(service_model.description)
                    .with_freeform_tags(**(service_model.freeform_tags or {}))
                    .with_defined_tags(**(service_model.defined_tags or {}))
                    .with_model_version_set_id(service_model.model_version_set_id)
                    .with_version_label(service_model.version_label)
                    .with_custom_metadata_list(service_model.custom_metadata_list)
                    .with_defined_metadata_list(service_model.defined_metadata_list)
                    .with_provenance_metadata(service_model.provenance_metadata)
                    # TODO: decide what kwargs will be needed.
                    .create(**kwargs)
                )
            except Exception as e:
                # TODO: adjust error raising
                logger.error(f"Failed to create model from the given id {model_id}.")
                raise e

            artifact_path = get_artifact_path(
                custom_model.dsc_model.custom_metadata_list
            )
            return AquaModel(
                **self._process_model(custom_model.dsc_model, self.region),
                project_id=custom_model.project_id,
                model_card=str(
                    read_file(file_path=f"{artifact_path}/{README}", auth=self._auth)
                ),
            )

    def get(self, model_id) -> "AquaModel":
        """Gets the information of an Aqua model.

        Parameters
        ----------
        model_id: str
            The model OCID.

        Returns
        -------
        AquaModel:
            The instance of AquaModel.
        """
        oci_model = self.ds_client.get_model(model_id).data

        if not self._if_show(oci_model):
            raise AquaRuntimeError(f"Target model {oci_model.id} is not Aqua model.")

        artifact_path = get_artifact_path(oci_model.custom_metadata_list)

        return AquaModel(
            **self._process_model(oci_model, self.region),
            project_id=oci_model.project_id,
            model_card=str(
                read_file(file_path=f"{artifact_path}/{README}", auth=self._auth)
            ),
        )

    def list(
        self, compartment_id: str = None, project_id: str = None, **kwargs
    ) -> List["AquaModelSummary"]:
        """Lists all Aqua models within a specified compartment and/or project.
        If `compartment_id` is not specified, the method defaults to returning
        the service models within the pre-configured default compartment.


        Parameters
        ----------
        compartment_id: (str, optional). Defaults to `None`.
            The compartment OCID.
        project_id: (str, optional). Defaults to `None`.
            The project OCID.
        **kwargs:
            Additional keyword arguments that can be used to filter the results.

        Returns
        -------
        List[AquaModelSummary]:
            The list of the `ads.aqua.model.AquaModelSummary`.
        """
        models = []
        if compartment_id:
            logger.info(f"Fetching custom models from compartment_id={compartment_id}.")
            models = self._rqs(compartment_id)
        else:
            logger.info(
                f"Fetching service models from compartment_id={ODSC_MODEL_COMPARTMENT_OCID}"
            )
            models = self.list_resource(
                self.ds_client.list_models,
                compartment_id=ODSC_MODEL_COMPARTMENT_OCID,
                **kwargs,
            )

        logger.info(
            f"Fetch {len(models)} model in compartment_id={compartment_id or ODSC_MODEL_COMPARTMENT_OCID}."
        )

        aqua_models = []
        # TODO: build index.json for service model as caching if needed.

        for model in models:
            aqua_models.append(
                AquaModelSummary(
                    **self._process_model(model=model, region=self.region),
                    project_id=project_id or UNKNOWN,
                )
            )

        return aqua_models

<<<<<<< HEAD
    def _process_model(
        self, model: Union["ModelSummary", "Model", "ResourceSummary"], region: str
    ) -> dict:
        """Constructs required fields for AquaModelSummary."""

        icon = self._load_icon(model.display_name)
=======
    @classmethod
    def process_model(cls, model, region) -> dict:
        icon = AquaModelSummary.load_icon(model.display_name)
>>>>>>> c2042a5b
        tags = {}
        tags.update(model.defined_tags or {})
        tags.update(model.freeform_tags or {})

        model_id = (
            model.id
            if (
                isinstance(model, oci.data_science.models.ModelSummary)
                or isinstance(model, oci.data_science.models.model.Model)
            )
            else model.identifier
        )
        console_link = (
            get_console_link(
                resource="models",
                ocid=model_id,
                region=region,
            ),
        )

        search_text = str(tags) if tags else UNKNOWN

        return dict(
            compartment_id=model.compartment_id,
            icon=icon or UNKNOWN,
            id=model_id,
            license=model.freeform_tags.get(Tags.LICENSE.value, UNKNOWN),
            name=model.display_name,
            organization=model.freeform_tags.get(Tags.ORGANIZATION.value, UNKNOWN),
            task=model.freeform_tags.get(Tags.TASK.value, UNKNOWN),
            time_created=model.time_created,
            is_fine_tuned_model=(
                True
                if model.freeform_tags.get(Tags.AQUA_FINE_TUNED_MODEL_TAG.value)
                else False
            ),
            tags=tags,
            console_link=console_link,
            search_text=search_text,
        )

    def _if_show(self, model: "AquaModel") -> bool:
        """Determine if the given model should be return by `list`."""
        TARGET_TAGS = model.freeform_tags.keys()
        return (
            Tags.AQUA_TAG.value in TARGET_TAGS
            or Tags.AQUA_TAG.value.lower() in TARGET_TAGS
        )

<<<<<<< HEAD
    def _load_icon(self, model_name: str) -> str:
        """Loads icon."""

        # TODO: switch to the official logo
        try:
            return create_word_icon(model_name, return_as_datauri=True)
        except Exception as e:
            logger.debug(f"Failed to load icon for the model={model_name}: {str(e)}.")
            return None

    def _rqs(self, compartment_id: str, **kwargs):
=======
    def _rqs(self, compartment_id):
>>>>>>> c2042a5b
        """Use RQS to fetch models in the user tenancy."""

        condition_tags = f"&& (freeformTags.key = '{Tags.AQUA_TAG.value}' && freeformTags.key = '{Tags.AQUA_FINE_TUNED_MODEL_TAG.value}')"
        condition_lifecycle = "&& lifecycleState = 'ACTIVE'"
        query = f"query datasciencemodel resources where (compartmentId = '{compartment_id}' {condition_lifecycle} {condition_tags})"
        logger.info(query)
        logger.info(f"tenant_id={TENANCY_OCID}")
        return OCIResource.search(
            query, type=SEARCH_TYPE.STRUCTURED, tenant_id=TENANCY_OCID, **kwargs
        )<|MERGE_RESOLUTION|>--- conflicted
+++ resolved
@@ -231,18 +231,12 @@
 
         return aqua_models
 
-<<<<<<< HEAD
     def _process_model(
         self, model: Union["ModelSummary", "Model", "ResourceSummary"], region: str
     ) -> dict:
         """Constructs required fields for AquaModelSummary."""
 
         icon = self._load_icon(model.display_name)
-=======
-    @classmethod
-    def process_model(cls, model, region) -> dict:
-        icon = AquaModelSummary.load_icon(model.display_name)
->>>>>>> c2042a5b
         tags = {}
         tags.update(model.defined_tags or {})
         tags.update(model.freeform_tags or {})
@@ -292,7 +286,6 @@
             or Tags.AQUA_TAG.value.lower() in TARGET_TAGS
         )
 
-<<<<<<< HEAD
     def _load_icon(self, model_name: str) -> str:
         """Loads icon."""
 
@@ -304,9 +297,6 @@
             return None
 
     def _rqs(self, compartment_id: str, **kwargs):
-=======
-    def _rqs(self, compartment_id):
->>>>>>> c2042a5b
         """Use RQS to fetch models in the user tenancy."""
 
         condition_tags = f"&& (freeformTags.key = '{Tags.AQUA_TAG.value}' && freeformTags.key = '{Tags.AQUA_FINE_TUNED_MODEL_TAG.value}')"
