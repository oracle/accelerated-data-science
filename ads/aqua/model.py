--- conflicted
+++ resolved
@@ -5,7 +5,6 @@
 import os
 from dataclasses import dataclass
 from enum import Enum
-<<<<<<< HEAD
 from typing import List
 
 import fsspec
@@ -13,20 +12,12 @@
 from oci.exceptions import ClientError, ServiceError
 
 from ads.aqua import logger
-=======
-from ads.config import COMPARTMENT_OCID
->>>>>>> 06d16bd8
 from ads.aqua.base import AquaApp
 from ads.aqua.exception import AquaClientError, AquaServiceError
 from ads.aqua.utils import create_word_icon
 from ads.common.oci_resource import SEARCH_TYPE, OCIResource
 from ads.common.serializer import DataClassSerializable
-<<<<<<< HEAD
 from ads.config import COMPARTMENT_OCID, ODSC_MODEL_COMPARTMENT_OCID, TENANCY_OCID
-=======
-
-logger = logging.getLogger(__name__)
->>>>>>> 06d16bd8
 
 ICON_FILE_NAME = "icon.txt"
 README = "README.md"
@@ -100,11 +91,11 @@
         """
         # add error handler
         oci_model = self.client.get_model(model_id).data
-        
+
         # add error handler
         # if not self._if_show(oci_model):
         #     raise AquaClientError(f"Target model {oci_model.id} is not Aqua model.")
-        
+
         custom_metadata_list = oci_model.custom_metadata_list
         artifact_path = self._get_artifact_path(custom_metadata_list)
 
