#!/usr/bin/env python
# -*- coding: utf-8 -*-
# Copyright (c) 2024 Oracle and/or its affiliates.
# Licensed under the Universal Permissive License v 1.0 as shown at https://oss.oracle.com/licenses/upl/

import logging
from dataclasses import dataclass
from typing import List
<<<<<<< HEAD

from ads.config import COMPARTMENT_OCID
from ads.aqua.base import AquaApp
=======
>>>>>>> e37aeadb

logger = logging.getLogger(__name__)

@dataclass
class AquaModelSummary:
    """Represents a summary of Aqua model."""
    id: str
    compartment_id: str
    project_id: str

<<<<<<< HEAD
# Freeform-tag/Define-tag
# key=OCI_AQUA (100 chars max), val = (256 chars max)

AQUA_TAG = "OCI_AQUA"
AQUA_SERVICE_MODEL_TAG = "aqua_service_model"


@dataclass
class AquaModelSummary:
    """Represents a summary of Aqua model."""

    name: str
    ocid: str
    time_created: int

    icon: str = None
    task: str
    license: str
    organization: str
    is_fine_tuned_model: bool

=======
>>>>>>> e37aeadb

@dataclass
class AquaModel(AquaModelSummary):
    """Represents an Aqua model."""
<<<<<<< HEAD

    model_card: str


class AquaModelApp(AquaApp):
=======
    icon: str = None

class AquaModelApp:
>>>>>>> e37aeadb
    """Contains APIs for Aqua model.

    Attributes
    ----------

    Methods
    -------
    create(self, **kwargs) -> "AquaModel"
        Creates an instance of Aqua model.
    deploy(..., **kwargs)
        Deploys an Aqua model.
    list(self, ..., **kwargs) -> List["AquaModel"]
        List existing models created via Aqua

    """

    def __init__(self, **kwargs):
        """Initializes an Aqua model."""
        super().__init__(**kwargs)

    def create(self, **kwargs) -> "AquaModel":
        pass

    def get(self, model_id) -> "AquaModel":
        """Gets the information of an Aqua model."""
<<<<<<< HEAD
        return AquaModel(
            id=model_id, compartment_id="ocid1.compartment", project_id="ocid1.project"
        )

    def list(
        self, compartment_id: str = None, project_id: str = None, **kwargs
    ) -> List["AquaModelSummary"]:
        """List Aqua models in a given compartment and under certain project.

        Parameters
        ----------
        compartment_id: (str, optional). Defaults to `None`.
            The compartment OCID.
        project_id: (str, optional). Defaults to `None`.
            The project OCID.
        kwargs
            Additional keyword arguments for `list_call_get_all_results <https://docs.oracle.com/en-us/iaas/tools/python/2.118.1/api/pagination.html#oci.pagination.list_call_get_all_results>`_

        Returns
        -------
        List[dict]:
            The list of the Aqua models.
        """
        compartment_id = compartment_id or COMPARTMENT_OCID
        kwargs.update({"compartment_id": compartment_id, "project_id": project_id})

        models = self.list_resource(kwargs)

        aqua_models = []
        for model in models:  # ModelSummary
            if model.freeform_tags.contains(
                AQUA_TAG
            ) and not model.freeform_tags.contains(AQUA_SERVICE_MODEL_TAG):
                aqua_models.append(AquaModel(**model))
        return aqua_models
=======
        return AquaModel(id=model_id, compartment_id="ocid1.compartment", project_id="ocid1.project")

    def list(self, compartment_id, project_id=None, **kwargs) -> List["AquaModelSummary"]:
        """Lists Aqua models."""
        return [
            AquaModel(id=f"ocid{i}", compartment_id=compartment_id, project_id=project_id)
            for i in range(5)
        ]
>>>>>>> e37aeadb
<|MERGE_RESOLUTION|>--- conflicted
+++ resolved
@@ -6,23 +6,22 @@
 import logging
 from dataclasses import dataclass
 from typing import List
-<<<<<<< HEAD
 
 from ads.config import COMPARTMENT_OCID
 from ads.aqua.base import AquaApp
-=======
->>>>>>> e37aeadb
 
 logger = logging.getLogger(__name__)
+
 
 @dataclass
 class AquaModelSummary:
     """Represents a summary of Aqua model."""
+
     id: str
     compartment_id: str
     project_id: str
 
-<<<<<<< HEAD
+
 # Freeform-tag/Define-tag
 # key=OCI_AQUA (100 chars max), val = (256 chars max)
 
@@ -44,23 +43,15 @@
     organization: str
     is_fine_tuned_model: bool
 
-=======
->>>>>>> e37aeadb
 
 @dataclass
 class AquaModel(AquaModelSummary):
     """Represents an Aqua model."""
-<<<<<<< HEAD
 
-    model_card: str
+    icon: str = None
 
 
-class AquaModelApp(AquaApp):
-=======
-    icon: str = None
-
 class AquaModelApp:
->>>>>>> e37aeadb
     """Contains APIs for Aqua model.
 
     Attributes
@@ -86,7 +77,6 @@
 
     def get(self, model_id) -> "AquaModel":
         """Gets the information of an Aqua model."""
-<<<<<<< HEAD
         return AquaModel(
             id=model_id, compartment_id="ocid1.compartment", project_id="ocid1.project"
         )
@@ -120,15 +110,11 @@
             if model.freeform_tags.contains(
                 AQUA_TAG
             ) and not model.freeform_tags.contains(AQUA_SERVICE_MODEL_TAG):
-                aqua_models.append(AquaModel(**model))
-        return aqua_models
-=======
-        return AquaModel(id=model_id, compartment_id="ocid1.compartment", project_id="ocid1.project")
-
-    def list(self, compartment_id, project_id=None, **kwargs) -> List["AquaModelSummary"]:
-        """Lists Aqua models."""
-        return [
-            AquaModel(id=f"ocid{i}", compartment_id=compartment_id, project_id=project_id)
-            for i in range(5)
-        ]
->>>>>>> e37aeadb
+                aqua_models.append(
+                    AquaModel(
+                        id=model_id,
+                        compartment_id="ocid1.compartment",
+                        project_id="ocid1.project",
+                    )
+                )
+        return aqua_models