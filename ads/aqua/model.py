--- conflicted
+++ resolved
@@ -7,11 +7,6 @@
 from dataclasses import InitVar, dataclass, field, fields
 from datetime import datetime, timedelta
 from enum import Enum
-<<<<<<< HEAD
-from ads.common.extended_enum import ExtendedEnum
-from huggingface_hub import HfApi, snapshot_download
-=======
->>>>>>> 3ea9dd50
 from threading import Lock
 from typing import List, Optional, Union
 
