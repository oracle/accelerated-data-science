#!/usr/bin/env python
# -*- coding: utf-8 -*-
# Copyright (c) 2024 Oracle and/or its affiliates.
# Licensed under the Universal Permissive License v 1.0 as shown at https://oss.oracle.com/licenses/upl/

<<<<<<< HEAD
import json
=======

>>>>>>> 6e017aa1
import logging
from typing import List

from oci.data_science.data_science_client import DataScienceClient

from ads.config import COMPARTMENT_OCID
from ads.jobs.builders.base import Builder
from ads.common import utils

logger = logging.getLogger(__name__)


# Freeform-tag/Define-tag
# key=OCI_AQUA (100 chars max), val = (256 chars max)

AQUA_TAG = "OCI_AQUA"
AQUA_SERVICE_MODEL_TAG = "aqua_service_model"


class AquaApp:
    @property
    def oci_client(self):
        """Gets OCI client."""
        if not hasattr(self, "_oci_client") or not self._oci_client:
            self._oci_client = DataScienceClient(**self.auth)
        return self._oci_client

    def list(self):
        pass


class AquaModelApp(AquaApp):
    @classmethod
    def list(
        cls, compartment_id: str = None, project_id: str = None, **kwargs
    ) -> List["AquaModelSummary"]:
        """List Aqua models in a given compartment.

        Parameters
        ----------
        compartment_id: (str, optional). Defaults to `None`.
            The compartment OCID.
        project_id: (str, optional). Defaults to `None`.
            The project OCID.
        kwargs
            Additional keyword arguments for `list_models <https://docs.oracle.com/en-us/iaas/tools/python/2.118.1/api/data_science/client/oci.data_science.DataScienceClient.html#oci.data_science.DataScienceClient.list_models>`_

        Returns
        -------
        List[AquaModelSummary]
            The list of the Aqua models.
        """
        compartment_id = compartment_id or COMPARTMENT_OCID
        kwargs.update({"compartment_id": compartment_id, "project_id": project_id})

        try:
            # https://docs.oracle.com/en-us/iaas/tools/python-sdk-examples/2.118.1/datascience/list_models.py.html
            # list_call_get_all_results
            response = cls.oci_client.list_models(**kwargs)
            models = response.data
        except Exception as e:
            # show opc-request-id and status code
            logger.error(f"Failing to retreive models in the given compartment. {e}")
            return []

        aqua_models = []
        for model in models:  # ModelSummary
            if model.freeform_tags.contains(
                AQUA_TAG_KEY
            ) and not model.freeform_tags.contains(AQUA_SERVICE_MODEL_TAG_KEY):
                aqua_models.append(cls()._update_from_dsc_model_summary(model))
        return aqua_models


@dataclass
class AquaModelSummary:
    """
    No custom metadata in this model
    """

    name: str
    ocid: str
    time_created: int

    # From ADS or somewhere else
    icon: str

    # Following are embedded in tags
    # text-classification
    task: str
    license: str
    organization: str
    is_fine_tuned_model: bool
    # real freeform tags?
    tags: list


class AquaModel(AquaModelSummary):
    # content from readme.md
    model_card: str
    model_path: str
    metadata: dict<|MERGE_RESOLUTION|>--- conflicted
+++ resolved
@@ -3,11 +3,6 @@
 # Copyright (c) 2024 Oracle and/or its affiliates.
 # Licensed under the Universal Permissive License v 1.0 as shown at https://oss.oracle.com/licenses/upl/
 
-<<<<<<< HEAD
-import json
-=======
-
->>>>>>> 6e017aa1
 import logging
 from typing import List
 
