--- conflicted
+++ resolved
@@ -266,12 +266,8 @@
         for model in models:
             source_model = DataScienceModel.from_id(model.model_id)
             display_name = source_model.display_name
-<<<<<<< HEAD
             # Update model name in user's input model
-            model.model_name = display_name
-=======
             model.model_name = model.model_name or display_name
->>>>>>> f7e7c2ed
 
             if not source_model.freeform_tags.get(Tags.AQUA_SERVICE_MODEL_TAG, UNKNOWN):
                 raise AquaValueError(
