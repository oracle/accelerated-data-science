--- conflicted
+++ resolved
@@ -1421,36 +1421,22 @@
         model_artifact_path (str): Location where the model artifacts are downloaded.
         """
         # Download the model from hub
-<<<<<<< HEAD
-        if not local_dir:
-            local_dir = os.path.join(os.path.expanduser("~"), "cached-model")
-        local_dir = os.path.join(local_dir, model_name)
-        os.makedirs(local_dir, exist_ok=True)
-        logger.debug(
-            f"Downloading artifacts from Hugging Face to local directory {local_dir}."
-        )
-        snapshot_download(
-=======
         if local_dir:
             local_dir = os.path.join(local_dir, model_name)
             os.makedirs(local_dir, exist_ok=True)
 
         # if local_dir is not set, the return value points to the cached data folder
         local_dir = snapshot_download(
->>>>>>> 21ba00b9
             repo_id=model_name,
             local_dir=local_dir,
             allow_patterns=allow_patterns,
             ignore_patterns=ignore_patterns,
         )
-<<<<<<< HEAD
         # Upload to object storage and skip .cache/huggingface/ folder
         logger.debug(
             f"Uploading local artifacts from local directory {local_dir} to {os_path}."
         )
-=======
         # Upload to object storage
->>>>>>> 21ba00b9
         model_artifact_path = upload_folder(
             os_path=os_path,
             local_dir=local_dir,
