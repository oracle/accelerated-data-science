#!/usr/bin/env python
# Copyright (c) 2024, 2025 Oracle and/or its affiliates.
# Licensed under the Universal Permissive License v 1.0 as shown at https://oss.oracle.com/licenses/upl/
import json
import os
import pathlib
import re
from datetime import datetime, timedelta
from threading import Lock
from typing import Any, Dict, List, Optional, Set, Union

import oci
from cachetools import TTLCache
from huggingface_hub import snapshot_download
from oci.data_science.models import JobRun, Metadata, Model, UpdateModelDetails

from ads.aqua import logger
from ads.aqua.app import AquaApp
from ads.aqua.common.entities import AquaMultiModelRef, LoraModuleSpec
from ads.aqua.common.enums import (
    ConfigFolder,
    CustomInferenceContainerTypeFamily,
    FineTuningContainerTypeFamily,
    InferenceContainerTypeFamily,
    ModelFormat,
    Platform,
    Tags,
)
from ads.aqua.common.errors import (
    AquaFileNotFoundError,
    AquaRuntimeError,
    AquaValueError,
)
from ads.aqua.common.utils import (
    LifecycleStatus,
    _build_resource_identifier,
    cleanup_local_hf_model_artifact,
    create_word_icon,
    generate_tei_cmd_var,
    get_artifact_path,
    get_hf_model_info,
    get_preferred_compatible_family,
    list_os_files_with_extension,
    load_config,
    upload_folder,
)
from ads.aqua.config.container_config import AquaContainerConfig, Usage
from ads.aqua.constants import (
    AQUA_MODEL_ARTIFACT_CONFIG,
    AQUA_MODEL_ARTIFACT_CONFIG_MODEL_NAME,
    AQUA_MODEL_ARTIFACT_CONFIG_MODEL_TYPE,
    AQUA_MODEL_ARTIFACT_FILE,
    AQUA_MODEL_TOKENIZER_CONFIG,
    AQUA_MODEL_TYPE_CUSTOM,
    HF_METADATA_FOLDER,
    LICENSE,
    MODEL_BY_REFERENCE_OSS_PATH_KEY,
    README,
    READY_TO_DEPLOY_STATUS,
    READY_TO_FINE_TUNE_STATUS,
    READY_TO_IMPORT_STATUS,
    TRAINING_METRICS_FINAL,
    TRINING_METRICS,
    VALIDATION_METRICS,
    VALIDATION_METRICS_FINAL,
)
from ads.aqua.model.constants import (
    AquaModelMetadataKeys,
    FineTuningCustomMetadata,
    FineTuningMetricCategories,
    ModelCustomMetadataFields,
    ModelType,
)
from ads.aqua.model.entities import (
    AquaFineTuneModel,
    AquaFineTuningMetric,
    AquaModel,
    AquaModelLicense,
    AquaModelReadme,
    AquaModelSummary,
    ImportModelDetails,
    ModelFileDescription,
    ModelValidationResult,
)
from ads.aqua.model.enums import MultiModelSupportedTaskType
from ads.aqua.model.utils import (
    extract_base_model_from_ft,
    extract_fine_tune_artifacts_path,
)
from ads.common.auth import default_signer
from ads.common.oci_resource import SEARCH_TYPE, OCIResource
from ads.common.utils import (
    UNKNOWN,
    get_console_link,
    is_path_exists,
    read_file,
)
from ads.config import (
    AQUA_DEPLOYMENT_CONTAINER_CMD_VAR_METADATA_NAME,
    AQUA_DEPLOYMENT_CONTAINER_METADATA_NAME,
    AQUA_DEPLOYMENT_CONTAINER_URI_METADATA_NAME,
    AQUA_EVALUATION_CONTAINER_METADATA_NAME,
    AQUA_FINETUNING_CONTAINER_METADATA_NAME,
    AQUA_SERVICE_MODELS,
    COMPARTMENT_OCID,
    PROJECT_OCID,
    SERVICE,
    TENANCY_OCID,
    USER,
)
from ads.model import DataScienceModel
from ads.model.common.utils import MetadataArtifactPathType
from ads.model.model_metadata import (
    MetadataCustomCategory,
    ModelCustomMetadata,
    ModelCustomMetadataItem,
)
from ads.telemetry import telemetry


class AquaModelApp(AquaApp):
    """Provides a suite of APIs to interact with Aqua models within the Oracle
    Cloud Infrastructure Data Science service, serving as an interface for
    managing machine learning models.


    Methods
    -------
    create(model_id: str, project_id: str, compartment_id: str = None, **kwargs) -> "AquaModel"
        Creates custom aqua model from service model.
    get(model_id: str) -> AquaModel:
        Retrieves details of an Aqua model by its unique identifier.
    list(compartment_id: str = None, project_id: str = None, **kwargs) -> List[AquaModelSummary]:
        Lists all Aqua models within a specified compartment and/or project.
    clear_model_list_cache()
        Allows clear list model cache items from the service models compartment.
    register(model: str, os_path: str, local_dir: str = None)

    Note:
        This class is designed to work within the Oracle Cloud Infrastructure
        and requires proper configuration and authentication set up to interact
        with OCI services.
    """

    _service_models_cache = TTLCache(
        maxsize=10, ttl=timedelta(hours=5), timer=datetime.now
    )
    # Used for saving service model details
    _service_model_details_cache = TTLCache(
        maxsize=10, ttl=timedelta(hours=5), timer=datetime.now
    )
    _cache_lock = Lock()

    @telemetry(entry_point="plugin=model&action=create", name="aqua")
    def create(
        self,
        model_id: Union[str, AquaMultiModelRef],
        project_id: Optional[str] = None,
        compartment_id: Optional[str] = None,
        freeform_tags: Optional[Dict] = None,
        defined_tags: Optional[Dict] = None,
        **kwargs,
    ) -> DataScienceModel:
        """
        Creates a custom Aqua model from a service model.

        Parameters
        ----------
        model_id : Union[str, AquaMultiModelRef]
            The model ID as a string or a AquaMultiModelRef instance to be deployed.
        project_id : Optional[str]
            The project ID for the custom model.
        compartment_id : Optional[str]
            The compartment ID for the custom model. Defaults to None.
            If not provided, the compartment ID will be fetched from environment variables.
        freeform_tags : Optional[Dict]
            Freeform tags for the model.
        defined_tags : Optional[Dict]
            Defined tags for the model.

        Returns
        -------
        DataScienceModel
            The instance of DataScienceModel.
        """
        model_id = (
            model_id.model_id if isinstance(model_id, AquaMultiModelRef) else model_id
        )
        service_model = DataScienceModel.from_id(model_id)
        target_project = project_id or PROJECT_OCID
        target_compartment = compartment_id or COMPARTMENT_OCID

        # Skip model copying if it is registered model or fine-tuned model
        if (
            service_model.freeform_tags.get(Tags.BASE_MODEL_CUSTOM, None) is not None
            or service_model.freeform_tags.get(Tags.AQUA_FINE_TUNED_MODEL_TAG)
            is not None
        ):
            logger.info(
                f"Aqua Model {model_id} already exists in the user's compartment."
                "Skipped copying."
            )
            return service_model

        # combine tags
        combined_freeform_tags = {
            **(service_model.freeform_tags or {}),
            **(freeform_tags or {}),
        }
        combined_defined_tags = {
            **(service_model.defined_tags or {}),
            **(defined_tags or {}),
        }

        custom_model = (
            DataScienceModel()
            .with_compartment_id(target_compartment)
            .with_project_id(target_project)
            .with_model_file_description(json_dict=service_model.model_file_description)
            .with_display_name(service_model.display_name)
            .with_description(service_model.description)
            .with_freeform_tags(**combined_freeform_tags)
            .with_defined_tags(**combined_defined_tags)
            .with_custom_metadata_list(service_model.custom_metadata_list)
            .with_defined_metadata_list(service_model.defined_metadata_list)
            .with_provenance_metadata(service_model.provenance_metadata)
            .create(model_by_reference=True, **kwargs)
        )
        logger.info(
            f"Aqua Model {custom_model.id} created with the service model {model_id}."
        )

        # Track unique models that were created in the user's compartment
        self.telemetry.record_event_async(
            category="aqua/service/model",
            action="create",
            detail=service_model.display_name,
        )

        return custom_model

    @telemetry(entry_point="plugin=model&action=create", name="aqua")
    def create_multi(
        self,
        models: List[AquaMultiModelRef],
        project_id: Optional[str] = None,
        compartment_id: Optional[str] = None,
        freeform_tags: Optional[Dict] = None,
        defined_tags: Optional[Dict] = None,
        **kwargs,  # noqa: ARG002
    ) -> DataScienceModel:
        """
        Creates a multi-model grouping using the provided model list.

        Parameters
        ----------
        models : List[AquaMultiModelRef]
            List of AquaMultiModelRef instances for creating a multi-model group.
        project_id : Optional[str]
            The project ID for the multi-model group.
        compartment_id : Optional[str]
            The compartment ID for the multi-model group.
        freeform_tags : Optional[Dict]
            Freeform tags for the model.
        defined_tags : Optional[Dict]
            Defined tags for the model.

        Returns
        -------
        DataScienceModel
            Instance of DataScienceModel object.
        """

        if not models:
            raise AquaValueError(
                "Model list cannot be empty. Please provide at least one model for deployment."
            )

        display_name_list = []
        model_file_description_list: List[ModelFileDescription] = []
        model_custom_metadata = ModelCustomMetadata()

        service_inference_containers = (
            self.get_container_config().to_dict().get("inference")
        )

        supported_container_families = [
            container_config_item.family
            for container_config_item in service_inference_containers
            if any(
                usage.upper() in container_config_item.usages
                for usage in [Usage.MULTI_MODEL, Usage.OTHER]
            )
        ]

        if not supported_container_families:
            raise AquaValueError(
                "Currently, there are no containers that support multi-model deployment."
            )

        selected_models_deployment_containers = set()

        # Process each model
        for model in models:
            source_model = DataScienceModel.from_id(model.model_id)
            display_name = source_model.display_name
            model_file_description = source_model.model_file_description
            # Update model name in user's input model
            model.model_name = model.model_name or display_name

            # TODO Uncomment the section below, if only service models should be allowed for multi-model deployment
            # if not source_model.freeform_tags.get(Tags.AQUA_SERVICE_MODEL_TAG, UNKNOWN):
            #     raise AquaValueError(
            #         f"Invalid selected model {display_name}. "
            #         "Currently only service models are supported for multi model deployment."
            #     )

            # check if model is a fine-tuned model and if so, add the fine tuned weights path to the fine_tune_weights_location pydantic field
            is_fine_tuned_model = (
                Tags.AQUA_FINE_TUNED_MODEL_TAG in source_model.freeform_tags
            )

            if is_fine_tuned_model:
<<<<<<< HEAD
                model_artifact_path, fine_tune_path = extract_fine_tune_artifacts_path(
                    source_model
                )
                # once we support multiple LoRA Modules use [LoraModuleSpec(**lora_module) for lora_module in model.fine_tune_weights]
                model.fine_tune_weights = [
                    LoraModuleSpec(model_name=display_name, model_path=fine_tune_path)
                ]
                model.model_id, model.model_name = extract_base_model_from_ft(
                    source_model
                )
=======
                model.model_id, model.model_name = extract_base_model_from_ft(
                    source_model
                )
                model_artifact_path, model.fine_tune_weights_location = (
                    extract_fine_tune_artifacts_path(source_model)
                )
>>>>>>> 33c9966c

            else:
                # Retrieve model artifact for base models
                model_artifact_path = source_model.artifact

            display_name_list.append(display_name)

            self._extract_model_task(model, source_model)

            if not model_artifact_path:
                raise AquaValueError(
                    f"Model '{display_name}' (ID: {model.model_id}) has no artifacts. "
                    "Please register the model first."
                )

            # Update model artifact location in user's input model
            model.artifact_location = model_artifact_path

            if not model_file_description:
                raise AquaValueError(
                    f"Model '{display_name}' (ID: {model.model_id}) has no file description. "
                    "Please register the model first."
                )

            model_file_description_list.append(
                ModelFileDescription(**model_file_description)
            )

            # Validate deployment container consistency
            deployment_container = source_model.custom_metadata_list.get(
                ModelCustomMetadataFields.DEPLOYMENT_CONTAINER,
                ModelCustomMetadataItem(
                    key=ModelCustomMetadataFields.DEPLOYMENT_CONTAINER
                ),
            ).value

            if deployment_container not in supported_container_families:
                raise AquaValueError(
                    f"Unsupported deployment container '{deployment_container}' for model '{source_model.id}'. "
                    f"Only '{supported_container_families}' are supported for multi-model deployments."
                )

            selected_models_deployment_containers.add(deployment_container)

        if not selected_models_deployment_containers:
            raise AquaValueError(
                "None of the selected models are associated with a recognized container family. "
                "Please review the selected models, or select a different group of models."
            )

        # Check if the all models in the group shares same container family
        if len(selected_models_deployment_containers) > 1:
            deployment_container = get_preferred_compatible_family(
                selected_families=selected_models_deployment_containers
            )
            if not deployment_container:
                raise AquaValueError(
                    "The selected models are associated with different container families: "
                    f"{list(selected_models_deployment_containers)}."
                    "For multi-model deployment, all models in the group must belong to the same container "
                    "family or to compatible container families."
                )
        else:
            deployment_container = selected_models_deployment_containers.pop()

        # Generate model group details
        timestamp = datetime.now().strftime("%Y%m%d")
        model_group_display_name = f"model_group_{timestamp}"
        combined_models = ", ".join(display_name_list)
        model_group_description = f"Multi-model grouping using {combined_models}."

        # Add global metadata
        model_custom_metadata.add(
            key=ModelCustomMetadataFields.DEPLOYMENT_CONTAINER,
            value=deployment_container,
            description=f"Inference container mapping for {model_group_display_name}",
            category="Other",
        )
        model_custom_metadata.add(
            key=ModelCustomMetadataFields.MULTIMODEL_GROUP_COUNT,
            value=str(len(models)),
            description="Number of models in the group.",
            category="Other",
        )

        # Combine tags. The `Tags.AQUA_TAG` has been excluded, because we don't want to show
        # the models created for multi-model purpose in the AQUA models list.
        tags = {
            # Tags.AQUA_TAG: "active",
            Tags.MULTIMODEL_TYPE_TAG: "true",
            **(freeform_tags or {}),
        }

        # Create multi-model group
        custom_model = (
            DataScienceModel()
            .with_compartment_id(compartment_id)
            .with_project_id(project_id)
            .with_display_name(model_group_display_name)
            .with_description(model_group_description)
            .with_freeform_tags(**tags)
            .with_defined_tags(**(defined_tags or {}))
            .with_custom_metadata_list(model_custom_metadata)
        )

        # Update multi model file description to attach artifacts
        custom_model.with_model_file_description(
            json_dict=ModelFileDescription(
                models=[
                    models
                    for model_file_description in model_file_description_list
                    for models in model_file_description.models
                ]
            ).model_dump(by_alias=True)
        )

        # Finalize creation
        custom_model.create(model_by_reference=True)

        logger.info(
            f"Aqua Model '{custom_model.id}' created with models: {', '.join(display_name_list)}."
        )

        # Create custom metadata for multi model metadata
        custom_model.create_custom_metadata_artifact(
            metadata_key_name=ModelCustomMetadataFields.MULTIMODEL_METADATA,
            artifact_path_or_content=json.dumps(
                [model.model_dump() for model in models]
            ).encode(),
            path_type=MetadataArtifactPathType.CONTENT,
        )

        logger.debug(
            f"Multi model metadata uploaded for Aqua model: {custom_model.id}."
        )

        # Track telemetry event
        self.telemetry.record_event_async(
            category="aqua/multimodel",
            action="create",
            detail=combined_models,
        )

        return custom_model

    @telemetry(entry_point="plugin=model&action=get", name="aqua")
    def get(self, model_id: str) -> "AquaModel":
        """Gets the information of an Aqua model.

        Parameters
        ----------
        model_id: str
            The model OCID.
        load_model_card: (bool, optional). Defaults to `True`.
            Whether to load model card from artifacts or not.

        Returns
        -------
        AquaModel:
            The instance of AquaModel.
        """

        cached_item = self._service_model_details_cache.get(model_id)
        if cached_item:
            logger.info(f"Fetching model details for model {model_id} from cache.")
            return cached_item

        logger.info(f"Fetching model details for model {model_id}.")
        ds_model = DataScienceModel.from_id(model_id)

        if not self._if_show(ds_model):
            raise AquaRuntimeError(
                f"Target model `{ds_model.id} `is not an Aqua model as it does not contain "
                f"{Tags.AQUA_TAG} tag."
            )

        is_fine_tuned_model = bool(
            ds_model.freeform_tags
            and ds_model.freeform_tags.get(Tags.AQUA_FINE_TUNED_MODEL_TAG)
        )

        inference_container = ds_model.custom_metadata_list.get(
            ModelCustomMetadataFields.DEPLOYMENT_CONTAINER,
            ModelCustomMetadataItem(key=ModelCustomMetadataFields.DEPLOYMENT_CONTAINER),
        ).value
        inference_container_uri = ds_model.custom_metadata_list.get(
            ModelCustomMetadataFields.DEPLOYMENT_CONTAINER_URI,
            ModelCustomMetadataItem(
                key=ModelCustomMetadataFields.DEPLOYMENT_CONTAINER_URI
            ),
        ).value
        evaluation_container = ds_model.custom_metadata_list.get(
            ModelCustomMetadataFields.EVALUATION_CONTAINER,
            ModelCustomMetadataItem(key=ModelCustomMetadataFields.EVALUATION_CONTAINER),
        ).value
        finetuning_container: str = ds_model.custom_metadata_list.get(
            ModelCustomMetadataFields.FINETUNE_CONTAINER,
            ModelCustomMetadataItem(key=ModelCustomMetadataFields.FINETUNE_CONTAINER),
        ).value
        artifact_location = ds_model.custom_metadata_list.get(
            ModelCustomMetadataFields.ARTIFACT_LOCATION,
            ModelCustomMetadataItem(key=ModelCustomMetadataFields.ARTIFACT_LOCATION),
        ).value

        aqua_model_attributes = dict(
            **self._process_model(ds_model, self.region),
            project_id=ds_model.project_id,
            inference_container=inference_container,
            inference_container_uri=inference_container_uri,
            finetuning_container=finetuning_container,
            evaluation_container=evaluation_container,
            artifact_location=artifact_location,
        )

        if not is_fine_tuned_model:
            model_details = AquaModel(**aqua_model_attributes)
            self._service_model_details_cache.__setitem__(
                key=model_id, value=model_details
            )

        else:
            try:
                jobrun_ocid = ds_model.provenance_metadata.training_id
                jobrun = self.ds_client.get_job_run(jobrun_ocid).data
            except Exception as e:
                logger.debug(
                    f"Missing jobrun information in the provenance metadata of the given model {model_id}."
                    f"\nError: {str(e)}"
                )
                jobrun = None

            try:
                source_id = ds_model.custom_metadata_list.get(
                    FineTuningCustomMetadata.FT_SOURCE
                ).value
            except ValueError as e:
                logger.debug(
                    f"Custom metadata is missing {FineTuningCustomMetadata.FT_SOURCE} key for "
                    f"model {model_id}.\nError: {str(e)}"
                )
                source_id = UNKNOWN

            try:
                source_name = ds_model.custom_metadata_list.get(
                    FineTuningCustomMetadata.FT_SOURCE_NAME
                ).value
            except ValueError as e:
                logger.debug(
                    f"Custom metadata is missing {FineTuningCustomMetadata.FT_SOURCE_NAME} key for "
                    f"model {model_id}.\nError: {str(e)}"
                )
                source_name = UNKNOWN

            source_identifier = _build_resource_identifier(
                id=source_id,
                name=source_name,
                region=self.region,
            )

            ft_metrics = self._build_ft_metrics(ds_model.custom_metadata_list)

            job_run_status = (
                jobrun.lifecycle_state
                if jobrun and jobrun.lifecycle_state != JobRun.LIFECYCLE_STATE_DELETED
                else (
                    JobRun.LIFECYCLE_STATE_SUCCEEDED
                    if self.if_artifact_exist(ds_model.id)
                    else JobRun.LIFECYCLE_STATE_FAILED
                )
            )
            # TODO: change the argument's name.
            lifecycle_state = LifecycleStatus.get_status(
                evaluation_status=ds_model.lifecycle_state,
                job_run_status=job_run_status,
            )

            model_details = AquaFineTuneModel(
                **aqua_model_attributes,
                source=source_identifier,
                lifecycle_state=(
                    Model.LIFECYCLE_STATE_ACTIVE
                    if lifecycle_state == JobRun.LIFECYCLE_STATE_SUCCEEDED
                    else lifecycle_state
                ),
                metrics=ft_metrics,
                model=ds_model,
                jobrun=jobrun,
                region=self.region,
            )

        return model_details

    @telemetry(entry_point="plugin=model&action=delete", name="aqua")
    def delete_model(self, model_id):
        ds_model = DataScienceModel.from_id(model_id)
        is_registered_model = ds_model.freeform_tags.get(Tags.BASE_MODEL_CUSTOM, None)
        is_fine_tuned_model = ds_model.freeform_tags.get(
            Tags.AQUA_FINE_TUNED_MODEL_TAG, None
        )
        if is_registered_model or is_fine_tuned_model:
            logger.info(f"Deleting model {model_id}.")
            return ds_model.delete()
        else:
            raise AquaRuntimeError(
                f"Failed to delete model:{model_id}. Only registered models or finetuned model can be deleted."
            )

    @telemetry(entry_point="plugin=model&action=edit", name="aqua")
    def edit_registered_model(
        self, id, inference_container, inference_container_uri, enable_finetuning, task
    ):
        """Edits the default config of unverified registered model.

        Parameters
        ----------
        id: str
            The model OCID.
        inference_container: str.
            The inference container family name
        inference_container_uri: str
            The inference container uri for embedding models
        enable_finetuning: str
            Flag to enable or disable finetuning over the model. Defaults to None
        task:
            The usecase type of the model. e.g , text-generation , text_embedding etc.

        Returns
        -------
        Model:
            The instance of oci.data_science.models.Model.

        """
        ds_model = DataScienceModel.from_id(id)
        if ds_model.freeform_tags.get(Tags.BASE_MODEL_CUSTOM, None):
            if ds_model.freeform_tags.get(Tags.AQUA_SERVICE_MODEL_TAG, None):
                raise AquaRuntimeError(
                    "Only registered unverified models can be edited."
                )
            else:
                custom_metadata_list = ds_model.custom_metadata_list
                freeform_tags = ds_model.freeform_tags
                if inference_container:
                    if (
                        inference_container in CustomInferenceContainerTypeFamily
                        and inference_container_uri is None
                    ):
                        raise AquaRuntimeError(
                            "Inference container URI must be provided."
                        )
                    else:
                        custom_metadata_list.add(
                            key=ModelCustomMetadataFields.DEPLOYMENT_CONTAINER,
                            value=inference_container,
                            category=MetadataCustomCategory.OTHER,
                            description="Deployment container mapping for SMC",
                            replace=True,
                        )
                if inference_container_uri:
                    if (
                        inference_container in CustomInferenceContainerTypeFamily
                        or inference_container is None
                    ):
                        custom_metadata_list.add(
                            key=ModelCustomMetadataFields.DEPLOYMENT_CONTAINER_URI,
                            value=inference_container_uri,
                            category=MetadataCustomCategory.OTHER,
                            description=f"Inference container URI for {ds_model.display_name}",
                            replace=True,
                        )
                    else:
                        raise AquaRuntimeError(
                            f"Inference container URI can be edited only with container values: {CustomInferenceContainerTypeFamily.values()}"
                        )

                if enable_finetuning is not None:
                    if enable_finetuning.lower() == "true":
                        custom_metadata_list.add(
                            key=ModelCustomMetadataFields.FINETUNE_CONTAINER,
                            value=FineTuningContainerTypeFamily.AQUA_FINETUNING_CONTAINER_FAMILY,
                            category=MetadataCustomCategory.OTHER,
                            description="Fine-tuning container mapping for SMC",
                            replace=True,
                        )
                        freeform_tags.update({Tags.READY_TO_FINE_TUNE: "true"})
                    elif enable_finetuning.lower() == "false":
                        try:
                            custom_metadata_list.remove(
                                ModelCustomMetadataFields.FINETUNE_CONTAINER
                            )
                            freeform_tags.pop(Tags.READY_TO_FINE_TUNE)
                        except Exception as ex:
                            raise AquaRuntimeError(
                                f"The given model already doesn't support finetuning: {ex}"
                            ) from ex

                custom_metadata_list.remove("modelDescription")
                if task:
                    freeform_tags.update({Tags.TASK: task})
                updated_custom_metadata_list = [
                    Metadata(**metadata)
                    for metadata in custom_metadata_list.to_dict()["data"]
                ]
                update_model_details = UpdateModelDetails(
                    custom_metadata_list=updated_custom_metadata_list,
                    freeform_tags=freeform_tags,
                )
                AquaApp().update_model(id, update_model_details)
                logger.info(f"Updated model details for the model {id}.")
        else:
            raise AquaRuntimeError("Only registered unverified models can be edited.")

    def _extract_model_task(
        self,
        model: AquaMultiModelRef,
        source_model: DataScienceModel,
    ) -> None:
        """In a Multi Model Deployment, will set model_task parameter in AquaMultiModelRef from freeform tags or user"""
        # user does not supply model task, we extract from model metadata
        if not model.model_task:
            model.model_task = source_model.freeform_tags.get(Tags.TASK, UNKNOWN)

        task_tag = re.sub(r"-", "_", model.model_task).lower()
        # re-visit logic when more model task types are supported
        if task_tag in MultiModelSupportedTaskType:
            model.model_task = task_tag
        else:
            raise AquaValueError(
                f"Invalid or missing {task_tag} tag for selected model {source_model.display_name}. "
                f"Currently only `{MultiModelSupportedTaskType.values()}` models are supported for multi model deployment."
            )

    def _fetch_metric_from_metadata(
        self,
        custom_metadata_list: ModelCustomMetadata,
        target: str,
        category: str,
        metric_name: str,
    ) -> AquaFineTuningMetric:
        """Gets target metric from `ads.model.model_metadata.ModelCustomMetadata`."""
        try:
            scores = []
            for custom_metadata in custom_metadata_list._items:
                # We use description to group metrics
                if custom_metadata.description == target:
                    scores.append(custom_metadata.value)
                    if metric_name.endswith("final"):
                        break

            return AquaFineTuningMetric(
                name=metric_name,
                category=category,
                scores=scores,
            )
        except Exception:
            return AquaFineTuningMetric(name=metric_name, category=category, scores=[])

    def _build_ft_metrics(
        self, custom_metadata_list: ModelCustomMetadata
    ) -> List[AquaFineTuningMetric]:
        """Builds Fine Tuning metrics."""

        validation_metrics = self._fetch_metric_from_metadata(
            custom_metadata_list=custom_metadata_list,
            target=FineTuningCustomMetadata.VALIDATION_METRICS_EPOCH,
            category=FineTuningMetricCategories.VALIDATION,
            metric_name=VALIDATION_METRICS,
        )

        training_metrics = self._fetch_metric_from_metadata(
            custom_metadata_list=custom_metadata_list,
            target=FineTuningCustomMetadata.TRAINING_METRICS_EPOCH,
            category=FineTuningMetricCategories.TRAINING,
            metric_name=TRINING_METRICS,
        )

        validation_final = self._fetch_metric_from_metadata(
            custom_metadata_list=custom_metadata_list,
            target=FineTuningCustomMetadata.VALIDATION_METRICS_FINAL,
            category=FineTuningMetricCategories.VALIDATION,
            metric_name=VALIDATION_METRICS_FINAL,
        )

        training_final = self._fetch_metric_from_metadata(
            custom_metadata_list=custom_metadata_list,
            target=FineTuningCustomMetadata.TRAINING_METRICS_FINAL,
            category=FineTuningMetricCategories.TRAINING,
            metric_name=TRAINING_METRICS_FINAL,
        )

        return [
            validation_metrics,
            training_metrics,
            validation_final,
            training_final,
        ]

    def get_hf_tokenizer_config(self, model_id):
        """
        Gets the default model tokenizer config for the given Aqua model.
        Returns the content of tokenizer_config.json stored in model artifact.

        Parameters
        ----------
        model_id: str
            The OCID of the Aqua model.

        Returns
        -------
        Dict:
            Model tokenizer config.
        """
        config = self.get_config(
            model_id, AQUA_MODEL_TOKENIZER_CONFIG, ConfigFolder.ARTIFACT
        ).config
        if not config:
            logger.debug(
                f"{AQUA_MODEL_TOKENIZER_CONFIG} is not available for the model: {model_id}. "
                f"Check if the custom metadata has the artifact path set."
            )
            return config

        return config

    @staticmethod
    def to_aqua_model(
        model: Union[
            DataScienceModel,
            oci.data_science.models.model.Model,
            oci.data_science.models.ModelSummary,
            oci.resource_search.models.ResourceSummary,
        ],
        region: str,
    ) -> AquaModel:
        """Converts a model to an Aqua model."""
        return AquaModel(**AquaModelApp._process_model(model, region))

    @staticmethod
    def _process_model(
        model: Union[
            DataScienceModel,
            oci.data_science.models.model.Model,
            oci.data_science.models.ModelSummary,
            oci.resource_search.models.ResourceSummary,
        ],
        region: str,
        inference_containers: Optional[List[Any]] = None,
    ) -> dict:
        """Constructs required fields for AquaModelSummary."""

        # todo: revisit icon generation code
        # icon = self._load_icon(model.display_name)
        icon = ""

        tags = {}
        tags.update(model.defined_tags or {})
        tags.update(model.freeform_tags or {})

        model_id = (
            model.identifier
            if isinstance(model, oci.resource_search.models.ResourceSummary)
            else model.id
        )

        console_link = get_console_link(
            resource="models",
            ocid=model_id,
            region=region,
        )

        description = ""
        if isinstance(model, (DataScienceModel, oci.data_science.models.model.Model)):
            description = model.description
        elif isinstance(model, oci.resource_search.models.ResourceSummary):
            description = model.additional_details.get("description")

        search_text = (
            AquaModelApp._build_search_text(tags=tags, description=description)
            if tags
            else UNKNOWN
        )

        freeform_tags = model.freeform_tags or {}
        is_fine_tuned_model = Tags.AQUA_FINE_TUNED_MODEL_TAG in freeform_tags
        ready_to_deploy = (
            freeform_tags.get(Tags.AQUA_TAG, "").upper() == READY_TO_DEPLOY_STATUS
        )

        ready_to_finetune = (
            freeform_tags.get(Tags.READY_TO_FINE_TUNE, "").upper()
            == READY_TO_FINE_TUNE_STATUS
        )
        ready_to_import = (
            freeform_tags.get(Tags.READY_TO_IMPORT, "").upper()
            == READY_TO_IMPORT_STATUS
        )

        try:
            model_file = model.custom_metadata_list.get(AQUA_MODEL_ARTIFACT_FILE).value
        except Exception:
            model_file = UNKNOWN

        if not inference_containers:
            inference_containers = (
                AquaApp().get_container_config().to_dict().get("inference")
            )

        model_formats_str = freeform_tags.get(
            Tags.MODEL_FORMAT, ModelFormat.SAFETENSORS
        ).upper()
        model_formats = model_formats_str.split(",")

        supported_platform: Set[str] = set()

        for container in inference_containers:
            for model_format in model_formats:
                if model_format in container.model_formats:
                    supported_platform.update(container.platforms)

        nvidia_gpu_supported = Platform.NVIDIA_GPU in supported_platform
        arm_cpu_supported = Platform.ARM_CPU in supported_platform

        return {
            "compartment_id": model.compartment_id,
            "icon": icon or UNKNOWN,
            "id": model_id,
            "license": freeform_tags.get(Tags.LICENSE, UNKNOWN),
            "name": model.display_name,
            "organization": freeform_tags.get(Tags.ORGANIZATION, UNKNOWN),
            "task": freeform_tags.get(Tags.TASK, UNKNOWN),
            "time_created": str(model.time_created),
            "is_fine_tuned_model": is_fine_tuned_model,
            "tags": tags,
            "console_link": console_link,
            "search_text": search_text,
            "ready_to_deploy": ready_to_deploy,
            "ready_to_finetune": ready_to_finetune,
            "ready_to_import": ready_to_import,
            "nvidia_gpu_supported": nvidia_gpu_supported,
            "arm_cpu_supported": arm_cpu_supported,
            "model_file": model_file,
            "model_formats": model_formats,
        }

    @telemetry(entry_point="plugin=model&action=list", name="aqua")
    def list(
        self,
        compartment_id: str = None,
        category: str = None,
        project_id: str = None,
        model_type: str = None,
        **kwargs,
    ) -> List["AquaModelSummary"]:
        """Lists all Aqua models within a specified compartment and/or project.
        If `category` is not specified, the method defaults to returning
        the service models within the pre-configured default compartment. By default, the list
        of models in the service compartment are cached. Use clear_model_list_cache() to invalidate
        the cache.

        Parameters
        ----------
        compartment_id: (str, optional). Defaults to `None`.
            The compartment OCID.
        category: (str,optional). Defaults to `SERVICE`
            The category of the models to fetch. Can be either `USER` or `SERVICE`
        project_id: (str, optional). Defaults to `None`.
            The project OCID.
        model_type: (str, optional). Defaults to `None`.
            Model type represents the type of model in the user compartment, can be either FT or BASE.
        **kwargs:
            Additional keyword arguments that can be used to filter the results.

        Returns
        -------
        List[AquaModelSummary]:
            The list of the `ads.aqua.model.AquaModelSummary`.
        """

        category = category or kwargs.pop("category", SERVICE)
        compartment_id = compartment_id or COMPARTMENT_OCID
        if category == USER:
            # tracks number of times custom model listing was called
            self.telemetry.record_event_async(
                category="aqua/custom/model", action="list"
            )

            logger.info(f"Fetching custom models from compartment_id={compartment_id}.")
            model_type = model_type.upper() if model_type else ModelType.FT
            models = self._rqs(compartment_id, model_type=model_type)
            logger.info(
                f"Fetched {len(models)} models from {compartment_id or COMPARTMENT_OCID}."
            )
        else:
            # tracks number of times service model listing was called
            self.telemetry.record_event_async(
                category="aqua/service/model", action="list"
            )

            if AQUA_SERVICE_MODELS in self._service_models_cache:
                logger.info("Returning service models list from cache.")
                return self._service_models_cache.get(AQUA_SERVICE_MODELS)
            lifecycle_state = kwargs.pop(
                "lifecycle_state", Model.LIFECYCLE_STATE_ACTIVE
            )

            models = self.list_resource(
                self.ds_client.list_models,
                compartment_id=compartment_id,
                lifecycle_state=lifecycle_state,
                category=category,
                **kwargs,
            )
            logger.info(f"Fetched {len(models)} service models.")

        aqua_models = []
        inference_containers = self.get_container_config().to_dict().get("inference")
        for model in models:
            aqua_models.append(
                AquaModelSummary(
                    **self._process_model(
                        model=model,
                        region=self.region,
                        inference_containers=inference_containers,
                    ),
                    project_id=project_id or UNKNOWN,
                )
            )
        if category == SERVICE:
            self._service_models_cache.__setitem__(
                key=AQUA_SERVICE_MODELS, value=aqua_models
            )

        return aqua_models

    def clear_model_list_cache(
        self,
    ):
        """
        Allows user to clear list model cache items from the service models compartment.
        Returns
        -------
            dict with the key used, and True if cache has the key that needs to be deleted.
        """
        res = {}
        with self._cache_lock:
            if AQUA_SERVICE_MODELS in self._service_models_cache:
                self._service_models_cache.pop(key=AQUA_SERVICE_MODELS)
                logger.info("Cleared models cache for service compartment.")
                res = {
                    "cache_deleted": True,
                }
        return res

    def clear_model_details_cache(self, model_id):
        """
        Allows user to clear model details cache item
        Returns
        -------
            dict with the key used, and True if cache has the key that needs to be deleted.
        """
        res = {}
        with self._cache_lock:
            if model_id in self._service_model_details_cache:
                self._service_model_details_cache.pop(key=model_id)
                logger.info(f"Clearing model details cache for model {model_id}.")
                res = {"key": {"model_id": model_id}, "cache_deleted": True}

        return res

    @staticmethod
    def list_valid_inference_containers():
        containers = AquaApp().get_container_config().to_dict().get("inference")
        family_values = [item.family for item in containers]
        return family_values

    @telemetry(
        entry_point="plugin=model&action=get_defined_metadata_artifact_content",
        name="aqua",
    )
    def get_defined_metadata_artifact_content(self, model_id: str, metadata_key: str):
        """
        Gets the defined metadata artifact content for the given model

        Args:
            model_id: str
                model ocid for which defined metadata artifact needs to be created
            metadata_key: str
                defined metadata key  like Readme , License , DeploymentConfiguration , FinetuningConfiguration
        Returns:
            The model defined metadata artifact content. Can be either str or Dict

        """

        content = self.get_config(model_id, metadata_key)
        if not content:
            logger.debug(
                f"Defined metadata artifact {metadata_key} for model: {model_id} is not available."
            )
        return content

    @telemetry(
        entry_point="plugin=model&action=create_defined_metadata_artifact", name="aqua"
    )
    def create_defined_metadata_artifact(
        self,
        model_id: str,
        metadata_key: str,
        path_type: MetadataArtifactPathType,
        artifact_path_or_content: str,
    ) -> None:
        """
        Creates defined metadata artifact for the registered unverified model

        Args:
            model_id: str
                model ocid for which defined metadata artifact needs to be created
            metadata_key: str
                defined metadata key  like Readme , License , DeploymentConfiguration , FinetuningConfiguration
            path_type: str
                path type of the given defined metadata can be local , oss or the content itself
            artifact_path_or_content: str
                It can be local path or oss path or the actual content itself
        Returns:
            None
        """

        ds_model = DataScienceModel.from_id(model_id)
        oci_aqua = ds_model.freeform_tags.get(Tags.AQUA_TAG, None)
        if not oci_aqua:
            raise AquaRuntimeError(f"Target model {model_id} is not an Aqua model.")
        is_registered_model = ds_model.freeform_tags.get(Tags.BASE_MODEL_CUSTOM, None)
        is_verified_model = ds_model.freeform_tags.get(
            Tags.AQUA_SERVICE_MODEL_TAG, None
        )
        if is_registered_model and not is_verified_model:
            try:
                ds_model.create_defined_metadata_artifact(
                    metadata_key_name=metadata_key,
                    artifact_path_or_content=artifact_path_or_content,
                    path_type=path_type,
                )
            except Exception as ex:
                raise AquaRuntimeError(
                    f"Error occurred in creating defined metadata artifact for model {model_id}: {ex}"
                ) from ex
        else:
            raise AquaRuntimeError(
                f"Cannot create defined metadata artifact for model {model_id}"
            )

    def _create_model_catalog_entry(
        self,
        os_path: str,
        model_name: str,
        inference_container: str,
        finetuning_container: str,
        verified_model: DataScienceModel,
        validation_result: ModelValidationResult,
        compartment_id: Optional[str],
        project_id: Optional[str],
        inference_container_uri: Optional[str],
        freeform_tags: Optional[dict] = None,
        defined_tags: Optional[dict] = None,
    ) -> DataScienceModel:
        """Create model by reference from the object storage path

        Args:
            os_path (str): OCI  where the model is uploaded - oci://bucket@namespace/prefix
            model_name (str): name of the model
            inference_container (str): selects service defaults
            finetuning_container (str): selects service defaults
            verified_model (DataScienceModel): If set, then copies all the tags and custom metadata information from the service verified model
            compartment_id (Optional[str]): Compartment Id of the compartment where the model has to be created
            project_id (Optional[str]): Project id of the project where the model has to be created
            inference_container_uri (Optional[str]): Inference container uri for BYOC
            freeform_tags (dict): Freeform tags for the model
            defined_tags (dict): Defined tags for the model

        Returns:
            DataScienceModel: Returns Datascience model instance.
        """
        model = DataScienceModel()
        tags: Dict[str, str] = (
            {
                **verified_model.freeform_tags,
                Tags.AQUA_SERVICE_MODEL_TAG: verified_model.id,
            }
            if verified_model
            else {
                Tags.AQUA_TAG: "active",
                Tags.BASE_MODEL_CUSTOM: "true",
            }
        )
        tags.update({Tags.BASE_MODEL_CUSTOM: "true"})

        if validation_result and validation_result.model_formats:
            tags.update(
                {
                    Tags.MODEL_FORMAT: ",".join(
                        model_format for model_format in validation_result.model_formats
                    )
                }
            )

        # Remove `ready_to_import` tag that might get copied from service model.
        tags.pop(Tags.READY_TO_IMPORT, None)
        defined_metadata_dict = {}
        readme_file_path = os_path.rstrip("/") + "/" + README
        license_file_path = os_path.rstrip("/") + "/" + LICENSE
        if verified_model:
            # Verified model is a model in the service catalog that either has no artifacts but contains all the necessary metadata for deploying and fine tuning.
            # If set, then we copy all the model metadata.
            metadata = verified_model.custom_metadata_list
            if verified_model.model_file_description:
                model = model.with_model_file_description(
                    json_dict=verified_model.model_file_description
                )
            defined_metadata_list = (
                verified_model.defined_metadata_list._to_oci_metadata()
            )
            for defined_metadata in defined_metadata_list:
                if defined_metadata.has_artifact:
                    content = (
                        self.ds_client.get_model_defined_metadatum_artifact_content(
                            verified_model.id, defined_metadata.key
                        ).data.content
                    )
                    defined_metadata_dict[defined_metadata.key] = content
        else:
            metadata = ModelCustomMetadata()
            if not inference_container:
                raise AquaRuntimeError(
                    f"Require Inference container information. Model: {model_name} does not have associated inference "
                    f"container defaults. Check docs for more information on how to pass inference container."
                )
            metadata.add(
                key=AQUA_DEPLOYMENT_CONTAINER_METADATA_NAME,
                value=inference_container,
                description=f"Inference container mapping for {model_name}",
                category="Other",
            )
            if inference_container_uri:
                metadata.add(
                    key=AQUA_DEPLOYMENT_CONTAINER_URI_METADATA_NAME,
                    value=inference_container_uri,
                    description=f"Inference container URI for {model_name}",
                    category="Other",
                )

            inference_containers = (
                AquaContainerConfig.from_service_config(
                    service_containers=self.list_service_containers()
                )
                .to_dict()
                .get("inference")
            )
            smc_container_set = {container.family for container in inference_containers}
            # only add cmd vars if inference container is not an SMC
            if (
                inference_container not in smc_container_set
                and inference_container in CustomInferenceContainerTypeFamily.values()
            ):
                cmd_vars = generate_tei_cmd_var(os_path)
                metadata.add(
                    key=AQUA_DEPLOYMENT_CONTAINER_CMD_VAR_METADATA_NAME,
                    value=" ".join(cmd_vars),
                    description=f"Inference container cmd vars for {model_name}",
                    category="Other",
                )

            if finetuning_container:
                tags[Tags.READY_TO_FINE_TUNE] = "true"
                metadata.add(
                    key=AQUA_FINETUNING_CONTAINER_METADATA_NAME,
                    value=finetuning_container,
                    description=f"Fine-tuning container mapping for {model_name}",
                    category="Other",
                )
            else:
                logger.warn(
                    "Proceeding with model registration without the fine-tuning container information. "
                    "This model will not be available for fine tuning."
                )
            if validation_result and validation_result.model_file:
                metadata.add(
                    key=AQUA_MODEL_ARTIFACT_FILE,
                    value=validation_result.model_file,
                    description=f"The model file for {model_name}",
                    category="Other",
                )

            metadata.add(
                key=AQUA_EVALUATION_CONTAINER_METADATA_NAME,
                value="odsc-llm-evaluate",
                description="Evaluation container mapping for SMC",
                category="Other",
            )

            if validation_result and validation_result.tags:
                tags[Tags.TASK] = validation_result.tags.get(Tags.TASK, UNKNOWN)
                tags[Tags.ORGANIZATION] = validation_result.tags.get(
                    Tags.ORGANIZATION, UNKNOWN
                )
                tags[Tags.LICENSE] = validation_result.tags.get(Tags.LICENSE, UNKNOWN)

        # Set artifact location to user bucket, and replace existing key if present.
        metadata.add(
            key=MODEL_BY_REFERENCE_OSS_PATH_KEY,
            value=os_path,
            description="artifact location",
            category="Other",
            replace=True,
        )
        # override tags with freeform tags if set
        tags = {**tags, **(freeform_tags or {})}
        model = (
            model.with_custom_metadata_list(metadata)
            .with_compartment_id(compartment_id or COMPARTMENT_OCID)
            .with_project_id(project_id or PROJECT_OCID)
            .with_artifact(os_path)
            .with_display_name(model_name)
            .with_freeform_tags(**tags)
            .with_defined_tags(**(defined_tags or {}))
        ).create(model_by_reference=True)
        logger.debug(f"Created model catalog entry for the model:\n{model}")
        for key, value in defined_metadata_dict.items():
            model.create_defined_metadata_artifact(
                key, value, MetadataArtifactPathType.CONTENT
            )

        if is_path_exists(readme_file_path):
            try:
                model.create_defined_metadata_artifact(
                    AquaModelMetadataKeys.README,
                    readme_file_path,
                    MetadataArtifactPathType.OSS,
                )
            except Exception as ex:
                logger.error(
                    f"Error Uploading Readme in defined metadata for model: {model.id} : {str(ex)}"
                )
        if not verified_model and is_path_exists(license_file_path):
            try:
                model.create_defined_metadata_artifact(
                    AquaModelMetadataKeys.LICENSE,
                    license_file_path,
                    MetadataArtifactPathType.OSS,
                )
            except Exception as ex:
                logger.error(
                    f"Error Uploading License in defined metadata for model: {model.id} : {str(ex)}"
                )
        return model

    @staticmethod
    def get_model_files(os_path: str, model_format: str) -> List[str]:
        """
        Get a list of model files based on the given OS path and model format.

        Args:
            os_path (str): The OS path where the model files are located.
            model_format (str): The format of the model files.

        Returns:
            List[str]: A list of model file names.

        """
        model_files: List[str] = []
        # todo: revisit this logic to account for .bin files. In the current state, .bin and .safetensor models
        #   are grouped in one category and validation checks for config.json files only.
        if model_format == ModelFormat.SAFETENSORS:
            model_files.extend(
                list_os_files_with_extension(oss_path=os_path, extension=".safetensors")
            )
            try:
                load_config(
                    file_path=os_path,
                    config_file_name=AQUA_MODEL_ARTIFACT_CONFIG,
                )
            except Exception as ex:
                message = (
                    f"The model path {os_path} does not contain the file config.json. "
                    f"Please check if the path is correct or the model artifacts are available at this location."
                )
                logger.warning(
                    f"{message}\n"
                    f"Details: {ex.reason if isinstance(ex, AquaFileNotFoundError) else str(ex)}\n"
                )
            else:
                model_files.append(AQUA_MODEL_ARTIFACT_CONFIG)

        if model_format == ModelFormat.GGUF:
            model_files.extend(
                list_os_files_with_extension(oss_path=os_path, extension=".gguf")
            )
        logger.debug(
            f"Fetched {len(model_files)} model files from {os_path} for model format {model_format}."
        )
        return model_files

    @staticmethod
    def get_hf_model_files(model_name: str, model_format: str) -> List[str]:
        """
        Get a list of model files based on the given OS path and model format.

        Args:
            model_name (str): The huggingface model name.
            model_format (str): The format of the model files.

        Returns:
            List[str]: A list of model file names.

        """
        model_files: List[str] = []

        # todo: revisit this logic to account for .bin files. In the current state, .bin and .safetensor models
        #   are grouped in one category and returns config.json file only.

        try:
            model_siblings = get_hf_model_info(repo_id=model_name).siblings
        except Exception as e:
            huggingface_err_message = str(e)
            raise AquaValueError(
                f"Could not get the model files of {model_name} from https://huggingface.co. "
                f"Error: {huggingface_err_message}."
            ) from e

        if not model_siblings:
            raise AquaValueError(
                f"Failed to fetch the model files of {model_name} from https://huggingface.co."
            )

        for model_sibling in model_siblings:
            extension = pathlib.Path(model_sibling.rfilename).suffix[1:].upper()
            if (
                model_format == ModelFormat.SAFETENSORS
                and model_sibling.rfilename == AQUA_MODEL_ARTIFACT_CONFIG
            ):
                model_files.append(model_sibling.rfilename)
            if extension == model_format:
                model_files.append(model_sibling.rfilename)

        logger.debug(
            f"Fetched {len(model_files)} model files for the model {model_name} for model format {model_format}."
        )
        return model_files

    def _validate_model(
        self,
        import_model_details: ImportModelDetails = None,
        model_name: str = None,
        verified_model: DataScienceModel = None,
    ) -> ModelValidationResult:
        """
        Validates the model configuration and returns the model format telemetry model name.

        Args:
            import_model_details (ImportModelDetails): Model details for importing the model.
            model_name (str): name of the model
            verified_model (DataScienceModel): If set, then copies all the tags and custom metadata information from
                the service verified model

        Returns:
            ModelValidationResult: The result of the model validation.

        Raises:
            AquaRuntimeError: If there is an error while loading the config file or if the model path is incorrect.
            AquaValueError: If the model format is not supported by AQUA.
        """
        model_formats = []
        validation_result: ModelValidationResult = ModelValidationResult()

        hf_download_config_present = False

        if import_model_details.download_from_hf:
            safetensors_model_files = self.get_hf_model_files(
                model_name, ModelFormat.SAFETENSORS
            )
            if (
                safetensors_model_files
                and AQUA_MODEL_ARTIFACT_CONFIG in safetensors_model_files
            ):
                hf_download_config_present = True
            gguf_model_files = self.get_hf_model_files(model_name, ModelFormat.GGUF)
        else:
            safetensors_model_files = self.get_model_files(
                import_model_details.os_path, ModelFormat.SAFETENSORS
            )
            gguf_model_files = self.get_model_files(
                import_model_details.os_path, ModelFormat.GGUF
            )

        if not (safetensors_model_files or gguf_model_files):
            raise AquaRuntimeError(
                f"The model {model_name} does not contain either {ModelFormat.SAFETENSORS} "
                f"or {ModelFormat.GGUF} files in {import_model_details.os_path} or Hugging Face repository. "
                f"Please check if the path is correct or the model artifacts are available at this location."
            )

        if verified_model:
            aqua_model = self.to_aqua_model(verified_model, self.region)
            model_formats = aqua_model.model_formats
        else:
            if safetensors_model_files:
                model_formats.append(ModelFormat.SAFETENSORS)
            if gguf_model_files:
                model_formats.append(ModelFormat.GGUF)

            # get tags for models from hf
            if import_model_details.download_from_hf:
                model_info = get_hf_model_info(repo_id=model_name)

                try:
                    license_value = UNKNOWN
                    if model_info.tags:
                        license_tag = next(
                            (
                                tag
                                for tag in model_info.tags
                                if tag.startswith("license:")
                            ),
                            UNKNOWN,
                        )
                        license_value = (
                            license_tag.split(":")[1] if license_tag else UNKNOWN
                        )

                    hf_tags = {
                        Tags.TASK: (model_info and model_info.pipeline_tag) or UNKNOWN,
                        Tags.ORGANIZATION: (
                            model_info.author
                            if model_info and hasattr(model_info, "author")
                            else UNKNOWN
                        ),
                        Tags.LICENSE: license_value,
                    }
                    validation_result.tags = hf_tags
                except Exception as ex:
                    logger.debug(
                        f"An error occurred while getting tag information for model {model_name}. "
                        f"Error: {str(ex)}"
                    )

        validation_result.model_formats = model_formats

        # now as we know that at least one type of model files exist, validate the content of oss path.
        # for safetensors, we check if config.json files exist, and for gguf format we check if files with
        # gguf extension exist.
        if {ModelFormat.SAFETENSORS, ModelFormat.GGUF}.issubset(set(model_formats)):
            if (
                import_model_details.inference_container.lower()
                == InferenceContainerTypeFamily.AQUA_LLAMA_CPP_CONTAINER_FAMILY
            ):
                self._validate_gguf_format(
                    import_model_details=import_model_details,
                    verified_model=verified_model,
                    gguf_model_files=gguf_model_files,
                    validation_result=validation_result,
                    model_name=model_name,
                )
            else:
                self._validate_safetensor_format(
                    import_model_details=import_model_details,
                    verified_model=verified_model,
                    validation_result=validation_result,
                    hf_download_config_present=hf_download_config_present,
                    model_name=model_name,
                )
        elif ModelFormat.SAFETENSORS in model_formats:
            self._validate_safetensor_format(
                import_model_details=import_model_details,
                verified_model=verified_model,
                validation_result=validation_result,
                hf_download_config_present=hf_download_config_present,
                model_name=model_name,
            )
        elif ModelFormat.GGUF in model_formats:
            self._validate_gguf_format(
                import_model_details=import_model_details,
                verified_model=verified_model,
                gguf_model_files=gguf_model_files,
                validation_result=validation_result,
                model_name=model_name,
            )

        return validation_result

    @staticmethod
    def _validate_safetensor_format(
        import_model_details: ImportModelDetails = None,
        verified_model: DataScienceModel = None,
        validation_result: ModelValidationResult = None,
        hf_download_config_present: bool = None,
        model_name: str = None,
    ):
        if import_model_details.download_from_hf:
            # validates config.json exists for safetensors model from huggingface
            if not (
                hf_download_config_present
                or import_model_details.ignore_model_artifact_check
            ):
                raise AquaRuntimeError(
                    f"The model {model_name} does not contain {AQUA_MODEL_ARTIFACT_CONFIG} file as required "
                    f"by {ModelFormat.SAFETENSORS} format model."
                    f" Please check if the model name is correct in Hugging Face repository."
                )
            validation_result.telemetry_model_name = model_name
        else:
            # validate if config.json is available from object storage, and get model name for telemetry
            model_config = None
            try:
                model_config = load_config(
                    file_path=import_model_details.os_path,
                    config_file_name=AQUA_MODEL_ARTIFACT_CONFIG,
                )
            except Exception as ex:
                message = (
                    f"The model path {import_model_details.os_path} does not contain the file config.json. "
                    f"Please check if the path is correct or the model artifacts are available at this location."
                )
                if not import_model_details.ignore_model_artifact_check:
                    logger.error(
                        f"{message}\n"
                        f"Details: {ex.reason if isinstance(ex, AquaFileNotFoundError) else str(ex)}"
                    )
                    raise AquaRuntimeError(message) from ex
                else:
                    logger.warning(
                        f"{message}\n"
                        f"Proceeding with model registration as ignore_model_artifact_check field is set."
                    )

            if verified_model:
                # model_type validation, log message if metadata field doesn't match.
                try:
                    metadata_model_type = verified_model.custom_metadata_list.get(
                        AQUA_MODEL_ARTIFACT_CONFIG_MODEL_TYPE
                    ).value
                    if metadata_model_type and model_config is not None:
                        if AQUA_MODEL_ARTIFACT_CONFIG_MODEL_TYPE in model_config:
                            if (
                                model_config[AQUA_MODEL_ARTIFACT_CONFIG_MODEL_TYPE]
                                != metadata_model_type
                            ):
                                logger.debug(
                                    f"The {AQUA_MODEL_ARTIFACT_CONFIG_MODEL_TYPE} attribute in {AQUA_MODEL_ARTIFACT_CONFIG}"
                                    f" at {import_model_details.os_path} is invalid, expected {metadata_model_type} for "
                                    f"the model {model_name}. Please check if the path is correct or "
                                    f"the correct model artifacts are available at this location."
                                    f""
                                )
                        else:
                            logger.debug(
                                f"Could not find {AQUA_MODEL_ARTIFACT_CONFIG_MODEL_TYPE} attribute in "
                                f"{AQUA_MODEL_ARTIFACT_CONFIG}. Proceeding with model registration."
                            )
                except Exception as ex:
                    # todo: raise exception if model_type doesn't match. Currently log message and pass since service
                    #   models do not have this metadata.
                    logger.debug(
                        f"Error occurred while processing metadata for model {model_name}. "
                        f"Exception: {str(ex)}"
                    )
                validation_result.telemetry_model_name = verified_model.display_name
            elif (
                model_config is not None
                and AQUA_MODEL_ARTIFACT_CONFIG_MODEL_NAME in model_config
            ):
                validation_result.telemetry_model_name = f"{AQUA_MODEL_TYPE_CUSTOM}_{model_config[AQUA_MODEL_ARTIFACT_CONFIG_MODEL_NAME]}"
            elif (
                model_config is not None
                and AQUA_MODEL_ARTIFACT_CONFIG_MODEL_TYPE in model_config
            ):
                validation_result.telemetry_model_name = f"{AQUA_MODEL_TYPE_CUSTOM}_{model_config[AQUA_MODEL_ARTIFACT_CONFIG_MODEL_TYPE]}"
            else:
                validation_result.telemetry_model_name = AQUA_MODEL_TYPE_CUSTOM

    @staticmethod
    def _validate_gguf_format(
        import_model_details: ImportModelDetails = None,
        verified_model: DataScienceModel = None,
        gguf_model_files: List[str] = None,
        validation_result: ModelValidationResult = None,
        model_name: str = None,
    ):
        if import_model_details.finetuning_container:
            raise AquaValueError(
                "Fine-tuning is currently not supported with GGUF model format."
            )
        if verified_model:
            try:
                model_file = verified_model.custom_metadata_list.get(
                    AQUA_MODEL_ARTIFACT_FILE
                ).value
            except ValueError as err:
                raise AquaRuntimeError(
                    f"The model {verified_model.display_name} does not contain the custom metadata {AQUA_MODEL_ARTIFACT_FILE}. "
                    f"Please check if the model has the valid metadata."
                ) from err
        else:
            model_file = import_model_details.model_file

        model_files = gguf_model_files
        # todo: have a separate error validation class for different type of error messages.
        if model_file:
            if model_file not in model_files:
                raise AquaRuntimeError(
                    f"The model path {import_model_details.os_path} or the Hugging Face "
                    f"model repository for {model_name} does not contain the file "
                    f"{model_file}. Please check if the path is correct or the model "
                    f"artifacts are available at this location."
                )
            else:
                validation_result.model_file = model_file
        elif len(model_files) == 0:
            raise AquaRuntimeError(
                f"The model path {import_model_details.os_path} or the Hugging Face model "
                f"repository for {model_name} does not contain any GGUF format files. "
                f"Please check if the path is correct or the model artifacts are available "
                f"at this location."
            )
        elif len(model_files) > 1:
            raise AquaRuntimeError(
                f"The model path {import_model_details.os_path} or the Hugging Face model "
                f"repository for {model_name} contains multiple GGUF format files. "
                f"Please specify the file that needs to be deployed using the model_file "
                f"parameter."
            )
        else:
            validation_result.model_file = model_files[0]

        if verified_model:
            validation_result.telemetry_model_name = verified_model.display_name
        elif import_model_details.download_from_hf:
            validation_result.telemetry_model_name = model_name
        else:
            validation_result.telemetry_model_name = AQUA_MODEL_TYPE_CUSTOM

    @staticmethod
    def _download_model_from_hf(
        model_name: str,
        os_path: str,
        local_dir: str = None,
        allow_patterns: List[str] = None,
        ignore_patterns: List[str] = None,
    ) -> str:
        """This helper function downloads the model artifact from Hugging Face to a local folder, then uploads
        to object storage location.

        Parameters
        ----------
        model_name (str): The huggingface model name.
        os_path (str): The OS path where the model files are located.
        local_dir (str): The local temp dir to store the huggingface model.
        allow_patterns (list): Model files matching at least one pattern are downloaded.
            Example: ["*.json"] will download all .json files. ["folder/*"] will download all files under `folder`.
            Patterns are Standard Wildcards (globbing patterns) and rules can be found here: https://docs.python.org/3/library/fnmatch.html
        ignore_patterns (list): Model files matching any of the patterns are not downloaded.
            Example: ["*.json"] will ignore all .json files. ["folder/*"] will ignore all files under `folder`.
            Patterns are Standard Wildcards (globbing patterns) and rules can be found here: https://docs.python.org/3/library/fnmatch.html

        Returns
        -------
        model_artifact_path (str): Location where the model artifacts are downloaded.
        """
        # Download the model from hub
        if local_dir:
            local_dir = os.path.join(local_dir, model_name)
            os.makedirs(local_dir, exist_ok=True)

        # if local_dir is not set, the return value points to the cached data folder
        local_dir = snapshot_download(
            repo_id=model_name,
            local_dir=local_dir,
            allow_patterns=allow_patterns,
            ignore_patterns=ignore_patterns,
        )
        # Upload to object storage and skip .cache/huggingface/ folder
        logger.debug(
            f"Uploading local artifacts from local directory {local_dir} to {os_path}."
        )
        # Upload to object storage
        model_artifact_path = upload_folder(
            os_path=os_path,
            local_dir=local_dir,
            model_name=model_name,
            exclude_pattern=f"{HF_METADATA_FOLDER}*",
        )

        return model_artifact_path

    def register(
        self, import_model_details: ImportModelDetails = None, **kwargs
    ) -> AquaModel:
        """Loads the model from object storage and registers as Model in Data Science Model catalog
        The inference container and finetuning container could be of type Service Managed Container(SMC) or custom.
        If it is custom, full container URI is expected. If it of type SMC, only the container family name is expected.\n
        For detailed information about CLI flags see: https://github.com/oracle-samples/oci-data-science-ai-samples/blob/main/ai-quick-actions/cli-tips.md#register-model

        Args:
            import_model_details (ImportModelDetails): Model details for importing the model.
            kwargs:
                model (str): name of the model or OCID of the service model that has inference and finetuning information
                os_path (str): Object storage destination URI to store the downloaded model. Format: oci://bucket-name@namespace/prefix
                inference_container (str): selects service defaults
                finetuning_container (str): selects service defaults
                allow_patterns (list): Model files matching at least one pattern are downloaded.
                    Example: ["*.json"] will download all .json files. ["folder/*"] will download all files under `folder`.
                    Patterns are Standard Wildcards (globbing patterns) and rules can be found here: https://docs.python.org/3/library/fnmatch.html
                ignore_patterns (list): Model files matching any of the patterns are not downloaded.
                    Example: ["*.json"] will ignore all .json files. ["folder/*"] will ignore all files under `folder`.
                    Patterns are Standard Wildcards (globbing patterns) and rules can be found here: https://docs.python.org/3/library/fnmatch.html
                cleanup_model_cache (bool): Deletes downloaded files from local machine after model is successfully
                registered. Set to True by default.

        Returns:
            AquaModel:
                The registered model as a AquaModel object.
        """
        if not import_model_details:
            import_model_details = ImportModelDetails(**kwargs)

        # If OCID of a model is passed, we need to copy the defaults for Tags and metadata from the service model.
        verified_model: Optional[DataScienceModel] = None
        if (
            import_model_details.model.startswith("ocid")
            and "datasciencemodel" in import_model_details.model
        ):
            logger.info(f"Fetching details for model {import_model_details.model}.")
            verified_model = DataScienceModel.from_id(import_model_details.model)
        else:
            # If users passes model name, check if there is model with the same name in the service model catalog. If it is there, then use that model
            model_service_id = self._find_matching_aqua_model(
                import_model_details.model
            )
            if model_service_id:
                logger.info(
                    f"Found service model for {import_model_details.model}: {model_service_id}"
                )
                verified_model = DataScienceModel.from_id(model_service_id)

        # Copy the model name from the service model if `model` is ocid
        model_name = (
            verified_model.display_name
            if verified_model
            else import_model_details.model
        )

        # validate model and artifact
        validation_result = self._validate_model(
            import_model_details=import_model_details,
            model_name=model_name,
            verified_model=verified_model,
        )

        # download model from hugginface if indicates
        if import_model_details.download_from_hf:
            artifact_path = self._download_model_from_hf(
                model_name=model_name,
                os_path=import_model_details.os_path,
                local_dir=import_model_details.local_dir,
                allow_patterns=import_model_details.allow_patterns,
                ignore_patterns=import_model_details.ignore_patterns,
            ).rstrip("/")
        else:
            artifact_path = import_model_details.os_path.rstrip("/")

        # Create Model catalog entry with pass by reference
        ds_model = self._create_model_catalog_entry(
            os_path=artifact_path,
            model_name=model_name,
            inference_container=import_model_details.inference_container,
            finetuning_container=import_model_details.finetuning_container,
            verified_model=verified_model,
            validation_result=validation_result,
            compartment_id=import_model_details.compartment_id,
            project_id=import_model_details.project_id,
            inference_container_uri=import_model_details.inference_container_uri,
            freeform_tags=import_model_details.freeform_tags,
            defined_tags=import_model_details.defined_tags,
        )
        # registered model will always have inference and evaluation container, but
        # fine-tuning container may be not set
        inference_container = ds_model.custom_metadata_list.get(
            ModelCustomMetadataFields.DEPLOYMENT_CONTAINER,
            ModelCustomMetadataItem(key=ModelCustomMetadataFields.DEPLOYMENT_CONTAINER),
        ).value
        inference_container_uri = ds_model.custom_metadata_list.get(
            ModelCustomMetadataFields.DEPLOYMENT_CONTAINER_URI,
            ModelCustomMetadataItem(
                key=ModelCustomMetadataFields.DEPLOYMENT_CONTAINER_URI
            ),
        ).value
        evaluation_container = ds_model.custom_metadata_list.get(
            ModelCustomMetadataFields.EVALUATION_CONTAINER,
            ModelCustomMetadataItem(key=ModelCustomMetadataFields.EVALUATION_CONTAINER),
        ).value
        finetuning_container: str = ds_model.custom_metadata_list.get(
            ModelCustomMetadataFields.FINETUNE_CONTAINER,
            ModelCustomMetadataItem(key=ModelCustomMetadataFields.FINETUNE_CONTAINER),
        ).value

        aqua_model_attributes = dict(
            **self._process_model(ds_model, self.region),
            project_id=ds_model.project_id,
            inference_container=inference_container,
            inference_container_uri=inference_container_uri,
            finetuning_container=finetuning_container,
            evaluation_container=evaluation_container,
            artifact_location=artifact_path,
        )

        self.telemetry.record_event_async(
            category="aqua/model",
            action="register",
            detail=validation_result.telemetry_model_name,
        )

        if (
            import_model_details.download_from_hf
            and import_model_details.cleanup_model_cache
        ):
            cleanup_local_hf_model_artifact(
                model_name=model_name, local_dir=import_model_details.local_dir
            )

        return AquaModel(**aqua_model_attributes)

    def _if_show(self, model: DataScienceModel) -> bool:
        """Determine if the given model should be return by `list`."""
        if model.freeform_tags is None:
            return False

        TARGET_TAGS = model.freeform_tags.keys()
        return Tags.AQUA_TAG in TARGET_TAGS or Tags.AQUA_TAG.lower() in TARGET_TAGS

    def _load_icon(self, model_name: str) -> str:
        """Loads icon."""

        # TODO: switch to the official logo
        try:
            return create_word_icon(model_name, return_as_datauri=True)
        except Exception as e:
            logger.debug(f"Failed to load icon for the model={model_name}: {str(e)}.")
            return None

    def _rqs(self, compartment_id: str, model_type="FT", **kwargs):
        """Use RQS to fetch models in the user tenancy."""
        if model_type == ModelType.FT:
            filter_tag = Tags.AQUA_FINE_TUNED_MODEL_TAG
        elif model_type == ModelType.BASE:
            filter_tag = Tags.BASE_MODEL_CUSTOM
        # elif model_type == ModelType.MULTIMODEL:
        #     filter_tag = Tags.MULTIMODEL_TYPE_TAG
        else:
            raise AquaValueError(
                f"Model of type {model_type} is unknown. The values should be in {ModelType.values()}"
            )

        condition_tags = f"&& (freeformTags.key = '{Tags.AQUA_TAG}' && freeformTags.key = '{filter_tag}')"
        condition_lifecycle = "&& lifecycleState = 'ACTIVE'"
        query = f"query datasciencemodel resources where (compartmentId = '{compartment_id}' {condition_lifecycle} {condition_tags})"
        logger.info(query)
        logger.info(f"tenant_id={TENANCY_OCID}")
        return OCIResource.search(
            query, type=SEARCH_TYPE.STRUCTURED, tenant_id=TENANCY_OCID, **kwargs
        )

    @staticmethod
    def _build_search_text(tags: dict, description: str = None) -> str:
        """Constructs search_text field in response."""
        description = description or ""
        tags_text = (
            ",".join(str(v) for v in tags.values()) if isinstance(tags, dict) else ""
        )
        separator = " " if description else ""
        return f"{description}{separator}{tags_text}"

    @telemetry(entry_point="plugin=model&action=load_readme", name="aqua")
    def load_readme(self, model_id: str) -> AquaModelReadme:
        """Loads the readme or the model card for the given model.

        Parameters
        ----------
        model_id: str
            The model id.

        Returns
        -------
        AquaModelReadme:
            The instance of AquaModelReadme.
        """
        oci_model = self.ds_client.get_model(model_id).data
        artifact_path = get_artifact_path(oci_model.custom_metadata_list)
        if not artifact_path:
            raise AquaRuntimeError(
                f"Readme could not be loaded. Failed to get artifact path from custom metadata for"
                f"the model {model_id}."
            )

        content = ""
        try:
            content = self.ds_client.get_model_defined_metadatum_artifact_content(
                model_id, AquaModelMetadataKeys.README
            ).data.content.decode("utf-8", errors="ignore")
            logger.info(f"Fetched {README} from defined metadata for model: {model_id}")
        except Exception as ex:
            logger.error(
                f"Readme could not be found for model: {model_id} in defined metadata : {str(ex)}"
            )
            artifact_path = get_artifact_path(oci_model.custom_metadata_list)
            readme_path = os.path.join(os.path.dirname(artifact_path), "artifact")
            if not is_path_exists(readme_path):
                readme_path = os.path.join(artifact_path.rstrip("/"), "artifact")
                if not is_path_exists(readme_path):
                    readme_path = f"{artifact_path.rstrip('/')}/"

            readme_file_path = os.path.join(readme_path, README)
            logger.info(f"Fetching {README} from {readme_file_path}")
            if is_path_exists(readme_file_path):
                try:
                    content = str(read_file(readme_file_path, auth=default_signer()))
                except Exception as e:
                    logger.debug(
                        f"Error occurred while fetching config {README} at path {readme_file_path} : {str(e)}"
                    )
        return AquaModelReadme(id=model_id, model_card=content)

    @telemetry(entry_point="plugin=model&action=load_license", name="aqua")
    def load_license(self, model_id: str) -> AquaModelLicense:
        """Loads the license full text for the given model.

        Parameters
        ----------
        model_id: str
            The model id.

        Returns
        -------
        AquaModelLicense:
            The instance of AquaModelLicense.
        """
        oci_model = self.ds_client.get_model(model_id).data
        artifact_path = get_artifact_path(oci_model.custom_metadata_list)
        if not artifact_path:
            raise AquaRuntimeError(
                f"License could not be loaded. Failed to get artifact path from custom metadata for"
                f"the model {model_id}."
            )

        content = ""
        try:
            content = self.ds_client.get_model_defined_metadatum_artifact_content(
                model_id, AquaModelMetadataKeys.LICENSE
            ).data.content.decode("utf-8", errors="ignore")
            logger.info(
                f"Fetched {LICENSE} from defined metadata for model: {model_id}"
            )
        except Exception as ex:
            logger.error(
                f"License could not be found for model: {model_id} in defined metadata : {str(ex)}"
            )
            artifact_path = get_artifact_path(oci_model.custom_metadata_list)
            license_path = os.path.join(os.path.dirname(artifact_path), "config")
            if not is_path_exists(license_path):
                license_path = os.path.join(artifact_path.rstrip("/"), "config")
                if not is_path_exists(license_path):
                    license_path = f"{artifact_path.rstrip('/')}/"

            license_file_path = os.path.join(license_path, LICENSE)
            logger.info(f"Fetching {LICENSE} from {license_file_path}")
            if is_path_exists(license_file_path):
                try:
                    content = str(read_file(license_file_path, auth=default_signer()))
                except Exception as e:
                    logger.debug(
                        f"Error occurred while fetching config {LICENSE} at path {license_path} : {str(e)}"
                    )
        return AquaModelLicense(id=model_id, license=content)

    def _find_matching_aqua_model(self, model_id: str) -> Optional[str]:
        """
        Finds a matching model in AQUA based on the model ID from list of verified models.

        Parameters
        ----------
        model_id (str): Verified model ID to match.

        Returns
        -------
        Optional[str]
            Returns model ocid that matches the model in the service catalog else returns None.
        """
        # Convert the model ID to lowercase once
        model_id_lower = model_id.lower()

        aqua_model_list = self.list()

        for aqua_model_summary in aqua_model_list:
            if aqua_model_summary.name.lower() == model_id_lower:
                logger.info(
                    f"Found matching verified model id {aqua_model_summary.id} for the model {model_id}"
                )
                return aqua_model_summary.id

        return None<|MERGE_RESOLUTION|>--- conflicted
+++ resolved
@@ -321,7 +321,6 @@
             )
 
             if is_fine_tuned_model:
-<<<<<<< HEAD
                 model_artifact_path, fine_tune_path = extract_fine_tune_artifacts_path(
                     source_model
                 )
@@ -332,14 +331,6 @@
                 model.model_id, model.model_name = extract_base_model_from_ft(
                     source_model
                 )
-=======
-                model.model_id, model.model_name = extract_base_model_from_ft(
-                    source_model
-                )
-                model_artifact_path, model.fine_tune_weights_location = (
-                    extract_fine_tune_artifacts_path(source_model)
-                )
->>>>>>> 33c9966c
 
             else:
                 # Retrieve model artifact for base models
