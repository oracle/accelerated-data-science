--- conflicted
+++ resolved
@@ -786,16 +786,10 @@
     
     def _validate_model(
         self,
-<<<<<<< HEAD
         os_path: str = None,
         model_name: str = None,
         verified_model: DataScienceModel = None,
         download_from_hf: bool = None,
-=======
-        os_path: str,
-        model_name: str,
-        verified_model: DataScienceModel,
->>>>>>> 656e6e11
     ) -> ModelValidationResult:
         """
         Validates the model configuration and returns the model format telemetry model name.
@@ -811,7 +805,6 @@
 
         Raises:
             AquaRuntimeError: If there is an error while loading the config file or if the model path is incorrect.
-<<<<<<< HEAD
             AquaValueError: If the model format is not supported by AQUA.
         """
         model_formats = []
@@ -849,22 +842,12 @@
         else:
             safetensors_model_files = self.get_model_files(os_path, ModelFormat.SAFETENSORS)
             gguf_model_files = self.get_model_files(os_path, ModelFormat.GGUF)
-=======
-            AquaValueError: If the model format is not supported by AQUA."""
-
-        model_formats = []
-        validation_result: ModelValidationResult = ModelValidationResult()
-
-        # as model formats can be either gguf or safetensors or both, we need to validate if there's at least
-        # one way to register a valid model by checking if the oss path has the required artifacts.
-        safetensors_model_files = self.get_model_files(os_path, ModelFormat.SAFETENSORS)
-        gguf_model_files = self.get_model_files(os_path, ModelFormat.GGUF)
->>>>>>> 656e6e11
 
         if not (safetensors_model_files or gguf_model_files):
             raise AquaRuntimeError(
                 f"The model {model_name} does not contain either {ModelFormat.SAFETENSORS} "
-                f"or {ModelFormat.GGUF} files. Please check if the model name is correct in HugginFace."
+                f"or {ModelFormat.GGUF} files in {os_path} or HugginFace. Please check if the path is correct or the model "
+                f"artifacts are available at this location."
             )
         
         if verified_model:
@@ -1088,19 +1071,8 @@
 
         # download model from hugginface if indicates
         if import_model_details.download_from_hf:
-<<<<<<< HEAD
             model_name = self._download_model_from_hf(
                 import_model_details=import_model_details
-=======
-            # todo: added placeholder here, this should be called even before starting HF download.
-            #   as validation can be done on the files that will be downloaded.
-            validation_result = None
-        else:
-            validation_result = self._validate_model_from_object_storage(
-                os_path=import_model_details.os_path,
-                model_name=model_name,
-                verified_model=verified_model,
->>>>>>> 656e6e11
             )
 
         # Create Model catalog entry with pass by reference
