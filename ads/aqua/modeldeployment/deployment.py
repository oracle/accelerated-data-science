--- conflicted
+++ resolved
@@ -944,7 +944,6 @@
 
         params = f"{params} {deployment_params}".strip()
 
-<<<<<<< HEAD
         if isinstance(aqua_model, DataScienceModelGroup):
             env_var.update({"VLLM_ALLOW_RUNTIME_LORA_UPDATING": "true"})
             env_var.update(
@@ -966,17 +965,7 @@
             # adds `--enable_lora` to parameters
             params_dict.update({"--enable_lora": UNKNOWN})
             params = build_params_string(params_dict)
-        if create_deployment_details.model_name:
-            # Replace existing --served-model-name argument if present, otherwise add it
-            if "--served-model-name" in params:
-                params = re.sub(
-                    r"--served-model-name\s+\S+",
-                    f"--served-model-name {create_deployment_details.model_name}",
-                    params,
-                )
-            else:
-                params += f" --served-model-name {create_deployment_details.model_name}"
-=======
+
         if create_deployment_details.model_name and "--served-model-name" in params:
             # Replace existing --served-model-name argument with custom name provided by user
             params = re.sub(
@@ -984,7 +973,6 @@
                 f"--served-model-name {create_deployment_details.model_name}",
                 params,
             )
->>>>>>> 06dd5987
 
         if params:
             env_var.update({"PARAMS": params})
