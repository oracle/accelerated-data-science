#!/usr/bin/env python
# Copyright (c) 2024, 2025 Oracle and/or its affiliates.
# Licensed under the Universal Permissive License v 1.0 as shown at https://oss.oracle.com/licenses/upl/


import json
import re
import shlex
import threading
from datetime import datetime, timedelta
from typing import Dict, List, Optional, Union

from cachetools import TTLCache, cached
from oci.data_science.models import ModelDeploymentShapeSummary
from pydantic import ValidationError
from rich.table import Table

from ads.aqua.app import AquaApp, logger
from ads.aqua.common.entities import (
    AquaMultiModelRef,
    ComputeShapeSummary,
    ContainerPath,
)
from ads.aqua.common.enums import InferenceContainerTypeFamily, ModelFormat, Tags
from ads.aqua.common.errors import AquaRuntimeError, AquaValueError
from ads.aqua.common.utils import (
    DEFINED_METADATA_TO_FILE_MAP,
    build_pydantic_error_message,
    find_restricted_params,
    get_combined_params,
    get_container_env_type,
    get_container_params_type,
    get_ocid_substring,
    get_params_list,
    get_resource_name,
    get_restricted_params_by_container,
    load_gpu_shapes_index,
    validate_cmd_var,
)
from ads.aqua.config.container_config import AquaContainerConfig, Usage
from ads.aqua.constants import (
    AQUA_MODEL_ARTIFACT_FILE,
    AQUA_MODEL_TYPE_CUSTOM,
    AQUA_MODEL_TYPE_MULTI,
    AQUA_MODEL_TYPE_SERVICE,
    AQUA_MULTI_MODEL_CONFIG,
    MODEL_BY_REFERENCE_OSS_PATH_KEY,
    MODEL_GROUP,
    MODEL_NAME_DELIMITER,
    SINGLE_MODEL_FLEX,
    UNKNOWN_DICT,
    UNKNOWN_ENUM_VALUE,
)
from ads.aqua.data import AquaResourceIdentifier
from ads.aqua.model import AquaModelApp
from ads.aqua.model.constants import (
    AquaModelMetadataKeys,
    ModelCustomMetadataFields,
    ModelTask,
)
from ads.aqua.model.utils import (
    extract_base_model_from_ft,
    extract_fine_tune_artifacts_path,
)
from ads.aqua.modeldeployment.config_loader import (
    AquaDeploymentConfig,
    ConfigurationItem,
    ModelDeploymentConfigSummary,
    MultiModelDeploymentConfigLoader,
)
from ads.aqua.modeldeployment.constants import (
    DEFAULT_POLL_INTERVAL,
    DEFAULT_WAIT_TIME,
)
from ads.aqua.modeldeployment.entities import (
    AquaDeployment,
    AquaDeploymentDetail,
    ConfigValidationError,
    CreateModelDeploymentDetails,
)
from ads.aqua.modeldeployment.model_group_config import ModelGroupConfig
from ads.aqua.shaperecommend.recommend import AquaShapeRecommend
from ads.aqua.shaperecommend.shape_report import (
    RequestRecommend,
    ShapeRecommendationReport,
)
from ads.common.object_storage_details import ObjectStorageDetails
from ads.common.utils import UNKNOWN, get_log_links
from ads.common.work_request import DataScienceWorkRequest
from ads.config import (
    AQUA_DEPLOYMENT_CONTAINER_CMD_VAR_METADATA_NAME,
    AQUA_DEPLOYMENT_CONTAINER_METADATA_NAME,
    AQUA_DEPLOYMENT_CONTAINER_URI_METADATA_NAME,
    AQUA_TELEMETRY_BUCKET,
    AQUA_TELEMETRY_BUCKET_NS,
    COMPARTMENT_OCID,
    PROJECT_OCID,
)
from ads.model.datascience_model import DataScienceModel
from ads.model.deployment import (
    ModelDeployment,
    ModelDeploymentContainerRuntime,
    ModelDeploymentInfrastructure,
    ModelDeploymentMode,
)
from ads.model.model_metadata import ModelCustomMetadataItem
from ads.telemetry import telemetry


class AquaDeploymentApp(AquaApp):
    """Provides a suite of APIs to interact with Aqua model deployments within the Oracle
    Cloud Infrastructure Data Science service, serving as an interface for deploying
    machine learning models.


    Methods
    -------
    create(model_id: str, instance_shape: str, display_name: str,...) -> AquaDeployment
        Creates a model deployment for Aqua Model.
    get(model_deployment_id: str) -> AquaDeployment:
        Retrieves details of an Aqua model deployment by its unique identifier.
    list(**kwargs) -> List[AquaModelSummary]:
        Lists all Aqua deployments within a specified compartment and/or project.
    get_deployment_config(self, model_id: str) -> AquaDeploymentConfig:
        Gets the deployment config of given Aqua model.
    get_multimodel_deployment_config(self, model_ids: List[str],...) -> ModelDeploymentConfigSummary:
        Retrieves the deployment configuration for multiple Aqua models and calculates
        the GPU allocations for all compatible shapes.
    list_shapes(self, **kwargs) -> List[Dict]:
        Lists the valid model deployment shapes.

    Note:
        Use `ads aqua deployment <method_name> --help` to get more details on the parameters available.
        This class is designed to work within the Oracle Cloud Infrastructure
        and requires proper configuration and authentication set up to interact
        with OCI services.
    """

    @telemetry(entry_point="plugin=deployment&action=create", name="aqua")
    def create(
        self,
        create_deployment_details: Optional[CreateModelDeploymentDetails] = None,
        **kwargs,
    ) -> "AquaDeployment":
        """
        Creates a new Aqua model deployment.\n
        For detailed information about CLI flags see: https://github.com/oracle-samples/oci-data-science-ai-samples/blob/main/ai-quick-actions/cli-tips.md#create-model-deployment

        Args:
            create_deployment_details : CreateModelDeploymentDetails, optional
                An instance of CreateModelDeploymentDetails containing all required and optional
                fields for creating a model deployment via Aqua.
            kwargs:
                instance_shape (str): The instance shape used for deployment.
                display_name (str): The name of the model deployment.
                compartment_id (Optional[str]): The compartment OCID.
                project_id (Optional[str]): The project OCID.
                description (Optional[str]): The description of the deployment.
                model_id (Optional[str]): The model OCID to deploy.
                models (Optional[List[AquaMultiModelRef]]): List of models for multimodel deployment.
                instance_count (int): Number of instances used for deployment.
                log_group_id (Optional[str]): OCI logging group ID for logs.
                access_log_id (Optional[str]): OCID for access logs.
                predict_log_id (Optional[str]): OCID for prediction logs.
                bandwidth_mbps (Optional[int]): Bandwidth limit on the load balancer in Mbps.
                web_concurrency (Optional[int]): Number of worker processes/threads for handling requests.
                server_port (Optional[int]): Server port for the Docker container image.
                health_check_port (Optional[int]): Health check port for the Docker container image.
                env_var (Optional[Dict[str, str]]): Environment variables for deployment.
                container_family (Optional[str]): Image family of the model deployment container runtime.
                memory_in_gbs (Optional[float]): Memory (in GB) for the selected shape.
                ocpus (Optional[float]): OCPU count for the selected shape.
                model_file (Optional[str]): File used for model deployment.
                private_endpoint_id (Optional[str]): Private endpoint ID for model deployment.
                container_image_uri (Optional[str]): Image URI for model deployment container runtime.
                cmd_var (Optional[List[str]]): Command variables for the container runtime.
                freeform_tags (Optional[Dict]): Freeform tags for model deployment.
                defined_tags (Optional[Dict]): Defined tags for model deployment.

        Returns
        -------
        AquaDeployment
            An Aqua deployment instance.
        """
        # Build deployment details from kwargs if not explicitly provided.
        if create_deployment_details is None:
            try:
                create_deployment_details = CreateModelDeploymentDetails(**kwargs)
            except ValidationError as ex:
                custom_errors = build_pydantic_error_message(ex)
                raise AquaValueError(
                    f"Invalid parameters for creating a model deployment. Error details: {custom_errors}."
                ) from ex

        if not (create_deployment_details.model_id or create_deployment_details.models):
            raise AquaValueError(
                "Invalid parameters for creating a model deployment. Either `model_id` or `models` must be provided."
            )

        # Set defaults for compartment and project if not provided.
        compartment_id = create_deployment_details.compartment_id or COMPARTMENT_OCID
        project_id = create_deployment_details.project_id or PROJECT_OCID
        freeform_tags = create_deployment_details.freeform_tags
        defined_tags = create_deployment_details.defined_tags

        # validate instance shape availability in compartment
        available_shapes = [
            shape.name.lower()
            for shape in self.list_shapes(compartment_id=compartment_id)
        ]

        if create_deployment_details.instance_shape.lower() not in available_shapes:
            raise AquaValueError(
                f"Invalid Instance Shape. The selected shape '{create_deployment_details.instance_shape}' "
                f"is not supported in the {self.region} region. Please choose another shape to deploy the model."
            )

        # Get container config
        container_config = self.get_container_config()

        # Create an AquaModelApp instance once to perform the deployment creation.
        model_app = AquaModelApp()
        if create_deployment_details.model_id:
            logger.debug(
                f"Single model ({create_deployment_details.model_id}) provided. "
                "Delegating to single model creation method."
            )
            aqua_model = model_app.create(
                model_id=create_deployment_details.model_id,
                compartment_id=compartment_id,
                project_id=project_id,
                freeform_tags=freeform_tags,
                defined_tags=defined_tags,
            )
            task_tag = aqua_model.freeform_tags.get(Tags.TASK, UNKNOWN)
            if (
                task_tag == ModelTask.TIME_SERIES_FORECASTING
                or task_tag == ModelTask.TIME_SERIES_FORECASTING.replace("-", "_")
            ):
                create_deployment_details.env_var.update(
                    {Tags.TASK.upper(): ModelTask.TIME_SERIES_FORECASTING}
                )
            return self._create(
                aqua_model=aqua_model,
                create_deployment_details=create_deployment_details,
                container_config=container_config,
            )
        else:
            # Collect all unique model IDs (including fine-tuned models)
            source_model_ids = list(
                {
                    model_id
                    for model in create_deployment_details.models
                    for model_id in model.all_model_ids()
                }
            )
            logger.debug(
                "Fetching source model metadata for model IDs: %s", source_model_ids
            )
            # Fetch source model metadata
            source_models = self.get_multi_source(source_model_ids) or {}

            try:
                create_deployment_details.validate_input_models(
                    model_details=source_models
                )
            except ConfigValidationError as err:
                raise AquaValueError(f"{err}") from err

            base_model_ids = [
                model.model_id for model in create_deployment_details.models
            ]

            try:
                model_config_summary = self.get_multimodel_deployment_config(
                    model_ids=base_model_ids, compartment_id=compartment_id
                )
                if not model_config_summary.gpu_allocation:
                    raise AquaValueError(model_config_summary.error_message)

                create_deployment_details.validate_multimodel_deployment_feasibility(
                    models_config_summary=model_config_summary
                )
            except ConfigValidationError as err:
                raise AquaValueError(f"{err}") from err

            service_inference_containers = container_config.inference.values()

            supported_container_families = [
                container_config_item.family
                for container_config_item in service_inference_containers
                if any(
                    usage.upper() in container_config_item.usages
                    for usage in [Usage.MULTI_MODEL, Usage.OTHER]
                )
            ]

            if not supported_container_families:
                raise AquaValueError(
                    "Currently, there are no containers that support multi-model deployment."
                )

            # Check if provided container family supports multi-model deployment
            if (
                create_deployment_details.container_family
                and create_deployment_details.container_family
                not in supported_container_families
            ):
                raise AquaValueError(
                    f"Unsupported deployment container '{create_deployment_details.container_family}'. "
                    f"Only {supported_container_families} families are supported for multi-model deployments."
                )

            # Verify if it matches one of the registered containers and attempt to
            # extract the container family from there.
            # If the container is not recognized, we can only issue a warning that
            # the provided container may not support multi-model deployment.
            if create_deployment_details.container_image_uri:
                selected_container_name = ContainerPath(
                    full_path=create_deployment_details.container_image_uri
                ).name

                container_config_item = next(
                    (
                        container_config_item
                        for container_config_item in service_inference_containers
                        if ContainerPath(
                            full_path=f"{container_config_item.name}:{container_config_item.version}"
                        ).name.upper()
                        == selected_container_name.upper()
                    ),
                    None,
                )

                if (
                    container_config_item
                    and container_config_item.family not in supported_container_families
                ):
                    raise AquaValueError(
                        f"Unsupported deployment container '{create_deployment_details.container_image_uri}'. "
                        f"Only {supported_container_families} families are supported for multi-model deployments."
                    )

                if not container_config_item:
                    logger.warning(
                        f"The provided container `{create_deployment_details.container_image_uri}` may not support multi-model deployment. "
                        f"Only the following container families are supported: {supported_container_families}."
                    )

            logger.debug(
                f"Multi models ({source_model_ids}) provided. Delegating to multi model creation method."
            )

            aqua_model = model_app.create_multi(
                models=create_deployment_details.models,
                compartment_id=compartment_id,
                project_id=project_id,
                freeform_tags=freeform_tags,
                defined_tags=defined_tags,
                source_models=source_models,
            )
            return self._create_multi(
                aqua_model=aqua_model,
                model_config_summary=model_config_summary,
                create_deployment_details=create_deployment_details,
                container_config=container_config,
            )

    def _create(
        self,
        aqua_model: DataScienceModel,
        create_deployment_details: CreateModelDeploymentDetails,
        container_config: Dict,
    ) -> AquaDeployment:
        """Builds the configurations required by single model deployment and creates the deployment.

        Parameters
        ----------
        aqua_model : DataScienceModel
            An instance of Aqua data science model.
        create_deployment_details : CreateModelDeploymentDetails
            An instance of CreateModelDeploymentDetails containing all required and optional
            fields for creating a model deployment via Aqua.
        container_config: Dict
            Container config dictionary.

        Returns
        -------
        AquaDeployment
            An Aqua deployment instance.
        """
        tags = {}
        for tag in [
            Tags.AQUA_SERVICE_MODEL_TAG,
            Tags.AQUA_FINE_TUNED_MODEL_TAG,
            Tags.AQUA_TAG,
            Tags.BASE_MODEL_CUSTOM,
        ]:
            if tag in aqua_model.freeform_tags:
                tags[tag] = aqua_model.freeform_tags[tag]

        tags.update({Tags.AQUA_MODEL_NAME_TAG: aqua_model.display_name})
        tags.update({Tags.TASK: aqua_model.freeform_tags.get(Tags.TASK, UNKNOWN)})

        # Set up info to get deployment config
        config_source_id = create_deployment_details.model_id
        model_name = aqua_model.display_name

        # set up env and cmd var
        env_var = create_deployment_details.env_var or {}
        cmd_var = create_deployment_details.cmd_var or []

        try:
            model_path_prefix = aqua_model.custom_metadata_list.get(
                MODEL_BY_REFERENCE_OSS_PATH_KEY
            ).value.rstrip("/")
        except ValueError as err:
            raise AquaValueError(
                f"{MODEL_BY_REFERENCE_OSS_PATH_KEY} key is not available in the custom metadata field."
            ) from err

        if ObjectStorageDetails.is_oci_path(model_path_prefix):
            os_path = ObjectStorageDetails.from_path(model_path_prefix)
            model_path_prefix = os_path.filepath.rstrip("/")

        env_var.update({"BASE_MODEL": f"{model_path_prefix}"})

        is_fine_tuned_model = Tags.AQUA_FINE_TUNED_MODEL_TAG in aqua_model.freeform_tags

        if is_fine_tuned_model:
            config_source_id, model_name = extract_base_model_from_ft(aqua_model)
            _, fine_tune_output_path = extract_fine_tune_artifacts_path(aqua_model)
            env_var.update({"FT_MODEL": f"{fine_tune_output_path}"})

        container_type_key = self._get_container_type_key(
            model=aqua_model,
            container_family=create_deployment_details.container_family,
        )

        container_image_uri = (
            create_deployment_details.container_image_uri
            or self.get_container_image(container_type=container_type_key)
        )
        if not container_image_uri:
            try:
                container_image_uri = aqua_model.custom_metadata_list.get(
                    AQUA_DEPLOYMENT_CONTAINER_URI_METADATA_NAME
                ).value
            except ValueError as err:
                raise AquaValueError(
                    f"{AQUA_DEPLOYMENT_CONTAINER_URI_METADATA_NAME} key is not available in the custom metadata "
                    f"field. Either re-register the model with custom container URI, or set container_image_uri "
                    f"parameter when creating this deployment."
                ) from err
        logger.info(
            f"Aqua Image used for deploying {aqua_model.id} : {container_image_uri}"
        )

        try:
            cmd_var_string = aqua_model.custom_metadata_list.get(
                AQUA_DEPLOYMENT_CONTAINER_CMD_VAR_METADATA_NAME
            ).value
            default_cmd_var = shlex.split(cmd_var_string)
            if default_cmd_var:
                cmd_var = validate_cmd_var(default_cmd_var, cmd_var)
            logger.info(f"CMD used for deploying {aqua_model.id} :{cmd_var}")
        except ValueError:
            logger.debug(
                f"CMD will be ignored for this deployment as {AQUA_DEPLOYMENT_CONTAINER_CMD_VAR_METADATA_NAME} "
                f"key is not available in the custom metadata field for this model."
            )
        except Exception as e:
            logger.error(
                f"There was an issue processing CMD arguments. Error: {str(e)}"
            )

        model_formats_str = aqua_model.freeform_tags.get(
            Tags.MODEL_FORMAT, ModelFormat.SAFETENSORS
        ).upper()
        model_format = model_formats_str.split(",")

        # Figure out a better way to handle this in future release
        if (
            ModelFormat.GGUF in model_format
            and container_type_key.lower()
            == InferenceContainerTypeFamily.AQUA_LLAMA_CPP_CONTAINER_FAMILY
        ):
            model_file = create_deployment_details.model_file
            if model_file is not None:
                logger.info(
                    f"Overriding {model_file} as model_file for model {aqua_model.id}."
                )
            else:
                try:
                    model_file = aqua_model.custom_metadata_list.get(
                        AQUA_MODEL_ARTIFACT_FILE
                    ).value
                except ValueError as err:
                    raise AquaValueError(
                        f"{AQUA_MODEL_ARTIFACT_FILE} key is not available in the custom metadata field "
                        f"for model {aqua_model.id}. Either register the model with a default model_file or pass "
                        f"as a parameter when creating a deployment."
                    ) from err

            env_var.update({"BASE_MODEL_FILE": f"{model_file}"})
            tags.update({Tags.MODEL_ARTIFACT_FILE: model_file})

        # Fetch the startup cli command for the container
        # container_index.json will have "containerSpec" section which will provide the cli params for
        # a given container family
        container_config = self.get_container_config_item(container_type_key)

        container_spec = container_config.spec if container_config else UNKNOWN
        # these params cannot be overridden for Aqua deployments
        params = container_spec.cli_param if container_spec else UNKNOWN
        server_port = create_deployment_details.server_port or (
            container_spec.server_port if container_spec else None
        )
        # Give precendece to the input parameter
        health_check_port = create_deployment_details.health_check_port or (
            container_spec.health_check_port if container_spec else None
        )

        deployment_config = self.get_deployment_config(model_id=config_source_id)

        # Loads frameworks specific default params from the configuration
        config_params = deployment_config.configuration.get(
            create_deployment_details.instance_shape, ConfigurationItem()
        ).parameters.get(get_container_params_type(container_type_key), UNKNOWN)

        # Loads default environment variables from the configuration
        config_env = deployment_config.configuration.get(
            create_deployment_details.instance_shape, ConfigurationItem()
        ).env.get(get_container_params_type(container_type_key), {})

        # Merges user provided environment variables with the ones provided in the deployment config
        # The values provided by user will override the ones provided by default config
        env_var = {**config_env, **env_var}

        # validate user provided params
        user_params = env_var.get("PARAMS", UNKNOWN)

        if user_params:
            # todo: remove this check in the future version, logic to be moved to container_index
            if (
                container_type_key.lower()
                == InferenceContainerTypeFamily.AQUA_LLAMA_CPP_CONTAINER_FAMILY
            ):
                # AQUA_LLAMA_CPP_CONTAINER_FAMILY container uses uvicorn that required model/server params
                # to be set as env vars
                raise AquaValueError(
                    f"Currently, parameters cannot be overridden for the container: {container_image_uri}. Please proceed "
                    f"with deployment without parameter overrides."
                )

            restricted_params = find_restricted_params(
                params, user_params, container_type_key
            )
            if restricted_params:
                raise AquaValueError(
                    f"Parameters {restricted_params} are set by Aqua "
                    f"and cannot be overridden or are invalid."
                )

        deployment_params = get_combined_params(config_params, user_params)

        params = f"{params} {deployment_params}".strip()

        if create_deployment_details.model_name:
            # Replace existing --served-model-name argument if present, otherwise add it
            if "--served-model-name" in params:
                params = re.sub(
                    r"--served-model-name\s+\S+",
                    f"--served-model-name {create_deployment_details.model_name}",
                    params,
                )
            else:
                params += f" --served-model-name {create_deployment_details.model_name}"

        if params:
            env_var.update({"PARAMS": params})
        env_vars = container_spec.env_vars if container_spec else []
        for env in env_vars:
            if isinstance(env, dict):
                env = {k: v for k, v in env.items() if v}
                for key, _ in env.items():
                    if key not in env_var:
                        env_var.update(env)

        env_var.update({"AQUA_TELEMETRY_BUCKET_NS": AQUA_TELEMETRY_BUCKET_NS})
        env_var.update({"AQUA_TELEMETRY_BUCKET": AQUA_TELEMETRY_BUCKET})

        logger.info(f"Env vars used for deploying {aqua_model.id} :{env_var}")

        tags = {**tags, **(create_deployment_details.freeform_tags or {})}
        model_type = (
            AQUA_MODEL_TYPE_CUSTOM if is_fine_tuned_model else AQUA_MODEL_TYPE_SERVICE
        )

        return self._create_deployment(
            create_deployment_details=create_deployment_details,
            aqua_model_id=aqua_model.id,
            model_name=model_name,
            model_type=model_type,
            container_image_uri=container_image_uri,
            server_port=server_port,
            health_check_port=health_check_port,
            env_var=env_var,
            tags=tags,
            cmd_var=cmd_var,
        )

    def _create_multi(
        self,
        aqua_model: DataScienceModel,
        model_config_summary: ModelDeploymentConfigSummary,
        create_deployment_details: CreateModelDeploymentDetails,
        container_config: AquaContainerConfig,
    ) -> AquaDeployment:
        """Builds the environment variables required by multi deployment container and creates the deployment.

        Parameters
        ----------
        model_config_summary : model_config_summary
            Summary Model Deployment configuration for the group of models.
        aqua_model : DataScienceModel
            An instance of Aqua data science model.
        create_deployment_details : CreateModelDeploymentDetails
            An instance of CreateModelDeploymentDetails containing all required and optional
            fields for creating a model deployment via Aqua.
        container_config: Dict
            Container config dictionary.
        Returns
        -------
        AquaDeployment
            An Aqua deployment instance.
        """
        model_name_list = []
        env_var = {**(create_deployment_details.env_var or UNKNOWN_DICT)}

        container_type_key = self._get_container_type_key(
            model=aqua_model,
            container_family=create_deployment_details.container_family,
        )
        container_config = self.get_container_config_item(container_type_key)
        container_spec = container_config.spec if container_config else UNKNOWN

        container_params = container_spec.cli_param if container_spec else UNKNOWN

        multi_model_config = ModelGroupConfig.from_create_model_deployment_details(
            create_deployment_details,
            model_config_summary,
            container_type_key,
            container_params,
        )

        env_var.update({AQUA_MULTI_MODEL_CONFIG: multi_model_config.model_dump_json()})

        container_spec_env_vars = container_spec.env_vars if container_spec else []
        for env in container_spec_env_vars:
            if isinstance(env, dict):
                env = {k: v for k, v in env.items() if v}
                for key, _ in env.items():
                    if key not in env_var:
                        env_var.update(env)

        logger.info(f"Env vars used for deploying {aqua_model.id} : {env_var}.")

        container_image_uri = (
            create_deployment_details.container_image_uri
            or self.get_container_image(container_type=container_type_key)
        )
        server_port = create_deployment_details.server_port or (
            container_spec.server_port if container_spec else None
        )
        health_check_port = create_deployment_details.health_check_port or (
            container_spec.health_check_port if container_spec else None
        )
        tags = {
            Tags.AQUA_MODEL_ID_TAG: aqua_model.id,
            Tags.MULTIMODEL_TYPE_TAG: "true",
            Tags.AQUA_TAG: "active",
            **(create_deployment_details.freeform_tags or UNKNOWN_DICT),
        }

        model_name = f"{MODEL_NAME_DELIMITER} ".join(model_name_list)

        aqua_deployment = self._create_deployment(
            create_deployment_details=create_deployment_details,
            aqua_model_id=aqua_model.id,
            model_name=model_name,
            model_type=AQUA_MODEL_TYPE_MULTI,
            container_image_uri=container_image_uri,
            server_port=server_port,
            health_check_port=health_check_port,
            env_var=env_var,
            tags=tags,
        )
        aqua_deployment.models = create_deployment_details.models
        return aqua_deployment

    def _create_deployment(
        self,
        create_deployment_details: CreateModelDeploymentDetails,
        aqua_model_id: str,
        model_name: str,
        model_type: str,
        container_image_uri: str,
        server_port: str,
        health_check_port: str,
        env_var: dict,
        tags: dict,
        cmd_var: Optional[dict] = None,
    ):
        """Creates data science model deployment.

        Parameters
        ----------
        create_deployment_details : CreateModelDeploymentDetails
            An instance of CreateModelDeploymentDetails containing all required and optional
            fields for creating a model deployment via Aqua.
        aqua_model_id: str
            The id of the aqua model to be deployed.
        model_name: str
            The name of the aqua model to be deployed. If it's multi model deployment, it is a list of model names.
        model_type: str
            The type of aqua model to be deployed. Allowed values are: `custom`, `service` and `multi_model`.
        container_image_uri: str
            The container image uri to deploy the model.
        server_port: str
            The service port of the container image.
        health_check_port: str
            The health check port of the container image.
        env_var: dict
            The environment variables input for the deployment.
        tags: dict
            The tags input for the deployment.
        cmd_var: dict, optional
            The cmd arguments input for the deployment.

        Returns
        -------
        AquaDeployment
            An Aqua deployment instance.
        """
        # Start model deployment
        # configure model deployment infrastructure
        infrastructure = (
            ModelDeploymentInfrastructure()
            .with_project_id(create_deployment_details.project_id or PROJECT_OCID)
            .with_compartment_id(
                create_deployment_details.compartment_id or COMPARTMENT_OCID
            )
            .with_shape_name(create_deployment_details.instance_shape)
            .with_bandwidth_mbps(create_deployment_details.bandwidth_mbps)
            .with_replica(create_deployment_details.instance_count)
            .with_web_concurrency(create_deployment_details.web_concurrency)
            .with_private_endpoint_id(create_deployment_details.private_endpoint_id)
            .with_access_log(
                log_group_id=create_deployment_details.log_group_id,
                log_id=create_deployment_details.access_log_id,
            )
            .with_predict_log(
                log_group_id=create_deployment_details.log_group_id,
                log_id=create_deployment_details.predict_log_id,
            )
        )
        if (
            create_deployment_details.memory_in_gbs
            and create_deployment_details.ocpus
            and infrastructure.shape_name.endswith("Flex")
        ):
            infrastructure.with_shape_config_details(
                ocpus=create_deployment_details.ocpus,
                memory_in_gbs=create_deployment_details.memory_in_gbs,
            )
        # configure model deployment runtime
        container_runtime = (
            ModelDeploymentContainerRuntime()
            .with_image(container_image_uri)
            .with_server_port(server_port)
            .with_health_check_port(health_check_port)
            .with_env(env_var)
            .with_deployment_mode(ModelDeploymentMode.HTTPS)
            .with_model_uri(aqua_model_id)
            .with_region(self.region)
            .with_overwrite_existing_artifact(True)
            .with_remove_existing_artifact(True)
        )
        if cmd_var:
            container_runtime.with_cmd(cmd_var)

        # configure model deployment and deploy model on container runtime
        deployment = (
            ModelDeployment()
            .with_display_name(create_deployment_details.display_name)
            .with_description(create_deployment_details.description)
            .with_freeform_tags(**tags)
            .with_defined_tags(**(create_deployment_details.defined_tags or {}))
            .with_infrastructure(infrastructure)
            .with_runtime(container_runtime)
        ).deploy(wait_for_completion=False)

        deployment_id = deployment.id

        logger.info(
            f"Aqua model deployment {deployment_id} created for model {aqua_model_id}. Work request Id is {deployment.dsc_model_deployment.workflow_req_id}"
        )

        progress_thread = threading.Thread(
            target=self.get_deployment_status,
            args=(
                deployment,
                deployment.dsc_model_deployment.workflow_req_id,
                model_type,
                model_name,
            ),
            daemon=True,
        )
        progress_thread.start()

        # we arbitrarily choose last 8 characters of OCID to identify MD in telemetry
        telemetry_kwargs = {"ocid": get_ocid_substring(deployment_id, key_len=8)}

        if Tags.BASE_MODEL_CUSTOM in tags:
            telemetry_kwargs["custom_base_model"] = True

        # tracks unique deployments that were created in the user compartment
        self.telemetry.record_event_async(
            category=f"aqua/{model_type}/deployment",
            action="create",
            detail=model_name,
            **telemetry_kwargs,
        )
        # tracks the shape used for deploying the custom or service models by name
        self.telemetry.record_event_async(
            category=f"aqua/{model_type}/deployment/create",
            action="shape",
            detail=create_deployment_details.instance_shape,
            value=model_name,
        )

        return AquaDeployment.from_oci_model_deployment(
            deployment.dsc_model_deployment, self.region
        )

    @staticmethod
    def _get_container_type_key(model: DataScienceModel, container_family: str) -> str:
        container_type_key = UNKNOWN
        if container_family:
            container_type_key = container_family
        else:
            try:
                container_type_key = model.custom_metadata_list.get(
                    AQUA_DEPLOYMENT_CONTAINER_METADATA_NAME
                ).value
            except ValueError as err:
                raise AquaValueError(
                    f"{AQUA_DEPLOYMENT_CONTAINER_METADATA_NAME} key is not available in the custom metadata field "
                    f"for model {model.id}. For unverified Aqua models, {AQUA_DEPLOYMENT_CONTAINER_METADATA_NAME} should be"
                    f"set and value can be one of {', '.join(InferenceContainerTypeFamily.values())}."
                ) from err

        return container_type_key

    @telemetry(entry_point="plugin=deployment&action=list", name="aqua")
    def list(self, **kwargs) -> List["AquaDeployment"]:
        """List Aqua model deployments in a given compartment and under certain project.

        Parameters
        ----------
        kwargs
            Keyword arguments, such as compartment_id and project_id,
            for `list_call_get_all_results <https://docs.oracle.com/en-us/iaas/tools/python/2.118.1/api/pagination.html#oci.pagination.list_call_get_all_results>`_

        Returns
        -------
        List[AquaDeployment]:
            The list of the Aqua model deployments.
        """
        compartment_id = kwargs.pop("compartment_id", COMPARTMENT_OCID)

        model_deployments = self.list_resource(
            self.ds_client.list_model_deployments,
            compartment_id=compartment_id,
            **kwargs,
        )

        results = []
        for model_deployment in model_deployments:
            oci_aqua = (
                (
                    Tags.AQUA_TAG in model_deployment.freeform_tags
                    or Tags.AQUA_TAG.lower() in model_deployment.freeform_tags
                )
                if model_deployment.freeform_tags
                else False
            )

            if oci_aqua:
                # skipping the AQUA model deployments that are created from model group
                if (
                    model_deployment.model_deployment_configuration_details.deployment_type
                    in [UNKNOWN_ENUM_VALUE, MODEL_GROUP, SINGLE_MODEL_FLEX]
                ):
                    continue
                try:
                    results.append(
                        AquaDeployment.from_oci_model_deployment(
                            model_deployment, self.region
                        )
                    )
                except Exception as e:
                    logger.error(
                        f"There was an issue processing the list of model deployments . Error: {str(e)}",
                        exc_info=True,
                    )
                    raise AquaRuntimeError(
                        f"There was an issue processing the list of model deployments . Error: {str(e)}"
                    ) from e

                # log telemetry if MD is in active or failed state
                deployment_id = model_deployment.id
                state = model_deployment.lifecycle_state.upper()
                if state in ["ACTIVE", "FAILED"]:
                    # tracks unique deployments that were listed in the user compartment
                    # we arbitrarily choose last 8 characters of OCID to identify MD in telemetry
                    self.telemetry.record_event_async(
                        category="aqua/deployment",
                        action="list",
                        detail=get_ocid_substring(deployment_id, key_len=8),
                        value=state,
                    )

        logger.info(
            f"Fetched {len(results)} model deployments from compartment_id={compartment_id}."
        )
        # tracks number of times deployment listing was called
        self.telemetry.record_event_async(category="aqua/deployment", action="list")

        return results

    @telemetry(entry_point="plugin=deployment&action=delete", name="aqua")
    def delete(self, model_deployment_id: str):
        logger.info(f"Deleting model deployment {model_deployment_id}.")
        return self.ds_client.delete_model_deployment(
            model_deployment_id=model_deployment_id
        ).data

    @telemetry(entry_point="plugin=deployment&action=deactivate", name="aqua")
    def deactivate(self, model_deployment_id: str):
        logger.info(f"Deactivating model deployment {model_deployment_id}.")
        return self.ds_client.deactivate_model_deployment(
            model_deployment_id=model_deployment_id
        ).data

    @telemetry(entry_point="plugin=deployment&action=activate", name="aqua")
    def activate(self, model_deployment_id: str):
        logger.info(f"Activating model deployment {model_deployment_id}.")
        return self.ds_client.activate_model_deployment(
            model_deployment_id=model_deployment_id
        ).data

    @telemetry(entry_point="plugin=deployment&action=get", name="aqua")
    def get(self, model_deployment_id: str, **kwargs) -> "AquaDeploymentDetail":
        """Gets the information of Aqua model deployment.

        Parameters
        ----------
        model_deployment_id: str
            The OCID of the Aqua model deployment.
        kwargs
            Keyword arguments, for `get_model_deployment
            <https://docs.oracle.com/en-us/iaas/tools/python/2.119.1/api/data_science/client/oci.data_science.DataScienceClient.html#oci.data_science.DataScienceClient.get_model_deployment>`_

        Returns
        -------
        AquaDeploymentDetail:
            The instance of the Aqua model deployment details.
        """
        logger.info(f"Fetching model deployment details for {model_deployment_id}.")

        model_deployment = self.ds_client.get_model_deployment(
            model_deployment_id=model_deployment_id, **kwargs
        ).data
        oci_aqua = (
            (
                Tags.AQUA_TAG in model_deployment.freeform_tags
                or Tags.AQUA_TAG.lower() in model_deployment.freeform_tags
            )
            if model_deployment.freeform_tags
            else False
        )

        if not oci_aqua:
            raise AquaRuntimeError(
                f"Target deployment {model_deployment_id} is not Aqua deployment as it does not contain "
                f"{Tags.AQUA_TAG} tag."
            )

        log_id = ""
        log_group_id = ""
        log_name = ""
        log_group_name = ""

        logs = (
            model_deployment.category_log_details.access
            or model_deployment.category_log_details.predict
        )
        if logs:
            log_id = logs.log_id
            log_group_id = logs.log_group_id
        if log_id:
            log_name = get_resource_name(log_id)
        if log_group_id:
            log_group_name = get_resource_name(log_group_id)

        log_group_url = get_log_links(region=self.region, log_group_id=log_group_id)
        log_url = get_log_links(
            region=self.region,
            log_group_id=log_group_id,
            log_id=log_id,
            compartment_id=model_deployment.compartment_id,
            source_id=model_deployment.id,
        )

        aqua_deployment = AquaDeployment.from_oci_model_deployment(
            model_deployment, self.region
        )
        if Tags.MULTIMODEL_TYPE_TAG in model_deployment.freeform_tags:
            aqua_model_id = model_deployment.freeform_tags.get(
                Tags.AQUA_MODEL_ID_TAG, UNKNOWN
            )
            if not aqua_model_id:
                raise AquaRuntimeError(
                    f"Invalid multi model deployment {model_deployment_id}."
                    f"Make sure the {Tags.AQUA_MODEL_ID_TAG} tag is added to the deployment."
                )
            aqua_model = DataScienceModel.from_id(aqua_model_id)
            custom_metadata_list = aqua_model.custom_metadata_list
            multi_model_metadata_value = custom_metadata_list.get(
                ModelCustomMetadataFields.MULTIMODEL_METADATA,
                ModelCustomMetadataItem(
                    key=ModelCustomMetadataFields.MULTIMODEL_METADATA
                ),
            ).value
            if not multi_model_metadata_value:
                raise AquaRuntimeError(
                    f"Invalid multi-model deployment: {model_deployment_id}. "
                    f"Ensure that the required custom metadata `{ModelCustomMetadataFields.MULTIMODEL_METADATA}` is added to the AQUA multi-model `{aqua_model.display_name}` ({aqua_model.id})."
                )
            multi_model_metadata = json.loads(
                aqua_model.dsc_model.get_custom_metadata_artifact(
                    metadata_key_name=ModelCustomMetadataFields.MULTIMODEL_METADATA
                ).decode("utf-8")
            )
            aqua_deployment.models = [
                AquaMultiModelRef(**metadata) for metadata in multi_model_metadata
            ]
        return AquaDeploymentDetail(
            **vars(aqua_deployment),
            log_group=AquaResourceIdentifier(
                log_group_id, log_group_name, log_group_url
            ),
            log=AquaResourceIdentifier(log_id, log_name, log_url),
        )

    @telemetry(
        entry_point="plugin=deployment&action=get_deployment_config", name="aqua"
    )
    def get_deployment_config(self, model_id: str) -> AquaDeploymentConfig:
        """Gets the deployment config of given Aqua model.

        Parameters
        ----------
        model_id: str
            The OCID of the Aqua model.

        Returns
        -------
        AquaDeploymentConfig:
            An instance of AquaDeploymentConfig.
        """
        config = self.get_config_from_metadata(
            model_id, AquaModelMetadataKeys.DEPLOYMENT_CONFIGURATION
        ).config

        if config:
            logger.info(
                f"Fetched {AquaModelMetadataKeys.DEPLOYMENT_CONFIGURATION} from defined metadata for model: {model_id}."
            )
            return AquaDeploymentConfig(**(config or UNKNOWN_DICT))
        config = self.get_config(
            model_id,
            DEFINED_METADATA_TO_FILE_MAP.get(
                AquaModelMetadataKeys.DEPLOYMENT_CONFIGURATION.lower()
            ),
        ).config
        if not config:
            logger.debug(
                f"Deployment config for custom model: {model_id} is not available. Use defaults."
            )
        return AquaDeploymentConfig(**(config or UNKNOWN_DICT))

    @telemetry(
        entry_point="plugin=deployment&action=get_multimodel_deployment_config",
        name="aqua",
    )
    def get_multimodel_deployment_config(
        self,
        model_ids: List[str],
        primary_model_id: Optional[str] = None,
        **kwargs: Dict,
    ) -> ModelDeploymentConfigSummary:
        """
        Retrieves the deployment configuration for multiple models and calculates
        GPU allocations across all compatible shapes.

        More details:
        https://github.com/oracle-samples/oci-data-science-ai-samples/blob/main/ai-quick-actions/multimodel-deployment-tips.md#get_multimodel_deployment_config

        CLI example:
        ads aqua deployment get_multimodel_deployment_config --model_ids '["md_ocid1","md_ocid2"]'

        If a primary model ID is provided, GPU allocation will prioritize that model
        when selecting compatible shapes.

        Example:
        Assume all three models: A, B, and C, support the same shape: "BM.GPU.H100.8" and each supports the following GPU counts for that shape: 1, 2, 4, 8.
        If `no` primary model is specified, valid allocations could be: [2, 4, 2], [2, 2, 4], or [4, 2, 2]
        If `B` is set as the primary model, the allocation will be: [2, 4, 2], where B receives the maximum available GPU count

        Parameters
        ----------
        model_ids : List[str]
            A list of OCIDs for the Aqua models.
        primary_model_id : Optional[str]
            The OCID of the primary Aqua model. If provided, GPU allocation will prioritize
            this model. Otherwise, GPUs will be evenly allocated.
        **kwargs: Dict
            - compartment_id: str
                The compartment OCID to retrieve the model deployment shapes.

        Returns
        -------
        ModelDeploymentConfigSummary
            A summary of the model deployment configurations and GPU allocations.
        """
        if not model_ids:
            raise AquaValueError(
                "Model IDs were not provided. Please provide a valid list of model IDs to retrieve the multi-model deployment configuration."
            )

        compartment_id = kwargs.pop("compartment_id", COMPARTMENT_OCID)

        # Get the all model deployment available shapes in a given compartment
        available_shapes = self.list_shapes(compartment_id=compartment_id)

        return MultiModelDeploymentConfigLoader(
            deployment_app=self,
        ).load(
            shapes=available_shapes,
            model_ids=model_ids,
            primary_model_id=primary_model_id,
        )

    def get_deployment_default_params(
        self,
        model_id: str,
        instance_shape: str,
        gpu_count: int = None,
    ) -> Dict:
        """Gets the default params set in the deployment configs for the given model and instance shape.

        Parameters
        ----------
        model_id: str
            The OCID of the Aqua model.

        instance_shape: (str).
            The shape of the instance used for deployment.

        gpu_count: (int, optional).
            The number of GPUs used by the Aqua model. Defaults to None.

        Returns
        -------
        List[str]:
            List of parameters from the loaded from deployment config json file. If not available, then an empty list
            is returned.

        """
        default_params = []
        default_envs = {}
        config_params = {}
        model = DataScienceModel.from_id(model_id)
        try:
            container_type_key = model.custom_metadata_list.get(
                AQUA_DEPLOYMENT_CONTAINER_METADATA_NAME
            ).value
        except ValueError:
            container_type_key = UNKNOWN
            logger.debug(
                f"{AQUA_DEPLOYMENT_CONTAINER_METADATA_NAME} key is not available in the "
                f"custom metadata field for model {model_id}."
            )

        if container_type_key:
            deployment_config = self.get_deployment_config(model_id)
            instance_shape_config = deployment_config.configuration.get(
                instance_shape, ConfigurationItem()
            )
            if instance_shape_config.multi_model_deployment and gpu_count:
                gpu_params = instance_shape_config.multi_model_deployment

                for gpu_config in gpu_params:
                    if gpu_config.gpu_count == gpu_count:
                        config_params = gpu_config.parameters.get(
                            get_container_params_type(container_type_key), UNKNOWN
                        )
                        default_envs = instance_shape_config.env.get(
                            get_container_env_type(container_type_key), {}
                        )
                        break

            else:
                config_params = instance_shape_config.parameters.get(
                    get_container_params_type(container_type_key), UNKNOWN
                )
                default_envs = instance_shape_config.env.get(
                    get_container_env_type(container_type_key), {}
                )

            if config_params:
                params_list = get_params_list(config_params)
                restricted_params_set = get_restricted_params_by_container(
                    container_type_key
                )

                # remove restricted params from the list as user cannot override them during deployment
                for params in params_list:
                    if params.split()[0] not in restricted_params_set:
                        default_params.append(params)

        return {"data": default_params, "env": default_envs}

    def validate_deployment_params(
        self,
        model_id: str,
        params: List[str] = None,
        container_family: str = None,
    ) -> Dict:
        """Validate if the deployment parameters passed by the user can be overridden. Parameter values are not
        validated, only param keys are validated.

        Parameters
        ----------
        model_id: str
            The OCID of the Aqua model.
        params : List[str], optional
            Params passed by the user.
        container_family: str
            The image family of model deployment container runtime. Required for unverified Aqua models.

        Returns
        -------
            Return a list of restricted params.

        """
        restricted_params = []
        if params:
            model = DataScienceModel.from_id(model_id)
            container_type_key = self._get_container_type_key(
                model=model, container_family=container_family
            )

            container_config = self.get_container_config_item(container_type_key)
            container_spec = container_config.spec if container_config else UNKNOWN
            cli_params = container_spec.cli_param if container_spec else UNKNOWN

            restricted_params = find_restricted_params(
                cli_params, params, container_type_key
            )

        if restricted_params:
            raise AquaValueError(
                f"Parameters {restricted_params} are set by Aqua "
                f"and cannot be overridden or are invalid."
            )
        return {"valid": True}

    def recommend_shape(self, **kwargs) -> Union[Table, ShapeRecommendationReport]:
        """
<<<<<<< HEAD
        For the CLI (set by default, generate_table = True), generates the table (in rich diff) with valid
=======
        For the CLI (set generate_table = True), generates the table (in rich diff) with valid
>>>>>>> 054b2fc5
        GPU deployment shapes for the provided model and configuration.

        For the API (set generate_table = False), generates the JSON with valid
        GPU deployment shapes for the provided model and configuration.

<<<<<<< HEAD
        Validates the input and determines whether recommendations are available.

        Parameters
        ----------
        **kwargs
            model_ocid : str
                (Required) The OCID of the model to recommend feasible compute shapes for.
            generate_table : bool, optional
                If True, generate and return a rich-diff table; if False, return a JSON response (default is False).
            compartment_id : str, optional
                The OCID of the user's compartment to use for the recommendation.
=======
        Validates if recommendations are generated, calls method to construct the rich diff
        table with the recommendation data.

        Parameters
        ----------
        model_ocid : str
        OCID of the model to recommend feasible compute shapes.
>>>>>>> 054b2fc5

        Returns
        -------
        Table (generate_table = True)
<<<<<<< HEAD
             If `generate_table` is True, a table displaying the recommendation report with compatible deployment shapes,
            or troubleshooting info if no shape is suitable.

        ShapeRecommendationReport (generate_table = False)
            If `generate_table` is False, a structured recommendation report with compatible deployment shapes,
            or troubleshooting info and citing the largest shapes if no shape is suitable.
=======
            A table format for the recommendation report with compatible deployment shapes
            or troubleshooting info citing the largest shapes if no shape is suitable.

        ShapeRecommendationReport (generate_table = False)
            A recommendation report with compatible deployment shapes, or troubleshooting info
            citing the largest shapes if no shape is suitable.
>>>>>>> 054b2fc5

        Raises
        ------
        AquaValueError
<<<<<<< HEAD
            If the model type is unsupported and no recommendation report can be generated.
        """
        deployment_config = self.get_deployment_config(model_id=kwargs.get("model_id"))
        kwargs["deployment_config"] = deployment_config

=======
            If model type is unsupported by tool (no recommendation report generated)
        """
>>>>>>> 054b2fc5
        try:
            request = RequestRecommend(**kwargs)
        except ValidationError as e:
            custom_error = build_pydantic_error_message(e)
            raise AquaValueError(  # noqa: B904
                f"Failed to request shape recommendation due to invalid input parameters: {custom_error}"
            )

        shape_recommend = AquaShapeRecommend()
        shape_recommend_report = shape_recommend.which_shapes(request)

        return shape_recommend_report

    @telemetry(entry_point="plugin=deployment&action=list_shapes", name="aqua")
    @cached(cache=TTLCache(maxsize=1, ttl=timedelta(minutes=5), timer=datetime.now))
    def list_shapes(self, **kwargs) -> List[ComputeShapeSummary]:
        """Lists the valid model deployment shapes.

        Parameters
        ----------
        kwargs
            Keyword arguments, such as compartment_id
            for `list_call_get_all_results <https://docs.oracle.com/en-us/iaas/tools/python/2.118.1/api/pagination.html#oci.pagination.list_call_get_all_results>`_

        Returns
        -------
        List[ComputeShapeSummary]:
            The list of the model deployment shapes.
        """
        compartment_id = kwargs.pop("compartment_id", COMPARTMENT_OCID)
        oci_shapes: list[ModelDeploymentShapeSummary] = self.list_resource(
            self.ds_client.list_model_deployment_shapes,
            compartment_id=compartment_id,
            **kwargs,
        )

        gpu_specs = load_gpu_shapes_index()

        return [
            ComputeShapeSummary(
                core_count=oci_shape.core_count,
                memory_in_gbs=oci_shape.memory_in_gbs,
                shape_series=oci_shape.shape_series,
                name=oci_shape.name,
                gpu_specs=gpu_specs.shapes.get(oci_shape.name)
                or gpu_specs.shapes.get(oci_shape.name.upper()),
            )
            for oci_shape in oci_shapes
        ]

    def get_deployment_status(
        self,
        deployment: ModelDeployment,
        work_request_id: str,
        model_type: str,
        model_name: str,
    ) -> None:
        """Waits for the data science  model deployment to be completed and log its status in telemetry.

        Parameters
        ----------

        model_deployment_id: str
            The id of the deployed aqua model.
        work_request_id: str
            The work request Id of the model deployment.
        model_type: str
            The type of aqua model to be deployed. Allowed values are: `custom`, `service` and `multi_model`.

        Returns
        -------
        AquaDeployment
            An Aqua deployment instance.
        """
        ocid = get_ocid_substring(deployment.id, key_len=8)
        data_science_work_request: DataScienceWorkRequest = DataScienceWorkRequest(
            work_request_id
        )
        try:
            data_science_work_request.wait_work_request(
                progress_bar_description="Creating model deployment",
                max_wait_time=DEFAULT_WAIT_TIME,
                poll_interval=DEFAULT_POLL_INTERVAL,
            )
        except Exception:
            if data_science_work_request._error_message:
                error_str = ""
                for error in data_science_work_request._error_message:
                    error_str = error_str + " " + error.message

                error_str = re.sub(r"[^a-zA-Z0-9]", " ", error_str)

                telemetry_kwargs = {
                    "ocid": ocid,
                    "model_name": model_name,
                    "work_request_error": error_str,
                }

                self.telemetry.record_event(
                    category=f"aqua/{model_type}/deployment/status",
                    action="FAILED",
                    **telemetry_kwargs,
                )
        else:
            telemetry_kwargs = {"ocid": ocid, "model_name": model_name}
            self.telemetry.record_event(
                category=f"aqua/{model_type}/deployment/status",
                action="SUCCEEDED",
                **telemetry_kwargs,
            )<|MERGE_RESOLUTION|>--- conflicted
+++ resolved
@@ -1291,17 +1291,12 @@
 
     def recommend_shape(self, **kwargs) -> Union[Table, ShapeRecommendationReport]:
         """
-<<<<<<< HEAD
         For the CLI (set by default, generate_table = True), generates the table (in rich diff) with valid
-=======
-        For the CLI (set generate_table = True), generates the table (in rich diff) with valid
->>>>>>> 054b2fc5
         GPU deployment shapes for the provided model and configuration.
 
         For the API (set generate_table = False), generates the JSON with valid
         GPU deployment shapes for the provided model and configuration.
 
-<<<<<<< HEAD
         Validates the input and determines whether recommendations are available.
 
         Parameters
@@ -1313,48 +1308,25 @@
                 If True, generate and return a rich-diff table; if False, return a JSON response (default is False).
             compartment_id : str, optional
                 The OCID of the user's compartment to use for the recommendation.
-=======
-        Validates if recommendations are generated, calls method to construct the rich diff
-        table with the recommendation data.
-
-        Parameters
-        ----------
-        model_ocid : str
-        OCID of the model to recommend feasible compute shapes.
->>>>>>> 054b2fc5
 
         Returns
         -------
         Table (generate_table = True)
-<<<<<<< HEAD
-             If `generate_table` is True, a table displaying the recommendation report with compatible deployment shapes,
+            If `generate_table` is True, a table displaying the recommendation report with compatible deployment shapes,
             or troubleshooting info if no shape is suitable.
 
         ShapeRecommendationReport (generate_table = False)
             If `generate_table` is False, a structured recommendation report with compatible deployment shapes,
             or troubleshooting info and citing the largest shapes if no shape is suitable.
-=======
-            A table format for the recommendation report with compatible deployment shapes
-            or troubleshooting info citing the largest shapes if no shape is suitable.
-
-        ShapeRecommendationReport (generate_table = False)
-            A recommendation report with compatible deployment shapes, or troubleshooting info
-            citing the largest shapes if no shape is suitable.
->>>>>>> 054b2fc5
 
         Raises
         ------
         AquaValueError
-<<<<<<< HEAD
             If the model type is unsupported and no recommendation report can be generated.
         """
         deployment_config = self.get_deployment_config(model_id=kwargs.get("model_id"))
         kwargs["deployment_config"] = deployment_config
-
-=======
-            If model type is unsupported by tool (no recommendation report generated)
-        """
->>>>>>> 054b2fc5
+       
         try:
             request = RequestRecommend(**kwargs)
         except ValidationError as e:
