--- conflicted
+++ resolved
@@ -867,7 +867,6 @@
                 # TODO: remove this checker after AQUA deployment is integrated with model group
                 aqua_model_id = model_deployment.freeform_tags.get(
                     Tags.AQUA_MODEL_ID_TAG, UNKNOWN
-<<<<<<< HEAD
                 )
                 if (
                     "datasciencemodelgroup" in aqua_model_id
@@ -886,20 +885,7 @@
                         f"There was an issue processing the list of model deployments . Error: {str(e)}",
                         exc_info=True,
                     )
-=======
-                )
-                if (
-                    "datasciencemodelgroup" in aqua_model_id
-                    or model_deployment.model_deployment_configuration_details.deployment_type
-                    == "UNKNOWN_ENUM_VALUE"
-                ):
-                    continue
-                results.append(
-                    AquaDeployment.from_oci_model_deployment(
-                        model_deployment, self.region
-                    )
-                )
->>>>>>> 18e9b1cc
+
                 # log telemetry if MD is in active or failed state
                 deployment_id = model_deployment.id
                 state = model_deployment.lifecycle_state.upper()
