--- conflicted
+++ resolved
@@ -1,15 +1,8 @@
 #!/usr/bin/env python
-<<<<<<< HEAD
-# Copyright (c) 2025 Oracle and/or its affiliates.
-# Licensed under the Universal Permissive License v 1.0 as shown at https://oss.oracle.com/licenses/upl/
-
-import copy
-import logging
-=======
 # Copyright (c) 2024, 2025 Oracle and/or its affiliates.
 # Licensed under the Universal Permissive License v 1.0 as shown at https://oss.oracle.com/licenses/upl/
 
->>>>>>> 2cf5b517
+import copy
 import shlex
 from typing import Dict, List, Optional, Union
 
