#!/usr/bin/env python
# Copyright (c) 2024, 2025 Oracle and/or its affiliates.
# Licensed under the Universal Permissive License v 1.0 as shown at https://oss.oracle.com/licenses/upl/

from typing import Any, Dict, List, Optional, Union

from oci.data_science.models import ModelDeployment, ModelDeploymentSummary
from pydantic import BaseModel, Field, model_validator

from ads.aqua import logger
from ads.aqua.common.entities import AquaMultiModelRef
from ads.aqua.common.enums import Tags
from ads.aqua.common.errors import AquaValueError
from ads.aqua.config.utils.serializer import Serializable
from ads.aqua.constants import (
    AQUA_FINE_TUNE_MODEL_VERSION,
    INCLUDE_BASE_MODEL,
    UNKNOWN_DICT,
)
from ads.aqua.data import AquaResourceIdentifier
from ads.aqua.finetuning.constants import FineTuneCustomMetadata
from ads.aqua.modeldeployment.config_loader import (
    ConfigurationItem,
    ModelDeploymentConfigSummary,
)
from ads.common.serializer import DataClassSerializable
from ads.common.utils import UNKNOWN, get_console_link
from ads.model.datascience_model import DataScienceModel
from ads.model.deployment.model_deployment import ModelDeploymentType
from ads.model.model_metadata import ModelCustomMetadataItem


class ConfigValidationError(Exception):
    """Exception raised for config validation."""

    def __init__(
        self,
        message: str = (
            "Validation failed: The provided model group configuration is incompatible "
            "with the selected instance shape. Please verify the GPU count per model and ensure "
            "multi-model deployment is supported for the chosen instance shape."
        ),
    ):
        super().__init__(message)


class ShapeInfo(Serializable):
    """
    Represents the configuration details for a compute instance shape.
    """

    instance_shape: Optional[str] = Field(
        default=None,
        description="The identifier of the compute instance shape (e.g., VM.Standard2.1)",
    )
    instance_count: Optional[int] = Field(
        default=None, description="The number of instances for the given shape."
    )
    ocpus: Optional[float] = Field(
        default=None,
        description="The number of Oracle CPUs allocated for the instance.",
    )
    memory_in_gbs: Optional[float] = Field(
        default=None,
        description="The total memory allocated for the instance, in gigabytes.",
    )


class ModelParams(Serializable):
    max_tokens: Optional[int] = None
    temperature: Optional[float] = None
    top_k: Optional[float] = None
    top_p: Optional[float] = None
    model: Optional[str] = None

    class Config:
        extra = "allow"
        protected_namespaces = ()


class AquaDeployment(Serializable):
    """Represents an Aqua Model Deployment"""

    id: Optional[str] = Field(None, description="The model deployment OCID.")
    display_name: Optional[str] = Field(
        None, description="The name of the model deployment."
    )
    aqua_service_model: Optional[bool] = Field(
        False, description="The bool value to indicate if it's aqua service model."
    )
    model_id: str = Field(..., description="The model OCID to deploy.")
    models: Optional[List[AquaMultiModelRef]] = Field(
        default_factory=list, description="List of models for multi model deployment."
    )
    aqua_model_name: Optional[str] = Field(
        None, description="The name of the aqua model."
    )
    state: Optional[str] = Field(None, description="The state of the model deployment.")
    description: Optional[str] = Field(
        None, description="The description of the model deployment."
    )
    created_on: Optional[str] = Field(
        None, description="The creation time of the model deployment."
    )
    created_by: Optional[str] = Field(
        None, description="The OCID that creates the model deployment."
    )
    endpoint: Optional[str] = Field(
        None, description="The endpoint of the model deployment."
    )
    private_endpoint_id: Optional[str] = Field(
        None, description="The private endpoint id of the model deployment."
    )
    console_link: Optional[str] = Field(
        None, description="The console link of the model deployment."
    )
    lifecycle_details: Optional[str] = Field(
        None, description="The lifecycle details of the model deployment."
    )
    shape_info: Optional[ShapeInfo] = Field(
        default_factory=ShapeInfo,
        description="The shape information of the model deployment.",
    )
    tags: Optional[dict] = Field(
        default_factory=dict, description="The tags of the model deployment."
    )
    environment_variables: Optional[dict] = Field(
        default_factory=dict,
        description="The environment variables of the model deployment.",
    )
    cmd: Optional[List[str]] = Field(
        default_factory=list, description="The cmd of the model deployment."
    )

    @classmethod
    def from_oci_model_deployment(
        cls,
        oci_model_deployment: Union[ModelDeploymentSummary, ModelDeployment],
        region: str,
    ) -> "AquaDeployment":
        """Converts oci model deployment response to AquaDeployment instance.

        Parameters
        ----------
        oci_model_deployment: Union[ModelDeploymentSummary, ModelDeployment]
            The instance of either oci.data_science.models.ModelDeployment or
            oci.data_science.models.ModelDeploymentSummary class.
        region: str
            The region of this model deployment.

        Returns
        -------
        AquaDeployment:
            The instance of the Aqua model deployment.
        """
        model_deployment_configuration_details = (
            oci_model_deployment.model_deployment_configuration_details
        )
        if (
            model_deployment_configuration_details.deployment_type
            == ModelDeploymentType.SINGLE_MODEL
        ):
            instance_configuration = model_deployment_configuration_details.model_configuration_details.instance_configuration
            instance_count = model_deployment_configuration_details.model_configuration_details.scaling_policy.instance_count
            model_id = model_deployment_configuration_details.model_configuration_details.model_id
        elif (
            model_deployment_configuration_details.deployment_type
            == ModelDeploymentType.MODEL_GROUP
        ):
            instance_configuration = model_deployment_configuration_details.infrastructure_configuration_details.instance_configuration
            instance_count = model_deployment_configuration_details.infrastructure_configuration_details.scaling_policy.instance_count
            model_id = model_deployment_configuration_details.model_group_configuration_details.model_group_id
        else:
            allowed_deployment_types = ", ".join(
                [key for key in dir(ModelDeploymentType) if not key.startswith("__")]
            )
            raise AquaValueError(
                f"Invalid AQUA deployment with type {model_deployment_configuration_details.deployment_type}."
                f"Only {allowed_deployment_types} are supported at this moment. Specify a different AQUA model deployment."
            )

        instance_shape_config_details = (
            instance_configuration.model_deployment_instance_shape_config_details
        )
        environment_variables = model_deployment_configuration_details.environment_configuration_details.environment_variables
        cmd = (
            model_deployment_configuration_details.environment_configuration_details.cmd
        )
        shape_info = ShapeInfo(
            instance_shape=instance_configuration.instance_shape_name,
            instance_count=instance_count,
            ocpus=(
                instance_shape_config_details.ocpus
                if instance_shape_config_details
                else None
            ),
            memory_in_gbs=(
                instance_shape_config_details.memory_in_gbs
                if instance_shape_config_details
                else None
            ),
        )
        tags = {}
        tags.update(oci_model_deployment.freeform_tags or UNKNOWN_DICT)
        tags.update(oci_model_deployment.defined_tags or UNKNOWN_DICT)

        aqua_service_model_tag = tags.get(Tags.AQUA_SERVICE_MODEL_TAG, None)
        aqua_model_name = tags.get(Tags.AQUA_MODEL_NAME_TAG, UNKNOWN)
        private_endpoint_id = getattr(
            instance_configuration, "private_endpoint_id", UNKNOWN
        )

        return AquaDeployment(
            id=oci_model_deployment.id,
            model_id=model_id,
            display_name=oci_model_deployment.display_name,
            aqua_service_model=aqua_service_model_tag is not None,
            aqua_model_name=aqua_model_name,
            shape_info=shape_info,
            state=oci_model_deployment.lifecycle_state,
            lifecycle_details=getattr(
                oci_model_deployment, "lifecycle_details", UNKNOWN
            ),
            description=oci_model_deployment.description,
            created_on=str(oci_model_deployment.time_created),
            created_by=oci_model_deployment.created_by,
            endpoint=oci_model_deployment.model_deployment_url,
            private_endpoint_id=private_endpoint_id,
            console_link=get_console_link(
                resource="model-deployments",
                ocid=oci_model_deployment.id,
                region=region,
            ),
            tags=tags,
            environment_variables=environment_variables,
            cmd=cmd,
        )

    class Config:
        extra = "ignore"
        protected_namespaces = ()


class AquaDeploymentDetail(AquaDeployment, DataClassSerializable):
    """Represents a details of Aqua deployment."""

    log_group: AquaResourceIdentifier = Field(default_factory=AquaResourceIdentifier)
    log: AquaResourceIdentifier = Field(default_factory=AquaResourceIdentifier)

    class Config:
        extra = "allow"


class ModelDeploymentDetails(BaseModel):
    """Class for the base details of creating and updating Aqua model deployments."""

    display_name: Optional[str] = Field(
        None, description="The name of the model deployment."
    )
    description: Optional[str] = Field(
        None, description="The description of the deployment."
    )
    models: Optional[List[AquaMultiModelRef]] = Field(
        None, description="List of models for multimodel or stacked deployment."
    )
    instance_count: Optional[int] = Field(
        None, description="Number of instances used for deployment."
    )
    log_group_id: Optional[str] = Field(
        None, description="OCI logging group ID for logs."
    )
    access_log_id: Optional[str] = Field(
        None,
        description="OCID for access logs. "
        "https://docs.oracle.com/en-us/iaas/data-science/using/model_dep_using_logging.htm",
    )
    predict_log_id: Optional[str] = Field(
        None,
        description="OCID for prediction logs."
        "https://docs.oracle.com/en-us/iaas/data-science/using/model_dep_using_logging.htm",
    )
    bandwidth_mbps: Optional[int] = Field(
        None, description="Bandwidth limit on the load balancer in Mbps."
    )
    web_concurrency: Optional[int] = Field(
        None, description="Number of worker processes/threads for handling requests."
    )
    memory_in_gbs: Optional[float] = Field(
        None, description="Memory (in GB) for the selected shape."
    )
    ocpus: Optional[float] = Field(
        None, description="OCPU count for the selected shape."
    )
    freeform_tags: Optional[Dict] = Field(
        None, description="Freeform tags for model deployment."
    )
    defined_tags: Optional[Dict] = Field(
        None, description="Defined tags for model deployment."
    )

    def validate_input_models(self, model_details: Dict[str, DataScienceModel]) -> None:
        """
        Validates the input models for a stacked-model or multi-model deployment configuration.

        Validation Criteria:
        - The base model must be explicitly provided.
        - The base model must be in 'ACTIVE' state.
        - Fine-tuned models must have a tag 'fine_tune_model_version' as v2 to be supported.
        - Fine-tuned models must not have custom metadata 'include_base_model_artifact' as 1.
        - Fine-tuned model IDs must refer to valid, tagged fine-tuned models.
        - Fine-tuned models must refer back to the same base model.
        - All model names (including fine-tuned variants) must be unique.

        Parameters
        ----------
        model_details : Dict[str, DataScienceModel]
            Dictionary mapping model OCIDs to DataScienceModel instances.
            Includes the all models to validate including fine-tuned models.

        Raises
        ------
        ConfigValidationError
            If any of the above conditions are violated.
        """
        if not self.models:
            logger.error("Validation failed: No models specified in the model group.")
            raise ConfigValidationError(
                "Multi-model deployment requires at least one model entry. "
                "Please provide a base model in the `models` list."
            )

        seen_names = set()
        duplicate_names = set()

        for model in self.models:
            base_model_id = model.model_id
            base_model = model_details.get(base_model_id)

            if not base_model:
                logger.error(
                    "Validation failed: Base model ID '%s' not found.", base_model_id
                )
                raise ConfigValidationError(f"Model not found: '{base_model_id}'.")

            if Tags.AQUA_FINE_TUNED_MODEL_TAG in (base_model.freeform_tags or {}):
                logger.error(
                    "Validation failed: Base model ID '%s' is a fine-tuned model.",
                    base_model_id,
                )
                raise ConfigValidationError(
                    f"Invalid base model ID '{base_model_id}'. "
                    "Specify a base model OCID in the `models` input, not a fine-tuned model."
                )

            if base_model.lifecycle_state != "ACTIVE":
                logger.error(
                    "Validation failed: Base model '%s' is in state '%s'.",
                    base_model_id,
                    base_model.lifecycle_state,
                )
                raise ConfigValidationError(
                    f"Invalid base model ID '{base_model_id}': must be in ACTIVE state."
                )

            # Normalize and validate model name uniqueness
            model_name = model.model_name or base_model.display_name
            if model_name in seen_names:
                duplicate_names.add(model_name)
            else:
                seen_names.add(model_name)

            for lora_module in model.fine_tune_weights or []:
                ft_model_id = lora_module.model_id
                ft_model = model_details.get(ft_model_id)

                if not ft_model:
                    logger.error(
                        "Validation failed: Fine-tuned model ID '%s' not found.",
                        ft_model_id,
                    )
                    raise ConfigValidationError(
                        f"Fine-tuned model not found: '{ft_model_id}'."
                    )

                if ft_model.lifecycle_state != "ACTIVE":
                    logger.error(
                        "Validation failed: Fine-tuned model '%s' is in state '%s'.",
                        ft_model_id,
                        ft_model.lifecycle_state,
                    )
                    raise ConfigValidationError(
                        f"Invalid Fine-tuned model ID '{ft_model_id}': must be in ACTIVE state."
                    )

                if Tags.AQUA_FINE_TUNED_MODEL_TAG not in (ft_model.freeform_tags or {}):
                    logger.error(
                        "Validation failed: Model ID '%s' is missing tag '%s'.",
                        ft_model_id,
                        Tags.AQUA_FINE_TUNED_MODEL_TAG,
                    )
                    raise ConfigValidationError(
                        f"Invalid fine-tuned model ID '{ft_model_id}': missing tag '{Tags.AQUA_FINE_TUNED_MODEL_TAG}'."
                    )

                self.validate_ft_model_v2(model=ft_model)

                ft_base_model_id = ft_model.custom_metadata_list.get(
                    FineTuneCustomMetadata.FINE_TUNE_SOURCE,
                    ModelCustomMetadataItem(
                        key=FineTuneCustomMetadata.FINE_TUNE_SOURCE
                    ),
                ).value

                if ft_base_model_id != base_model_id:
                    logger.error(
                        "Validation failed: Fine-tuned model '%s' is linked to base model '%s' (expected '%s').",
                        ft_model_id,
                        ft_base_model_id,
                        base_model_id,
                    )
                    raise ConfigValidationError(
                        f"Fine-tuned model '{ft_model_id}' belongs to base model '{ft_base_model_id}', "
                        f"but was included under base model '{base_model_id}'."
                    )

                # Validate fine-tuned model name uniqueness
                lora_model_name = lora_module.model_name or ft_model.display_name
                if lora_model_name in seen_names:
                    duplicate_names.add(lora_model_name)
                else:
                    seen_names.add(lora_model_name)

                logger.debug(
                    "Validated fine-tuned model '%s' under base model '%s'.",
                    ft_model_id,
                    base_model_id,
                )

        if duplicate_names:
            logger.error(
                "Duplicate model names detected: %s", ", ".join(sorted(duplicate_names))
            )
            raise ConfigValidationError(
                f"The following model names are duplicated across base and fine-tuned models: "
                f"{', '.join(sorted(duplicate_names))}. Model names must be unique for proper routing in multi-model deployments."
            )

    def validate_ft_model_v2(
        self, model_id: Optional[str] = None, model: Optional[DataScienceModel] = None
    ) -> None:
        """
        Validates the input fine tuned model for model deployment configuration.

        Validation Criteria:
        - Fine-tuned models must have a tag 'fine_tune_model_version' as v2 to be supported.
        - Fine-tuned models must not have custom metadata 'include_base_model_artifact' as '1'.

        Parameters
        ----------
        model_id : str
            The OCID of DataScienceModel instance.
        model : DataScienceModel
            The DataScienceModel instance.

        Raises
        ------
        ConfigValidationError
            If any of the above conditions are violated.
        """
        base_model = DataScienceModel.from_id(model_id) if model_id else model
        if Tags.AQUA_FINE_TUNED_MODEL_TAG in base_model.freeform_tags:
            if (
                base_model.freeform_tags.get(
                    Tags.AQUA_FINE_TUNE_MODEL_VERSION, UNKNOWN
                ).lower()
                != AQUA_FINE_TUNE_MODEL_VERSION
            ):
                logger.error(
                    "Validation failed: Fine-tuned model ID '%s' is not supported for model deployment.",
                    base_model.id,
                )
                raise ConfigValidationError(
                    f"Invalid fine-tuned model ID '{base_model.id}': only fine tune model {AQUA_FINE_TUNE_MODEL_VERSION} is supported for model deployment. "
                    f"Run 'ads aqua model convert_fine_tune --model_id {base_model.id}' to convert legacy AQUA fine tuned model to version {AQUA_FINE_TUNE_MODEL_VERSION} for deployment."
                )

            include_base_model_artifact = base_model.custom_metadata_list.get(
                FineTuneCustomMetadata.FINE_TUNE_INCLUDE_BASE_MODEL_ARTIFACT,
                ModelCustomMetadataItem(
                    key=FineTuneCustomMetadata.FINE_TUNE_INCLUDE_BASE_MODEL_ARTIFACT
                ),
            ).value

            if include_base_model_artifact == INCLUDE_BASE_MODEL:
                logger.error(
                    "Validation failed: Fine-tuned model ID '%s' is not supported for model deployment.",
                    base_model.id,
                )
                raise ConfigValidationError(
                    f"Invalid fine-tuned model ID '{base_model.id}': for fine tuned models like Phi4, the deployment is not supported. "
                )

    def validate_base_model(self, model_id: str) -> None:
        """
        Validates the input base model for single model deployment configuration.

        Validation Criteria:
        - Fine-tuned models are not supported in single model deployment.

        Parameters
        ----------
        model_id : str
            The OCID of DataScienceModel instance.

        Raises
        ------
        ConfigValidationError
            If any of the above conditions are violated.
        """
        base_model = DataScienceModel.from_id(model_id)
        if Tags.AQUA_FINE_TUNED_MODEL_TAG in base_model.freeform_tags:
            logger.error(
                "Validation failed: Fine-tuned model ID '%s' is not supported for single-model deployment.",
                base_model.id,
            )
            raise ConfigValidationError(
                f"Invalid base model ID '{base_model.id}': "
                "single-model deployment does not support fine-tuned models. "
                f"Please deploy the fine-tuned model '{base_model.id}' as a stacked model deployment instead."
            )


class CreateModelDeploymentDetails(ModelDeploymentDetails):
    """Class for creating Aqua model deployments."""

    instance_shape: str = Field(
        ..., description="The instance shape used for deployment."
    )
    compartment_id: Optional[str] = Field(None, description="The compartment OCID.")
    project_id: Optional[str] = Field(None, description="The project OCID.")
    model_id: Optional[str] = Field(None, description="The model OCID to deploy.")
    model_name: Optional[str] = Field(
        None, description="The model name specified by user to deploy."
    )
    server_port: Optional[int] = Field(
        None, description="Server port for the Docker container image."
    )
    health_check_port: Optional[int] = Field(
        None, description="Health check port for the Docker container image."
    )
    env_var: Optional[Dict[str, str]] = Field(
        default_factory=dict, description="Environment variables for deployment."
    )
    container_family: Optional[str] = Field(
        None, description="Image family of the model deployment container runtime."
    )
    model_file: Optional[str] = Field(
        None, description="File used for model deployment."
    )
    container_image_uri: Optional[str] = Field(
        None,
        description="Image URI for model deployment container runtime "
        "(ignored for service-managed containers). "
        "Required parameter for BYOC based deployments if this parameter was not set during "
        "model registration.",
    )
    private_endpoint_id: Optional[str] = Field(
        None, description="Private endpoint ID for model deployment."
    )
    cmd_var: Optional[List[str]] = Field(
        None, description="Command variables for the container runtime."
    )
    deployment_type: Optional[str] = Field(
        None, description="The type of model deployment."
    )

    @model_validator(mode="before")
    @classmethod
    def validate(cls, values: Any) -> Any:
        """Ensures exactly one of `model_id` or `models` is provided."""
        model_id = values.get("model_id")
        models = values.get("models")
        if bool(model_id) == bool(models):  # Both set or both unset
            raise ValueError(
                "Exactly one of `model_id` or `models` must be provided to create a model deployment."
            )
        return values

    def validate_multimodel_deployment_feasibility(
        self, models_config_summary: ModelDeploymentConfigSummary
    ) -> None:
        """
        Validates whether the selected model group is feasible for a multi-model deployment
        on the chosen instance shape.

        Validation Criteria:
        - Ensures that the model group is not empty.
        - Verifies that the selected instance shape is supported by the GPU allocation.
        - Confirms that each model in the group has a corresponding deployment configuration.
        - Ensures that each model's user-specified GPU allocation is allowed by its deployment configuration.
        - Checks that the total GPUs requested by the model group does not exceed the available GPU capacity
            for the selected instance shape.

        Parameters
        ----------
        models_config_summary : ModelDeploymentConfigSummary
            Contains GPU allocations and deployment configuration for models.

        Raises
        ------
        ConfigValidationError:
        - If the model group is empty.
        - If the selected instance shape is not supported.
        - If any model is missing from the deployment configuration.
        - If a model's GPU allocation does not match any valid configuration.
        - If the total requested GPUs exceed the instance shape’s capacity.
        """
        # Ensure that at least one model is provided.
        if not self.models:
            logger.error("No models provided in the model group.")
            raise ConfigValidationError(
                "Multi-model deployment requires at least one model. Please provide one or more models."
            )

        selected_shape = self.instance_shape

        if models_config_summary.error_message:
            logger.error(models_config_summary.error_message)
            raise ConfigValidationError(models_config_summary.error_message)

        # Verify that the selected shape is supported by the GPU allocation.
        if selected_shape not in models_config_summary.gpu_allocation:
            supported_shapes = list(models_config_summary.gpu_allocation.keys())
            error_message = (
                f"The model group is not compatible with the selected instance shape `{selected_shape}`. "
                f"Supported shapes: {supported_shapes}."
            )
            logger.error(error_message)
            raise ConfigValidationError(error_message)

        total_available_gpus: int = models_config_summary.gpu_allocation[
            selected_shape
        ].total_gpus_available
        model_deployment_config = models_config_summary.deployment_config

        # Verify that every model in the group has a corresponding deployment configuration.
        required_model_ids = {model.model_id for model in self.models}
        missing_model_ids = required_model_ids - set(model_deployment_config.keys())
        if missing_model_ids:
            error_message = (
                f"Missing deployment configuration for models: {list(missing_model_ids)}. "
                "Ensure all selected models are properly configured. If you are deploying custom "
                "models that lack AQUA service configuration, refer to the deployment guidelines here: "
                "https://github.com/oracle-samples/oci-data-science-ai-samples/blob/main/ai-quick-actions/multimodel-deployment-tips.md#custom_models"
            )
            logger.error(error_message)
            raise ConfigValidationError(error_message)

        sum_model_gpus = 0
        is_single_model = len(self.models) == 1

        # Validate each model's GPU allocation against its deployment configuration.
        for model in self.models:
            sum_model_gpus += model.gpu_count
            aqua_deployment_config = model_deployment_config[model.model_id]

            # Skip validation for models without deployment configuration details.
            if not aqua_deployment_config.configuration:
                error_message = (
                    f"Missing deployment configuration for model `{model.model_id}`. "
                    "Please verify that the model is correctly configured. If you are deploying custom models without AQUA service configuration, "
                    "refer to the guidelines at: "
                    "https://github.com/oracle-samples/oci-data-science-ai-samples/blob/main/ai-quick-actions/multimodel-deployment-tips.md#custom_models"
                )

                logger.error(error_message)
                raise ConfigValidationError(error_message)

            allowed_shapes = (
                list(
                    set(aqua_deployment_config.configuration.keys()).union(
                        set(aqua_deployment_config.shape or [])
                    )
                )
                if is_single_model
                else list(aqua_deployment_config.configuration.keys())
            )

            if selected_shape not in allowed_shapes:
                error_message = (
                    f"Model `{model.model_id}` is not compatible with the selected instance shape `{selected_shape}`. "
                    f"Select a different instance shape from allowed shapes {allowed_shapes}."
                )
                logger.error(error_message)
                raise ConfigValidationError(error_message)

            # Retrieve valid GPU counts for the selected shape.
            multi_model_configs = aqua_deployment_config.configuration.get(
                selected_shape, ConfigurationItem()
            ).multi_model_deployment

            valid_gpu_configurations = [cfg.gpu_count for cfg in multi_model_configs]

            if model.gpu_count not in valid_gpu_configurations:
                valid_gpu_str = valid_gpu_configurations or []

                if is_single_model:
                    # If total GPU allocation is not supported by selected model
                    if selected_shape not in aqua_deployment_config.shape:
                        error_message = (
                            f"Model `{model.model_id}` is configured with {model.gpu_count} GPU(s), "
                            f"which is invalid. The allowed GPU configurations are: {valid_gpu_str}."
                        )
                        logger.error(error_message)
                        raise ConfigValidationError(error_message)

                    if model.gpu_count != total_available_gpus:
                        error_message = (
                            f"Model '{model.model_id}' is configured to use {model.gpu_count} GPU(s), "
                            f"which not fully utilize the selected instance shape with {total_available_gpus} available GPU(s). "
                            "Consider adjusting the GPU allocation to better utilize the available resources and maximize performance."
                        )
                        logger.error(error_message)
                        raise ConfigValidationError(error_message)

                else:
                    error_message = (
                        f"Model `{model.model_id}` is configured with {model.gpu_count} GPU(s), which is invalid. "
                        f"Valid GPU configurations are: {valid_gpu_str}. Please adjust the GPU allocation "
                        f"or choose an instance shape that supports a higher GPU count."
                    )
                    logger.error(error_message)
                    raise ConfigValidationError(error_message)

        if sum_model_gpus < total_available_gpus:
            error_message = (
                f"Selected models are configured to use {sum_model_gpus} GPU(s), "
                f"which not fully utilize the selected instance shape with {total_available_gpus} available GPU(s). "
                "This configuration may lead to suboptimal performance for a multi-model deployment. "
                "Consider adjusting the GPU allocation to better utilize the available resources and maximize performance."
            )
            logger.warning(error_message)
            # raise ConfigValidationError(error_message)

        # Check that the total GPU count for the model group does not exceed the instance capacity.
        if sum_model_gpus > total_available_gpus:
            error_message = (
                f"The selected instance shape `{selected_shape}` provides `{total_available_gpus}` GPU(s), "
                f"but the total GPU allocation required by the model group is `{sum_model_gpus}` GPU(s). "
                "Please adjust the GPU allocation per model or choose an instance shape with greater GPU capacity."
            )
            logger.error(error_message)
            raise ConfigValidationError(error_message)

    class Config:
        extra = "allow"
        protected_namespaces = ()

<<<<<<< HEAD
class CreateModelDeploymentDetails(ModelDeploymentDetails):
    """Class for creating Aqua model deployments."""

    instance_shape: str = Field(
        ..., description="The instance shape used for deployment."
    )
    compartment_id: Optional[str] = Field(None, description="The compartment OCID.")
    project_id: Optional[str] = Field(None, description="The project OCID.")
    model_id: Optional[str] = Field(None, description="The model OCID to deploy.")
    model_name: Optional[str] = Field(
        None, description="The model name specified by user to deploy."
    )
    server_port: Optional[int] = Field(
        None, description="Server port for the Docker container image."
    )
    health_check_port: Optional[int] = Field(
        None, description="Health check port for the Docker container image."
    )
    env_var: Optional[Dict[str, str]] = Field(
        default_factory=dict, description="Environment variables for deployment."
    )
    container_family: Optional[str] = Field(
        None, description="Image family of the model deployment container runtime."
    )
    model_file: Optional[str] = Field(
        None, description="File used for model deployment."
    )
    container_image_uri: Optional[str] = Field(
        None,
        description="Image URI for model deployment container runtime "
        "(ignored for service-managed containers). "
        "Required parameter for BYOC based deployments if this parameter was not set during "
        "model registration.",
    )
    private_endpoint_id: Optional[str] = Field(
        None, description="Private endpoint ID for model deployment."
    )
    cmd_var: Optional[List[str]] = Field(
        None, description="Command variables for the container runtime."
    )
    deployment_type: Optional[str] = Field(
        None, description="The type of model deployment."
    )

    @model_validator(mode="before")
    @classmethod
    def validate(cls, values: Any) -> Any:
        """Ensures exactly one of `model_id` or `models` is provided."""
        model_id = values.get("model_id")
        models = values.get("models")
        if bool(model_id) == bool(models):  # Both set or both unset
            raise ValueError(
                "Exactly one of `model_id` or `models` must be provided to create a model deployment."
            )
        return values

    def validate_multimodel_deployment_feasibility(
        self, models_config_summary: ModelDeploymentConfigSummary
    ) -> None:
        """
        Validates whether the selected model group is feasible for a multi-model deployment
        on the chosen instance shape.

        Validation Criteria:
        - Ensures that the model group is not empty.
        - Verifies that the selected instance shape is supported by the GPU allocation.
        - Confirms that each model in the group has a corresponding deployment configuration.
        - Ensures that each model's user-specified GPU allocation is allowed by its deployment configuration.
        - Checks that the total GPUs requested by the model group does not exceed the available GPU capacity
            for the selected instance shape.

        Parameters
        ----------
        models_config_summary : ModelDeploymentConfigSummary
            Contains GPU allocations and deployment configuration for models.

        Raises
        ------
        ConfigValidationError:
        - If the model group is empty.
        - If the selected instance shape is not supported.
        - If any model is missing from the deployment configuration.
        - If a model's GPU allocation does not match any valid configuration.
        - If the total requested GPUs exceed the instance shape’s capacity.
        """
        # Ensure that at least one model is provided.
        if not self.models:
            logger.error("No models provided in the model group.")
            raise ConfigValidationError(
                "Multi-model deployment requires at least one model. Please provide one or more models."
            )

        selected_shape = self.instance_shape

        if models_config_summary.error_message:
            logger.error(models_config_summary.error_message)
            raise ConfigValidationError(models_config_summary.error_message)

        # Verify that the selected shape is supported by the GPU allocation.
        if selected_shape not in models_config_summary.gpu_allocation:
            supported_shapes = list(models_config_summary.gpu_allocation.keys())
            error_message = (
                f"The model group is not compatible with the selected instance shape `{selected_shape}`. "
                f"Supported shapes: {supported_shapes}."
            )
            logger.error(error_message)
            raise ConfigValidationError(error_message)

        total_available_gpus: int = models_config_summary.gpu_allocation[
            selected_shape
        ].total_gpus_available
        model_deployment_config = models_config_summary.deployment_config

        # Verify that every model in the group has a corresponding deployment configuration.
        required_model_ids = {model.model_id for model in self.models}
        missing_model_ids = required_model_ids - set(model_deployment_config.keys())
        if missing_model_ids:
            error_message = (
                f"Missing deployment configuration for models: {list(missing_model_ids)}. "
                "Ensure all selected models are properly configured. If you are deploying custom "
                "models that lack AQUA service configuration, refer to the deployment guidelines here: "
                "https://github.com/oracle-samples/oci-data-science-ai-samples/blob/main/ai-quick-actions/multimodel-deployment-tips.md#custom_models"
            )
            logger.error(error_message)
            raise ConfigValidationError(error_message)

        sum_model_gpus = 0
        is_single_model = len(self.models) == 1

        # Validate each model's GPU allocation against its deployment configuration.
        for model in self.models:
            sum_model_gpus += model.gpu_count
            aqua_deployment_config = model_deployment_config[model.model_id]

            # Skip validation for models without deployment configuration details.
            if not aqua_deployment_config.configuration:
                error_message = (
                    f"Missing deployment configuration for model `{model.model_id}`. "
                    "Please verify that the model is correctly configured. If you are deploying custom models without AQUA service configuration, "
                    "refer to the guidelines at: "
                    "https://github.com/oracle-samples/oci-data-science-ai-samples/blob/main/ai-quick-actions/multimodel-deployment-tips.md#custom_models"
                )

                logger.error(error_message)
                raise ConfigValidationError(error_message)

            allowed_shapes = (
                list(
                    set(aqua_deployment_config.configuration.keys()).union(
                        set(aqua_deployment_config.shape or [])
                    )
                )
                if is_single_model
                else list(aqua_deployment_config.configuration.keys())
            )

            if selected_shape not in allowed_shapes:
                error_message = (
                    f"Model `{model.model_id}` is not compatible with the selected instance shape `{selected_shape}`. "
                    f"Select a different instance shape from allowed shapes {allowed_shapes}."
                )
                logger.error(error_message)
                raise ConfigValidationError(error_message)

            # Retrieve valid GPU counts for the selected shape.
            multi_model_configs = aqua_deployment_config.configuration.get(
                selected_shape, ConfigurationItem()
            ).multi_model_deployment

            valid_gpu_configurations = [cfg.gpu_count for cfg in multi_model_configs]

            if model.gpu_count not in valid_gpu_configurations:
                valid_gpu_str = valid_gpu_configurations or []

                if is_single_model:
                    # If total GPU allocation is not supported by selected model
                    if selected_shape not in aqua_deployment_config.shape:
                        error_message = (
                            f"Model `{model.model_id}` is configured with {model.gpu_count} GPU(s), "
                            f"which is invalid. The allowed GPU configurations are: {valid_gpu_str}."
                        )
                        logger.error(error_message)
                        raise ConfigValidationError(error_message)

                    if model.gpu_count != total_available_gpus:
                        error_message = (
                            f"Model '{model.model_id}' is configured to use {model.gpu_count} GPU(s), "
                            f"which not fully utilize the selected instance shape with {total_available_gpus} available GPU(s). "
                            "Consider adjusting the GPU allocation to better utilize the available resources and maximize performance."
                        )
                        logger.error(error_message)
                        raise ConfigValidationError(error_message)

                else:
                    error_message = (
                        f"Model `{model.model_id}` is configured with {model.gpu_count} GPU(s), which is invalid. "
                        f"Valid GPU configurations are: {valid_gpu_str}. Please adjust the GPU allocation "
                        f"or choose an instance shape that supports a higher GPU count."
                    )
                    logger.error(error_message)
                    raise ConfigValidationError(error_message)

        if sum_model_gpus < total_available_gpus:
            error_message = (
                f"Selected models are configured to use {sum_model_gpus} GPU(s), "
                f"which not fully utilize the selected instance shape with {total_available_gpus} available GPU(s). "
                "This configuration may lead to suboptimal performance for a multi-model deployment. "
                "Consider adjusting the GPU allocation to better utilize the available resources and maximize performance."
            )
            logger.warning(error_message)
            # raise ConfigValidationError(error_message)

        # Check that the total GPU count for the model group does not exceed the instance capacity.
        if sum_model_gpus > total_available_gpus:
            error_message = (
                f"The selected instance shape `{selected_shape}` provides `{total_available_gpus}` GPU(s), "
                f"but the total GPU allocation required by the model group is `{sum_model_gpus}` GPU(s). "
                "Please adjust the GPU allocation per model or choose an instance shape with greater GPU capacity."
            )
            logger.error(error_message)
            raise ConfigValidationError(error_message)

    class Config:
        extra = "allow"
        protected_namespaces = ()

=======
>>>>>>> 7f309523

class UpdateModelDeploymentDetails(ModelDeploymentDetails):
    """Class for updating Aqua model deployments."""

    class Config:
        # forbid any other parameter for updating model group deployment
        extra = "forbid"
        protected_namespaces = ()<|MERGE_RESOLUTION|>--- conflicted
+++ resolved
@@ -756,235 +756,6 @@
         extra = "allow"
         protected_namespaces = ()
 
-<<<<<<< HEAD
-class CreateModelDeploymentDetails(ModelDeploymentDetails):
-    """Class for creating Aqua model deployments."""
-
-    instance_shape: str = Field(
-        ..., description="The instance shape used for deployment."
-    )
-    compartment_id: Optional[str] = Field(None, description="The compartment OCID.")
-    project_id: Optional[str] = Field(None, description="The project OCID.")
-    model_id: Optional[str] = Field(None, description="The model OCID to deploy.")
-    model_name: Optional[str] = Field(
-        None, description="The model name specified by user to deploy."
-    )
-    server_port: Optional[int] = Field(
-        None, description="Server port for the Docker container image."
-    )
-    health_check_port: Optional[int] = Field(
-        None, description="Health check port for the Docker container image."
-    )
-    env_var: Optional[Dict[str, str]] = Field(
-        default_factory=dict, description="Environment variables for deployment."
-    )
-    container_family: Optional[str] = Field(
-        None, description="Image family of the model deployment container runtime."
-    )
-    model_file: Optional[str] = Field(
-        None, description="File used for model deployment."
-    )
-    container_image_uri: Optional[str] = Field(
-        None,
-        description="Image URI for model deployment container runtime "
-        "(ignored for service-managed containers). "
-        "Required parameter for BYOC based deployments if this parameter was not set during "
-        "model registration.",
-    )
-    private_endpoint_id: Optional[str] = Field(
-        None, description="Private endpoint ID for model deployment."
-    )
-    cmd_var: Optional[List[str]] = Field(
-        None, description="Command variables for the container runtime."
-    )
-    deployment_type: Optional[str] = Field(
-        None, description="The type of model deployment."
-    )
-
-    @model_validator(mode="before")
-    @classmethod
-    def validate(cls, values: Any) -> Any:
-        """Ensures exactly one of `model_id` or `models` is provided."""
-        model_id = values.get("model_id")
-        models = values.get("models")
-        if bool(model_id) == bool(models):  # Both set or both unset
-            raise ValueError(
-                "Exactly one of `model_id` or `models` must be provided to create a model deployment."
-            )
-        return values
-
-    def validate_multimodel_deployment_feasibility(
-        self, models_config_summary: ModelDeploymentConfigSummary
-    ) -> None:
-        """
-        Validates whether the selected model group is feasible for a multi-model deployment
-        on the chosen instance shape.
-
-        Validation Criteria:
-        - Ensures that the model group is not empty.
-        - Verifies that the selected instance shape is supported by the GPU allocation.
-        - Confirms that each model in the group has a corresponding deployment configuration.
-        - Ensures that each model's user-specified GPU allocation is allowed by its deployment configuration.
-        - Checks that the total GPUs requested by the model group does not exceed the available GPU capacity
-            for the selected instance shape.
-
-        Parameters
-        ----------
-        models_config_summary : ModelDeploymentConfigSummary
-            Contains GPU allocations and deployment configuration for models.
-
-        Raises
-        ------
-        ConfigValidationError:
-        - If the model group is empty.
-        - If the selected instance shape is not supported.
-        - If any model is missing from the deployment configuration.
-        - If a model's GPU allocation does not match any valid configuration.
-        - If the total requested GPUs exceed the instance shape’s capacity.
-        """
-        # Ensure that at least one model is provided.
-        if not self.models:
-            logger.error("No models provided in the model group.")
-            raise ConfigValidationError(
-                "Multi-model deployment requires at least one model. Please provide one or more models."
-            )
-
-        selected_shape = self.instance_shape
-
-        if models_config_summary.error_message:
-            logger.error(models_config_summary.error_message)
-            raise ConfigValidationError(models_config_summary.error_message)
-
-        # Verify that the selected shape is supported by the GPU allocation.
-        if selected_shape not in models_config_summary.gpu_allocation:
-            supported_shapes = list(models_config_summary.gpu_allocation.keys())
-            error_message = (
-                f"The model group is not compatible with the selected instance shape `{selected_shape}`. "
-                f"Supported shapes: {supported_shapes}."
-            )
-            logger.error(error_message)
-            raise ConfigValidationError(error_message)
-
-        total_available_gpus: int = models_config_summary.gpu_allocation[
-            selected_shape
-        ].total_gpus_available
-        model_deployment_config = models_config_summary.deployment_config
-
-        # Verify that every model in the group has a corresponding deployment configuration.
-        required_model_ids = {model.model_id for model in self.models}
-        missing_model_ids = required_model_ids - set(model_deployment_config.keys())
-        if missing_model_ids:
-            error_message = (
-                f"Missing deployment configuration for models: {list(missing_model_ids)}. "
-                "Ensure all selected models are properly configured. If you are deploying custom "
-                "models that lack AQUA service configuration, refer to the deployment guidelines here: "
-                "https://github.com/oracle-samples/oci-data-science-ai-samples/blob/main/ai-quick-actions/multimodel-deployment-tips.md#custom_models"
-            )
-            logger.error(error_message)
-            raise ConfigValidationError(error_message)
-
-        sum_model_gpus = 0
-        is_single_model = len(self.models) == 1
-
-        # Validate each model's GPU allocation against its deployment configuration.
-        for model in self.models:
-            sum_model_gpus += model.gpu_count
-            aqua_deployment_config = model_deployment_config[model.model_id]
-
-            # Skip validation for models without deployment configuration details.
-            if not aqua_deployment_config.configuration:
-                error_message = (
-                    f"Missing deployment configuration for model `{model.model_id}`. "
-                    "Please verify that the model is correctly configured. If you are deploying custom models without AQUA service configuration, "
-                    "refer to the guidelines at: "
-                    "https://github.com/oracle-samples/oci-data-science-ai-samples/blob/main/ai-quick-actions/multimodel-deployment-tips.md#custom_models"
-                )
-
-                logger.error(error_message)
-                raise ConfigValidationError(error_message)
-
-            allowed_shapes = (
-                list(
-                    set(aqua_deployment_config.configuration.keys()).union(
-                        set(aqua_deployment_config.shape or [])
-                    )
-                )
-                if is_single_model
-                else list(aqua_deployment_config.configuration.keys())
-            )
-
-            if selected_shape not in allowed_shapes:
-                error_message = (
-                    f"Model `{model.model_id}` is not compatible with the selected instance shape `{selected_shape}`. "
-                    f"Select a different instance shape from allowed shapes {allowed_shapes}."
-                )
-                logger.error(error_message)
-                raise ConfigValidationError(error_message)
-
-            # Retrieve valid GPU counts for the selected shape.
-            multi_model_configs = aqua_deployment_config.configuration.get(
-                selected_shape, ConfigurationItem()
-            ).multi_model_deployment
-
-            valid_gpu_configurations = [cfg.gpu_count for cfg in multi_model_configs]
-
-            if model.gpu_count not in valid_gpu_configurations:
-                valid_gpu_str = valid_gpu_configurations or []
-
-                if is_single_model:
-                    # If total GPU allocation is not supported by selected model
-                    if selected_shape not in aqua_deployment_config.shape:
-                        error_message = (
-                            f"Model `{model.model_id}` is configured with {model.gpu_count} GPU(s), "
-                            f"which is invalid. The allowed GPU configurations are: {valid_gpu_str}."
-                        )
-                        logger.error(error_message)
-                        raise ConfigValidationError(error_message)
-
-                    if model.gpu_count != total_available_gpus:
-                        error_message = (
-                            f"Model '{model.model_id}' is configured to use {model.gpu_count} GPU(s), "
-                            f"which not fully utilize the selected instance shape with {total_available_gpus} available GPU(s). "
-                            "Consider adjusting the GPU allocation to better utilize the available resources and maximize performance."
-                        )
-                        logger.error(error_message)
-                        raise ConfigValidationError(error_message)
-
-                else:
-                    error_message = (
-                        f"Model `{model.model_id}` is configured with {model.gpu_count} GPU(s), which is invalid. "
-                        f"Valid GPU configurations are: {valid_gpu_str}. Please adjust the GPU allocation "
-                        f"or choose an instance shape that supports a higher GPU count."
-                    )
-                    logger.error(error_message)
-                    raise ConfigValidationError(error_message)
-
-        if sum_model_gpus < total_available_gpus:
-            error_message = (
-                f"Selected models are configured to use {sum_model_gpus} GPU(s), "
-                f"which not fully utilize the selected instance shape with {total_available_gpus} available GPU(s). "
-                "This configuration may lead to suboptimal performance for a multi-model deployment. "
-                "Consider adjusting the GPU allocation to better utilize the available resources and maximize performance."
-            )
-            logger.warning(error_message)
-            # raise ConfigValidationError(error_message)
-
-        # Check that the total GPU count for the model group does not exceed the instance capacity.
-        if sum_model_gpus > total_available_gpus:
-            error_message = (
-                f"The selected instance shape `{selected_shape}` provides `{total_available_gpus}` GPU(s), "
-                f"but the total GPU allocation required by the model group is `{sum_model_gpus}` GPU(s). "
-                "Please adjust the GPU allocation per model or choose an instance shape with greater GPU capacity."
-            )
-            logger.error(error_message)
-            raise ConfigValidationError(error_message)
-
-    class Config:
-        extra = "allow"
-        protected_namespaces = ()
-
-=======
->>>>>>> 7f309523
 
 class UpdateModelDeploymentDetails(ModelDeploymentDetails):
     """Class for updating Aqua model deployments."""
