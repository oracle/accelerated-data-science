--- conflicted
+++ resolved
@@ -35,10 +35,10 @@
 class AquaDeployment(Serializable):
     """Represents an Aqua Model Deployment"""
 
-<<<<<<< HEAD
     id: Optional[str] = None
     display_name: Optional[str] = None
     aqua_service_model: Optional[bool] = None
+    model_id: str = None
     aqua_model_name: Optional[str] = None
     state: Optional[str] = None
     description: Optional[str] = None
@@ -48,21 +48,6 @@
     private_endpoint_id: Optional[str] = None
     console_link: Optional[str] = None
     lifecycle_details: Optional[str] = None
-=======
-    id: str = None
-    display_name: str = None
-    aqua_service_model: bool = None
-    model_id: str = None
-    aqua_model_name: str = None
-    state: str = None
-    description: str = None
-    created_on: str = None
-    created_by: str = None
-    endpoint: str = None
-    private_endpoint_id: str = None
-    console_link: str = None
-    lifecycle_details: str = None
->>>>>>> 14b4b6c6
     shape_info: Optional[ShapeInfo] = None
     tags: Optional[dict] = None
     environment_variables: Optional[dict] = None
