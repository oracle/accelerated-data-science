--- conflicted
+++ resolved
@@ -32,26 +32,6 @@
 class AquaDeployment(Serializable):
     """Represents an Aqua Model Deployment"""
 
-<<<<<<< HEAD
-    id: Optional[str] = None
-    display_name: Optional[str] = None
-    aqua_service_model: Optional[bool] = None
-    model_id: str = None
-    models: Optional[AquaMultiModelRef] = None
-    aqua_model_name: Optional[str] = None
-    state: Optional[str] = None
-    description: Optional[str] = None
-    created_on: Optional[str] = None
-    created_by: Optional[str] = None
-    endpoint: Optional[str] = None
-    private_endpoint_id: Optional[str] = None
-    console_link: Optional[str] = None
-    lifecycle_details: Optional[str] = None
-    shape_info: Optional[ShapeInfo] = None
-    tags: Optional[dict] = None
-    environment_variables: Optional[dict] = None
-    cmd: Optional[List[str]] = None
-=======
     id: Optional[str] = Field(None, description="The model deployment OCID.")
     display_name: Optional[str] = Field(
         None, description="The name of the model deployment."
@@ -102,7 +82,6 @@
     cmd: Optional[List[str]] = Field(
         default_factory=list, description="The cmd of the model deployment."
     )
->>>>>>> 941796f2
 
     @classmethod
     def from_oci_model_deployment(
@@ -342,6 +321,7 @@
     class Config:
         extra = "allow"
 
+
 class ConfigValidationError(Exception):
     """Exception raised for config validation."""
 
@@ -350,9 +330,8 @@
         message: str = """Validation failed: The provided model group configuration is incompatible with the selected instance shape.
         Please verify the GPU count per model and ensure multi-model deployment is supported for the chosen instance shape.""",
     ):
-        super().__init__(
-            message
-        )
+        super().__init__(message)
+
 
 class ModelDeploymentConfigSummary(Serializable):
     """Top-level configuration model for OCI-based deployments.
@@ -477,13 +456,15 @@
             )
         return values
 
-    def validate_multimodel_deployment_feasibility(self, models_config_summary: ModelDeploymentConfigSummary):
+    def validate_multimodel_deployment_feasibility(
+        self, models_config_summary: ModelDeploymentConfigSummary
+    ):
         """
         Validates whether the user input of a model group (List[AquaMultiModelRef], 2+ models with a specified gpu count per model)
         is feasible for a multi model deployment on the user's selected shape (instance_shape)
 
         Validation Criteria:
-            - GPU Capacity: Ensures that the total number of GPUs requested by all models in the group does not exceed the GPU capacity of the selected instance shape.  
+            - GPU Capacity: Ensures that the total number of GPUs requested by all models in the group does not exceed the GPU capacity of the selected instance shape.
             - Verifies that all models in the group are compatible with the selected instance shape.
             - Ensures that each model’s GPU allocation, as specified by the user, matches the requirements in the model's deployment configuration.
             - Confirms that the selected instance shape supports multi-model deployment.
@@ -504,20 +485,24 @@
             When all models in model group can NOT be deployed on the instance shape with the selected GPU count
         """
         if not self.models:
-            logger.error(
-                "User defined model group (List[AquaMultiModelRef]) is None."
-            )
-            raise ConfigValidationError("Multi-model deployment requires at least one model, but none were provided. Please add one or more models to the model group to proceed.")
+            logger.error("User defined model group (List[AquaMultiModelRef]) is None.")
+            raise ConfigValidationError(
+                "Multi-model deployment requires at least one model, but none were provided. Please add one or more models to the model group to proceed."
+            )
 
         selected_shape = self.instance_shape
 
         if selected_shape not in models_config_summary.gpu_allocation:
             logger.error(
-                    f"The model group is not compatible with the selected instance shape {selected_shape}"
-                )
-            raise ConfigValidationError(f"The model group is not compatible with the selected instance shape '{selected_shape}'. Select a different instance shape.")
-
-        total_available_gpus = models_config_summary.gpu_allocation[selected_shape].total_gpus_available
+                f"The model group is not compatible with the selected instance shape {selected_shape}"
+            )
+            raise ConfigValidationError(
+                f"The model group is not compatible with the selected instance shape '{selected_shape}'. Select a different instance shape."
+            )
+
+        total_available_gpus = models_config_summary.gpu_allocation[
+            selected_shape
+        ].total_gpus_available
 
         model_deployment_config = models_config_summary.deployment_config
 
@@ -526,9 +511,11 @@
 
         if len(missing_model_keys) > 0:
             logger.error(
-                    f"Missing the following model entry with key {missing_model_keys} in ModelDeploymentConfigSummary"
-                )
-            raise ConfigValidationError("One or more selected models are missing from the configuration, preventing validation for deployment on the given shape.")
+                f"Missing the following model entry with key {missing_model_keys} in ModelDeploymentConfigSummary"
+            )
+            raise ConfigValidationError(
+                "One or more selected models are missing from the configuration, preventing validation for deployment on the given shape."
+            )
 
         sum_model_gpus = 0
 
@@ -545,12 +532,13 @@
                     "Select a different instance shape. One or more models in the group are incompatible with the selected instance shape."
                 )
 
-
             multi_model_configs = aqua_deployment_config.configuration.get(
                 selected_shape, ConfigurationItem()
-                ).multi_model_deployment
-
-            valid_gpu_configurations = [gpu_shape_config.gpu_count for gpu_shape_config in multi_model_configs]
+            ).multi_model_deployment
+
+            valid_gpu_configurations = [
+                gpu_shape_config.gpu_count for gpu_shape_config in multi_model_configs
+            ]
             if model.gpu_count not in valid_gpu_configurations:
                 valid_gpu_str = ", ".join(map(str, valid_gpu_configurations))
                 logger.error(
