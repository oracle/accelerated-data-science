{
  "shapes": {
    "BM.GPU.A10.4": {
      "cpu_count": 64,
      "cpu_memory_in_gbs": 1024,
      "gpu_count": 4,
      "gpu_memory_in_gbs": 96,
      "gpu_type": "A10",
      "quantization": [
        "awq",
        "gptq",
        "marlin",
        "int8",
        "bitblas",
        "aqlm",
        "bitsandbytes",
        "deepspeedfp",
        "gguf"
      ],
      "ranking": {
        "cost": 50,
        "performance": 50
      }
    },
    "BM.GPU.A100-V2.8": {
      "cpu_count": 128,
      "cpu_memory_in_gbs": 2048,
      "gpu_count": 8,
      "gpu_memory_in_gbs": 640,
      "gpu_type": "A100",
      "quantization": [
        "awq",
        "gptq",
        "marlin",
        "int8",
        "bitblas",
        "aqlm",
        "bitsandbytes",
        "deepspeedfp",
        "gguf"
      ],
      "ranking": {
        "cost": 80,
        "performance": 70
      }
<<<<<<< HEAD
=======
    },
    "BM.GPU.B200.8": {
      "cpu_count": 128,
      "cpu_memory_in_gbs": 4096,
      "gpu_count": 8,
      "gpu_memory_in_gbs": 1440,
      "gpu_type": "B200",
      "quantization": [
        "fp4",
        "fp8",
        "fp16",
        "bf16",
        "tf32",
        "int8",
        "fp64"
      ],
      "ranking": {
        "cost": 120,
        "performance": 130
      }
>>>>>>> 054b2fc5
    },
    "BM.GPU.B4.8": {
      "cpu_count": 64,
      "cpu_memory_in_gbs": 2048,
      "gpu_count": 8,
      "gpu_memory_in_gbs": 320,
      "gpu_type": "A100",
      "quantization": [
        "awq",
        "gptq",
        "marlin",
        "int8",
        "bitblas",
        "aqlm",
        "bitsandbytes",
        "deepspeedfp",
        "gguf"
      ],
      "ranking": {
        "cost": 70,
        "performance": 60
      }
<<<<<<< HEAD
=======
    },
    "BM.GPU.GB200.4": {
      "cpu_count": 144,
      "cpu_memory_in_gbs": 1024,
      "gpu_count": 4,
      "gpu_memory_in_gbs": 768,
      "gpu_type": "GB200",
      "quantization": [
        "fp4",
        "fp8",
        "fp6",
        "int8",
        "fp16",
        "bf16",
        "tf32",
        "fp64"
      ],
      "ranking": {
        "cost": 110,
        "performance": 120
      }
>>>>>>> 054b2fc5
    },
    "BM.GPU.H100.8": {
      "cpu_count": 112,
      "cpu_memory_in_gbs": 2048,
      "gpu_count": 8,
      "gpu_memory_in_gbs": 640,
      "gpu_type": "H100",
      "quantization": [
        "awq",
        "gptq",
        "marlin",
        "fp8",
        "int8",
        "bitblas",
        "aqlm",
        "bitsandbytes",
        "deepspeedfp",
        "gguf"
      ],
      "ranking": {
        "cost": 100,
        "performance": 100
      }
    },
    "BM.GPU.H200.8": {
      "cpu_count": 112,
      "cpu_memory_in_gbs": 3072,
      "gpu_count": 8,
      "gpu_memory_in_gbs": 1128,
      "gpu_type": "H200",
      "quantization": [
        "awq",
        "gptq",
        "marlin",
        "fp8",
        "int8",
        "bitblas",
        "aqlm",
        "bitsandbytes",
        "deepspeedfp",
        "gguf"
      ],
      "ranking": {
        "cost": 100,
        "performance": 110
      }
    },
    "BM.GPU.L40S-NC.4": {
      "cpu_count": 112,
      "cpu_memory_in_gbs": 1024,
      "gpu_count": 4,
      "gpu_memory_in_gbs": 192,
      "gpu_type": "L40S",
      "quantization": [
        "awq",
        "gptq",
        "marlin",
        "fp8",
        "int8",
        "bitblas",
        "aqlm",
        "bitsandbytes",
        "deepspeedfp",
        "gguf"
      ],
      "ranking": {
        "cost": 60,
        "performance": 80
      }
    },
    "BM.GPU.L40S.4": {
      "cpu_count": 112,
      "cpu_memory_in_gbs": 1024,
      "gpu_count": 4,
      "gpu_memory_in_gbs": 192,
      "gpu_type": "L40S",
      "quantization": [
        "awq",
        "gptq",
        "marlin",
        "fp8",
        "int8",
        "bitblas",
        "aqlm",
        "bitsandbytes",
        "deepspeedfp",
        "gguf"
      ],
      "ranking": {
        "cost": 60,
        "performance": 80
      }
    },
    "BM.GPU.MI300X.8": {
      "cpu_count": 112,
      "cpu_memory_in_gbs": 2048,
      "gpu_count": 8,
      "gpu_memory_in_gbs": 1536,
      "gpu_type": "MI300X",
      "quantization": [
        "fp8",
        "gguf"
      ],
      "ranking": {
        "cost": 90,
        "performance": 90
      }
    },
    "BM.GPU2.2": {
      "cpu_count": 28,
      "cpu_memory_in_gbs": 192,
      "gpu_count": 2,
      "gpu_memory_in_gbs": 32,
      "gpu_type": "P100",
      "quantization": [
        "fp16"
      ],
      "ranking": {
        "cost": 30,
        "performance": 20
      }
<<<<<<< HEAD
=======
    },
    "BM.GPU4.8": {
      "cpu_count": 64,
      "cpu_memory_in_gbs": 2048,
      "gpu_count": 8,
      "gpu_memory_in_gbs": 320,
      "gpu_type": "A100",
      "quantization": [
        "int8",
        "fp16",
        "bf16",
        "tf32"
      ],
      "ranking": {
        "cost": 57,
        "performance": 65
      }
>>>>>>> 054b2fc5
    },
    "VM.GPU.A10.1": {
      "cpu_count": 15,
      "cpu_memory_in_gbs": 240,
      "gpu_count": 1,
      "gpu_memory_in_gbs": 24,
      "gpu_type": "A10",
      "quantization": [
        "awq",
        "gptq",
        "marlin",
        "int8",
        "bitblas",
        "aqlm",
        "bitsandbytes",
        "deepspeedfp",
        "gguf"
      ],
      "ranking": {
        "cost": 20,
        "performance": 30
      }
    },
    "VM.GPU.A10.2": {
      "cpu_count": 30,
      "cpu_memory_in_gbs": 480,
      "gpu_count": 2,
      "gpu_memory_in_gbs": 48,
      "gpu_type": "A10",
      "quantization": [
        "awq",
        "gptq",
        "marlin",
        "int8",
        "bitblas",
        "aqlm",
        "bitsandbytes",
        "deepspeedfp",
        "gguf"
      ],
      "ranking": {
        "cost": 40,
        "performance": 40
      }
    },
    "VM.GPU2.1": {
      "cpu_count": 12,
      "cpu_memory_in_gbs": 72,
      "gpu_count": 1,
      "gpu_memory_in_gbs": 16,
      "gpu_type": "P100",
      "quantization": [
        "fp16"
      ],
      "ranking": {
        "cost": 10,
        "performance": 10
      }
    },
    "VM.GPU3.1": {
      "cpu_count": 6,
      "cpu_memory_in_gbs": 90,
      "gpu_count": 1,
      "gpu_memory_in_gbs": 16,
      "gpu_type": "V100",
      "quantization": [
        "gptq",
        "bitblas",
        "aqlm",
        "bitsandbytes",
        "deepspeedfp",
        "gguf"
      ],
      "ranking": {
        "cost": 35,
        "performance": 10
      }
    },
    "VM.GPU3.2": {
      "cpu_count": 12,
      "cpu_memory_in_gbs": 180,
      "gpu_count": 2,
      "gpu_memory_in_gbs": 32,
      "gpu_type": "V100",
      "quantization": [
        "gptq",
        "bitblas",
        "aqlm",
        "bitsandbytes",
        "deepspeedfp",
        "gguf"
      ],
      "ranking": {
        "cost": 45,
        "performance": 20
      }
    },
    "VM.GPU3.4": {
      "cpu_count": 24,
      "cpu_memory_in_gbs": 360,
      "gpu_count": 4,
      "gpu_memory_in_gbs": 64,
      "gpu_type": "V100",
      "quantization": [
        "gptq",
        "bitblas",
        "aqlm",
        "bitsandbytes",
        "deepspeedfp",
        "gguf"
      ],
      "ranking": {
        "cost": 55,
        "performance": 45
      }
<<<<<<< HEAD
=======
    },
    "VM.GPU3.8": {
      "cpu_count": 24,
      "cpu_memory_in_gbs": 768,
      "gpu_count": 8,
      "gpu_memory_in_gbs": 128,
      "gpu_type": "V100",
      "quantization": [
        "gptq",
        "bitblas",
        "aqlm",
        "bitsandbytes",
        "deepspeedfp",
        "gguf"
      ],
      "ranking": {
        "cost": 56,
        "performance": 46
      }
>>>>>>> 054b2fc5
    }
  }
}<|MERGE_RESOLUTION|>--- conflicted
+++ resolved
@@ -43,8 +43,6 @@
         "cost": 80,
         "performance": 70
       }
-<<<<<<< HEAD
-=======
     },
     "BM.GPU.B200.8": {
       "cpu_count": 128,
@@ -65,7 +63,6 @@
         "cost": 120,
         "performance": 130
       }
->>>>>>> 054b2fc5
     },
     "BM.GPU.B4.8": {
       "cpu_count": 64,
@@ -88,8 +85,6 @@
         "cost": 70,
         "performance": 60
       }
-<<<<<<< HEAD
-=======
     },
     "BM.GPU.GB200.4": {
       "cpu_count": 144,
@@ -111,7 +106,6 @@
         "cost": 110,
         "performance": 120
       }
->>>>>>> 054b2fc5
     },
     "BM.GPU.H100.8": {
       "cpu_count": 112,
@@ -233,8 +227,6 @@
         "cost": 30,
         "performance": 20
       }
-<<<<<<< HEAD
-=======
     },
     "BM.GPU4.8": {
       "cpu_count": 64,
@@ -252,7 +244,6 @@
         "cost": 57,
         "performance": 65
       }
->>>>>>> 054b2fc5
     },
     "VM.GPU.A10.1": {
       "cpu_count": 15,
@@ -368,8 +359,6 @@
         "cost": 55,
         "performance": 45
       }
-<<<<<<< HEAD
-=======
     },
     "VM.GPU3.8": {
       "cpu_count": 24,
@@ -389,7 +378,6 @@
         "cost": 56,
         "performance": 46
       }
->>>>>>> 054b2fc5
     }
   }
 }