#!/usr/bin/env python
# Copyright (c) 2025 Oracle and/or its affiliates.
# Licensed under the Universal Permissive License v 1.0 as shown at https://oss.oracle.com/licenses/upl/

import json
import os
<<<<<<< HEAD
=======
import re
>>>>>>> 5cfa0526
import shutil
from typing import Dict, List, Optional, Tuple, Union

from huggingface_hub import hf_hub_download
from huggingface_hub.utils import HfHubHTTPError
from pydantic import ValidationError
from rich.table import Table

from huggingface_hub import hf_hub_download
from huggingface_hub.utils import HfHubHTTPError

from ads.aqua.app import logger
from ads.aqua.common.entities import ComputeShapeSummary
from ads.aqua.common.errors import (
    AquaFileNotFoundError,
    AquaRecommendationError,
    AquaValueError,
)
from ads.aqua.common.utils import (
    build_pydantic_error_message,
    format_hf_custom_error_message,
    get_resource_type,
    is_valid_ocid,
    load_config,
    load_gpu_shapes_index,
    format_hf_custom_error_message,
)
from ads.aqua.shaperecommend.constants import (
    BITSANDBYTES,
    BITS_AND_BYTES_4BIT,
    SAFETENSORS,
    SHAPE_MAP,
    TEXT_GENERATION,
    TROUBLESHOOT_MSG,
)
from ads.aqua.shaperecommend.estimator import get_estimator
from ads.aqua.shaperecommend.llm_config import LLMConfig
from ads.aqua.shaperecommend.shape_report import (
    ModelConfig,
    RequestRecommend,
    ShapeRecommendationReport,
    ShapeReport,
)
from ads.config import COMPARTMENT_OCID
from ads.model.datascience_model import DataScienceModel
from ads.model.service.oci_datascience_model_deployment import (
    OCIDataScienceModelDeployment,
)


class AquaShapeRecommend:
    """
    Interface for recommending GPU shapes for machine learning model deployments
    on Oracle Cloud Infrastructure Data Science service.

    This class provides methods to recommend deployment shapes based on a model's requirements,
    handle recommendation details and troubleshooting, and retrieve specific OCI Machine Learning shapes.
    Must be used within a properly configured and authenticated OCI environment.
    """

    def which_shapes(
        self, request: RequestRecommend
    ) -> Union[ShapeRecommendationReport, Table]:
        """
        Lists valid GPU deployment shapes for the provided model and configuration.

        This method validates input, retrieves the model configuration, checks the requested sequence length,
        identifies available and valid compute shapes, and summarizes which shapes are compatible
        with the current model settings.

        Parameters
        ----------
        request : RequestRecommend
            The request object with all needed recommendation fields:
            model_id : str
                OCID of the model to recommend feasible compute shapes for.
            generate_table : bool, optional
                If True (default), generate a rich diff table as output. If False, return a ShapeRecommendationReport object.
            deployment_config : Optional[AquaDeploymentConfig]
                Deployment configuration for the model (used for service models only).
            compartment_id : str, optional
                The OCID of the user's compartment (needed if shape availability is compartment-specific).

        Returns
        -------
        Table
            If `generate_table` is True, returns a table with the recommendation report, listing compatible deployment shapes or troubleshooting info citing the largest shapes if no shape is suitable.
        ShapeRecommendationReport
            If `generate_table` is False, returns a recommendation report with compatible deployment shapes, or troubleshooting info if no shape is suitable.

        Raises
        ------
        AquaValueError
            If required parameters are missing or invalid, or if no valid sequence length is available.
        """
        try:
            shapes = self.valid_compute_shapes(compartment_id=request.compartment_id)
<<<<<<< HEAD
            
            data, model_name = self._get_model_config_and_name(
                model_id=request.model_id,
            )
            llm_config = LLMConfig.from_raw_config(data)
            shape_recommendation_report = self._summarize_shapes_for_seq_lens(
                llm_config, shapes, model_name
            )
=======
>>>>>>> 5cfa0526

            if request.deployment_config:
                if is_valid_ocid(request.model_id):
                    ds_model = self._get_data_science_model(request.model_id)
                    model_name = ds_model.display_name
                else:
                    model_name = request.model_id

                shape_recommendation_report = (
                    ShapeRecommendationReport.from_deployment_config(
                        request.deployment_config, model_name, shapes
                    )
                )

            else:
<<<<<<< HEAD
                ds_model = self._get_data_science_model(request.model_id)
                
                data = self._get_model_config(ds_model)

=======
                data, model_name = self._get_model_config_and_name(
                    model_id=request.model_id,
                )
>>>>>>> 5cfa0526
                llm_config = LLMConfig.from_raw_config(data)

                shape_recommendation_report = self._summarize_shapes_for_seq_lens(
                    llm_config, shapes, model_name
                )
                

            if request.generate_table and shape_recommendation_report.recommendations:
                shape_recommendation_report = self._rich_diff_table(
                    shape_recommendation_report
                )

        # custom error to catch model incompatibility issues
        except AquaRecommendationError as error:
            return ShapeRecommendationReport(
                recommendations=[], troubleshoot=str(error)
            )

        except ValidationError as ex:
            custom_errors = build_pydantic_error_message(ex)
            raise AquaValueError(
                f"Invalid parameters to read config.json of LLM Artifact. Error details: {custom_errors}."
            ) from ex
        except AquaValueError as ex:
            logger.error(f"Error with LLM config: {ex}")
            raise AquaValueError(  # noqa: B904
                f"An error occured while producing recommendations: {ex}"
            )

        return shape_recommendation_report

    def _get_model_config_and_name(
        self,
        model_id: str,
    ) -> Tuple[Dict, str]:
        """
        Loads model configuration by trying OCID logic first, then falling back
        to treating the model_id as a Hugging Face Hub ID.

        Parameters
        ----------
        model_id : str
            The model OCID or Hugging Face model ID.
        # compartment_id : Optional[str]
        #     The compartment OCID, used for searching the model catalog.

        Returns
        -------
        Tuple[Dict, str]
            A tuple containing:
            - The model configuration dictionary.
            - The display name for the model.
        """
        if is_valid_ocid(model_id):
            logger.info(f"Detected OCID: Fetching OCI model config for '{model_id}'.")
<<<<<<< HEAD
            ds_model = self._validate_model_ocid(model_id)
            config = self._fetch_hf_config(model_id)
=======
            ds_model = self._get_data_science_model(model_id)
            config = self._get_model_config(ds_model)
>>>>>>> 5cfa0526
            model_name = ds_model.display_name
        else:
            logger.info(
                f"Assuming Hugging Face model ID: Fetching config for '{model_id}'."
            )
            config = self._fetch_hf_config(model_id)
            model_name = model_id

        return config, model_name

    def _fetch_hf_config(self, model_id: str) -> Dict:
        """
        Downloads a model's config.json from Hugging Face Hub using the
        huggingface_hub library.
        """
        try:
            config_path = hf_hub_download(repo_id=model_id, filename="config.json")
            with open(config_path, "r", encoding="utf-8") as f:
                return json.load(f)
        except HfHubHTTPError as e:
            format_hf_custom_error_message(e)

    def valid_compute_shapes(
        self, compartment_id: Optional[str] = None
    ) -> List["ComputeShapeSummary"]:
        """
        Returns a filtered list of GPU-only ComputeShapeSummary objects by reading and parsing a JSON file.

        Parameters
        ----------
        file : str
            Path to the JSON file containing shape data.

        Returns
        -------
        List[ComputeShapeSummary]
            List of ComputeShapeSummary objects passing the checks.

        Raises
        ------
        AquaValueError
            If a compartment_id is not provided and cannot be found in the
            environment variables.
        """
        if not compartment_id:
            compartment_id = COMPARTMENT_OCID
            if compartment_id:
                logger.info(f"Using compartment_id from environment: {compartment_id}")

        if not compartment_id:
            raise AquaValueError(
                "A compartment OCID is required to list available shapes. "
                "Please specify it using the --compartment_id parameter.\n\n"
                "Example:\n"
                'ads aqua deployment recommend_shape --model_id "<YOUR_MODEL_OCID>" --compartment_id "<YOUR_COMPARTMENT_OCID>"'
            )

        oci_shapes = OCIDataScienceModelDeployment.shapes(compartment_id=compartment_id)
        set_user_shapes = {shape.name: shape for shape in oci_shapes}

        gpu_shapes_metadata = load_gpu_shapes_index().shapes

        valid_shapes = []
        # only loops through GPU shapes, update later to include CPU shapes
        for name, spec in gpu_shapes_metadata.items():
            if name in set_user_shapes:
                oci_shape = set_user_shapes.get(name)

                compute_shape = ComputeShapeSummary(
                    available=True,
                    core_count=oci_shape.core_count,
                    memory_in_gbs=oci_shape.memory_in_gbs,
                    shape_series=SHAPE_MAP.get(oci_shape.shape_series, "GPU"),
                    name=oci_shape.name,
                    gpu_specs=spec,
                )
            else:
                compute_shape = ComputeShapeSummary(
                    available=False, name=name, shape_series="GPU", gpu_specs=spec
                )
            valid_shapes.append(compute_shape)

        valid_shapes.sort(
            key=lambda shape: shape.gpu_specs.gpu_memory_in_gbs, reverse=True
        )
        return valid_shapes

    @staticmethod
    def _rich_diff_table(shape_report: ShapeRecommendationReport) -> Table:
        """
        Generates a rich-formatted table comparing deployment recommendations
        from a ShapeRecommendationReport object.

        Args:
            shape_report (ShapeRecommendationReport): The report containing shape recommendations.

        Returns:
            Table: A rich Table displaying model deployment recommendations.
        """
        logger.debug(
            "Starting to generate rich diff table from ShapeRecommendationReport."
        )

        name = shape_report.display_name
        header = (
            f"Model Deployment Recommendations: {name}"
            if name
            else "Model Deployment Recommendations"
        )
        logger.debug(f"Table header set to: {header!r}")

        if shape_report.troubleshoot:
            header = f"{header}\n{shape_report.troubleshoot}"
            logger.debug("Appended troubleshoot message to the header.")

        term_columns = shutil.get_terminal_size((120, 20)).columns

        recs_width = min(term_columns - 50, 60)
        logger.debug(f"Calculated recommendation column width: {recs_width}")

        table = Table(
            title=header,
            show_lines=True,
        )
        logger.debug("Initialized Table object.")

        table.add_column("Shape Name", max_width=16)
        table.add_column("Avaliable", max_width=7)
        table.add_column("Shape Type", max_width=7)
        table.add_column("GPU Count", max_width=7)
        table.add_column("Total Memory (GB)", max_width=10)
        table.add_column("Model Deployment Size (GB)", max_width=7)
        table.add_column("Deployment Quantization", max_width=10)
        table.add_column("Recommendation", max_width=recs_width)
        logger.debug("Added table columns with specified max widths.")

        recs = getattr(shape_report, "recommendations", [])
        logger.debug(f"Number of recommendations: {len(recs)}")

        for entry in recs:
            shape = entry.shape_details
            gpu = shape.gpu_specs
            conf = entry.configurations[0]
            model = conf.model_details
            deploy = conf.deployment_params
            recommendation = conf.recommendation

            if deploy.params:
                recommendation = (
                    f"Suggested PARAMS: {deploy.params}\n\n" + recommendation
                )

            if gpu.gpu_memory_in_gbs and shape.memory_in_gbs:
                total_memory = f"GPU: {str(gpu.gpu_memory_in_gbs)}\nCPU: {str(shape.memory_in_gbs)}"
            elif gpu.gpu_memory_in_gbs:
                total_memory = f"GPU: {str(gpu.gpu_memory_in_gbs)}"
            else:
                total_memory = f"CPU: {str(shape.memory_in_gbs)}"

            model_size = str(model.total_model_gb) if model else "-"
            quantization = (
                deploy.quantization or deploy.weight_dtype
                if deploy.quantization or deploy.weight_dtype
                else "-"
            )

            table.add_row(
                shape.name,
                str(shape.available),
                str(shape.shape_series),
                str(gpu.gpu_count),
                total_memory,
                model_size,
                quantization,
                recommendation,
            )

        logger.debug("Completed populating table with recommendation rows.")
        return table

    @staticmethod
    def _get_data_science_model(ocid: str) -> DataScienceModel:
        """
        Ensures the OCID passed is valid for referencing a DataScienceModel resource.
        If valid OCID, returns the DataScienceModel
        """
        resource_type = get_resource_type(ocid)

        if resource_type != "datasciencemodel":
            raise AquaValueError(
                f"The provided OCID '{ocid}' is not a valid Oracle Cloud Data Science Model OCID. "
                "Please provide an OCID corresponding to a Data Science model resource. "
                "Tip: Data Science model OCIDs typically start with 'ocid1.datasciencemodel...'."
            )

        return DataScienceModel.from_id(ocid)

    @staticmethod
    def _get_model_config(model: DataScienceModel):
        """
        Loads the configuration for a given Oracle Cloud Data Science model.

        Validates the resource type associated with the provided OCID, ensures the model
        is for text-generation with a supported decoder-only architecture, and loads the model's
        configuration JSON from the artifact path.

        Parameters
        ----------
        model : DataScienceModel
            The DataScienceModel representation of the model used in recommendations

        Returns
        -------
        dict
            The parsed configuration dictionary from config.json.

        Raises
        ------
        AquaValueError
            If the OCID is not for a Data Science model, or if the model type is not supported,
            or if required files/tags are not present.

        AquaRecommendationError
            If the model OCID provided is not supported (only text-generation decoder models in safetensor format supported).
        """

        model_task = model.freeform_tags.get("task", "").lower()
        model_task = re.sub(r"-", "_", model_task)
        model_format = model.freeform_tags.get("model_format", "").lower()

        logger.info(f"Current model task type: {model_task}")
        logger.info(f"Current model format: {model_format}")

        if TEXT_GENERATION not in model_task:
            raise AquaRecommendationError(
                "Please provide a decoder-only text-generation model (ex. Llama, Falcon, etc.). "
                f"Only text-generation models are supported in this tool at this time. Current model task type: {model_task}"
            )
        if SAFETENSORS not in model_format:
            msg = "Please provide a model in Safetensor format. "
            if model_format:
                msg += f"The current model format ({model_format}) is not supported by this tool at this time."

            raise AquaRecommendationError(msg)

        if not model.artifact:
            raise AquaValueError(
                "Unable to retrieve model artifact. Ensure model is registered and active."
            )

        try:
            data = load_config(model.artifact, "config.json")

        except AquaFileNotFoundError as e:
            logger.error(
                f"config.json not found in model artifact at {model.artifact}: {e}"
            )
            raise AquaRecommendationError(
                "The configuration file 'config.json' was not found in the specified model directory. "
                "Please ensure your model follows the Hugging Face format and includes a 'config.json' with the necessary architecture parameters."
            ) from e

        return data

    @staticmethod
    def _summarize_shapes_for_seq_lens(
        config: LLMConfig,
        shapes: List[ComputeShapeSummary],
        name: str,
        batch_size: int = 1,
    ) -> ShapeRecommendationReport:
        """
        Generate a recommendation report for eligible deployment shapes by evaluating
        model memory consumption and maximum model length for given configurations.

        Parameters
        ----------
        config : LLMConfig
            The loaded model configuration.
        shapes : List[ComputeShapeSummary]
            All candidate deployment shapes.
        name : str
            name of the model
        batch_size : int, optional
            Batch size to evaluate (default is 1).

        Returns
        -------
        ShapeRecommendationReport
            Report containing shape recommendations and troubleshooting advice, if any.

        Raises
        ------
        ValueError
            If no GPU shapes are available.

        Notes
        -----
        - Considers quantization if defined in config, otherwise cycles through optimal configs.
        - Applies pareto optimality if too many recommendations.
        - Provides troubleshooting options if nothing fits.
        """
        recommendations = []

        if not shapes:
            raise AquaValueError(
                "No GPU shapes were passed for recommendation. Ensure shape parsing succeeded."
            )

        # Pre-quantized: only consider different max-seq-len
        if config.quantization_type:
            deployment_config = config.calculate_possible_seq_len()
            for shape in shapes:
                shape_quantization = set(shape.gpu_specs.quantization)
                if config.quantization_type in shape_quantization:
                    allowed_gpu_memory = shape.gpu_specs.gpu_memory_in_gbs
                    for max_seq_len in deployment_config:
                        estimator = get_estimator(
                            llm_config=config,
                            seq_len=max_seq_len,
                            batch_size=batch_size,
                        )
                        if estimator.validate_shape(allowed_gpu_memory):
                            best_config = [
                                ModelConfig.constuct_model_config(
                                    estimator, allowed_gpu_memory
                                )
                            ]
                            recommendations.append(
                                ShapeReport(
                                    shape_details=shape, configurations=best_config
                                )
                            )
                            break

        # unquantized: consider inflight quantization (4bit)
        else:
            deployment_config = config.optimal_config()
            prev_quant = None
            for shape in shapes:
                shape_quantization = set(shape.gpu_specs.quantization)
                allowed_gpu_memory = shape.gpu_specs.gpu_memory_in_gbs
                for quantization, max_seq_len in deployment_config:
                    if (
                        quantization == BITS_AND_BYTES_4BIT
                        and BITSANDBYTES not in shape_quantization
                    ):
                        continue
                    if quantization != prev_quant:
                        updated_config = config.model_copy(
                            update={"in_flight_quantization": quantization}
                        )
                        prev_quant = quantization
                    estimator = get_estimator(
                        llm_config=updated_config,
                        seq_len=max_seq_len,
                        batch_size=batch_size,
                    )
                    if estimator.validate_shape(allowed_gpu_memory):
                        best_config = [
                            ModelConfig.constuct_model_config(
                                estimator, allowed_gpu_memory
                            )
                        ]
                        recommendations.append(
                            ShapeReport(shape_details=shape, configurations=best_config)
                        )
                        break

        troubleshoot_msg = ""

        if len(recommendations) > 2:
            recommendations = ShapeReport.pareto_front(recommendations)

        if not recommendations:
            # Troubleshooting advice if nothing fits
            # Assumes shapes is sorted largest to smallest and quantizations 'fp8'/'4bit' exist
            troubleshoot_msg += TROUBLESHOOT_MSG

            largest_shapes = (
                [(shapes[0], "fp8", False), (shapes[1], "4bit", True)]
                if len(shapes) > 1
                else []
            )  # shape, quantization, in_flight_quantization

            for shape, quantization, in_flight in largest_shapes:
                if in_flight:
                    updated_config = config.model_copy(
                        update={"in_flight_quantization": quantization}
                    )
                else:
                    updated_config = config.model_copy(
                        update={"quantization": quantization}
                    )
                estimator = get_estimator(
                    llm_config=updated_config, seq_len=2048, batch_size=batch_size
                )
                allowed_gpu_memory = shape.gpu_specs.gpu_memory_in_gbs * 0.9
                best_config = [
                    ModelConfig.constuct_model_config(estimator, allowed_gpu_memory)
                ]
                recommendations.append(
                    ShapeReport(shape_details=shape, configurations=best_config)
                )

        return ShapeRecommendationReport(
            display_name=name,
            recommendations=recommendations,
            troubleshoot=troubleshoot_msg,
        )<|MERGE_RESOLUTION|>--- conflicted
+++ resolved
@@ -4,10 +4,7 @@
 
 import json
 import os
-<<<<<<< HEAD
-=======
 import re
->>>>>>> 5cfa0526
 import shutil
 from typing import Dict, List, Optional, Tuple, Union
 
@@ -15,9 +12,6 @@
 from huggingface_hub.utils import HfHubHTTPError
 from pydantic import ValidationError
 from rich.table import Table
-
-from huggingface_hub import hf_hub_download
-from huggingface_hub.utils import HfHubHTTPError
 
 from ads.aqua.app import logger
 from ads.aqua.common.entities import ComputeShapeSummary
@@ -33,11 +27,10 @@
     is_valid_ocid,
     load_config,
     load_gpu_shapes_index,
-    format_hf_custom_error_message,
 )
 from ads.aqua.shaperecommend.constants import (
+    BITS_AND_BYTES_4BIT,
     BITSANDBYTES,
-    BITS_AND_BYTES_4BIT,
     SAFETENSORS,
     SHAPE_MAP,
     TEXT_GENERATION,
@@ -105,17 +98,6 @@
         """
         try:
             shapes = self.valid_compute_shapes(compartment_id=request.compartment_id)
-<<<<<<< HEAD
-            
-            data, model_name = self._get_model_config_and_name(
-                model_id=request.model_id,
-            )
-            llm_config = LLMConfig.from_raw_config(data)
-            shape_recommendation_report = self._summarize_shapes_for_seq_lens(
-                llm_config, shapes, model_name
-            )
-=======
->>>>>>> 5cfa0526
 
             if request.deployment_config:
                 if is_valid_ocid(request.model_id):
@@ -131,22 +113,14 @@
                 )
 
             else:
-<<<<<<< HEAD
-                ds_model = self._get_data_science_model(request.model_id)
-                
-                data = self._get_model_config(ds_model)
-
-=======
                 data, model_name = self._get_model_config_and_name(
                     model_id=request.model_id,
                 )
->>>>>>> 5cfa0526
                 llm_config = LLMConfig.from_raw_config(data)
 
                 shape_recommendation_report = self._summarize_shapes_for_seq_lens(
                     llm_config, shapes, model_name
                 )
-                
 
             if request.generate_table and shape_recommendation_report.recommendations:
                 shape_recommendation_report = self._rich_diff_table(
@@ -196,13 +170,8 @@
         """
         if is_valid_ocid(model_id):
             logger.info(f"Detected OCID: Fetching OCI model config for '{model_id}'.")
-<<<<<<< HEAD
-            ds_model = self._validate_model_ocid(model_id)
-            config = self._fetch_hf_config(model_id)
-=======
             ds_model = self._get_data_science_model(model_id)
             config = self._get_model_config(ds_model)
->>>>>>> 5cfa0526
             model_name = ds_model.display_name
         else:
             logger.info(
