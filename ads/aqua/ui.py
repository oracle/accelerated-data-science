--- conflicted
+++ resolved
@@ -165,7 +165,6 @@
             logger.error("No compartment id found from environment variables.")
         return dict(compartment_id=COMPARTMENT_OCID)
 
-<<<<<<< HEAD
     def clear_compartments_list_cache(self) -> dict:
         """Allows caller to clear compartments list cache
         Returns
@@ -184,7 +183,7 @@
                     "cache_deleted": True,
                 }
         return res
-=======
+
     def list_model_version_sets(self, **kwargs) -> str:
         """Lists all model version sets for the specified compartment or tenancy.
 
@@ -247,5 +246,4 @@
 
         return self.ds_client.list_job_shapes(
             compartment_id=compartment_id, **kwargs
-        ).data.__repr__()
->>>>>>> 9aa4f7c9
+        ).data.__repr__()