--- conflicted
+++ resolved
@@ -9,14 +9,8 @@
 
 from ads.aqua import logger
 from ads.aqua.base import AquaApp
-<<<<<<< HEAD
 from ads.aqua.exception import AquaClientError, AquaServiceError
-from ads.config import COMPARTMENT_OCID, ODSC_MODEL_COMPARTMENT_OCID
-=======
 from ads.config import COMPARTMENT_OCID, TENANCY_OCID
-from oci.exceptions import ServiceError
-from ads.aqua.exception import AquaServiceError, AquaClientError
->>>>>>> 63d1eaaf
 
 
 class AquaUIApp(AquaApp):
@@ -88,13 +82,8 @@
             raise AquaServiceError(opc_request_id=se.request_id, status_code=se.code)
 
     def list_compartments(self, **kwargs) -> List[Dict]:
-<<<<<<< HEAD
-        """Lists the compartments in a compartment specified by ODSC_MODEL_COMPARTMENT_OCID env variable.
-        This is a pass through the OCI list_compartments API.
-=======
         """Lists the compartments in a compartment specified by TENANCY_OCID env variable. This is a pass through the OCI list_compartments
         API.
->>>>>>> 63d1eaaf
 
         Parameters
         ----------
@@ -110,11 +99,7 @@
         try:
             if not TENANCY_OCID:
                 raise AquaClientError(
-<<<<<<< HEAD
-                    f"`ODSC_MODEL_COMPARTMENT_OCID` must be available in environment"
-=======
                     f"TENANCY_OCID must be available in environment"
->>>>>>> 63d1eaaf
                     " variables to list the sub compartments."
                 )
 
