#!/usr/bin/env python
# -*- coding: utf-8 -*-
# Copyright (c) 2024 Oracle and/or its affiliates.
# Licensed under the Universal Permissive License v 1.0 as shown at https://oss.oracle.com/licenses/upl/
"""AQUA utils and constants."""
import base64
import logging
import os
import random
import re
import sys
<<<<<<< HEAD
from enum import Enum
=======
from pathlib import Path
>>>>>>> 52da84f8
from string import Template
from typing import List

import fsspec
from ads.aqua.exception import AquaFileNotFoundError, AquaValueError

from ads.common.utils import upload_to_os

from ads.aqua.exception import AquaRuntimeError
from ads.common.oci_resource import SEARCH_TYPE, OCIResource
from ads.config import TENANCY_OCID

logging.basicConfig(stream=sys.stdout, level=logging.INFO)
logger = logging.getLogger("ODSC_AQUA")

UNKNOWN = ""
README = "README.md"
UNKNOWN_JSON_STR = "{}"
<<<<<<< HEAD
CONSOLE_LINK_RESOURCE_TYPE_MAPPING = dict(
    datasciencemodel="models",
    datasciencemodeldeployment="model-deployments",
    datasciencejob="jobs",
)


class LifecycleStatus(Enum):
    COMPLETED = "Completed"
    IN_PROGRESS = "In Progress"
    CANCELLED = "Cancelled"
    UNKNOWN = ""

    @property
    def detail(self) -> str:
        """Returns the detail message corresponding to the status."""
        return LIFECYCLE_DETAILS_MAPPING.get(
            self.name, f"No detail available for the status {self.name}."
        )

    @staticmethod
    def get_status(evaluation_status: str, job_run_status: str = None):
        """
        Maps the combination of evaluation status and job run status to a standard status.

        Parameters
        ----------
        evaluation_status (str):
            The status of the evaluation.
        job_run_status (str):
            The status of the job run.

        Returns
        -------
        LifecycleStatus
            The mapped status ("Completed", "In Progress", "Canceled").
        """
        if not job_run_status:
            return LifecycleStatus.UNKNOWN
        evaluation_status = evaluation_status.lower()
        job_run_status = job_run_status.lower()
        status = LifecycleStatus.UNKNOWN

        if evaluation_status == "active":
            if job_run_status == "succeeded":
                status = LifecycleStatus.COMPLETED
            elif job_run_status == "running":
                status = LifecycleStatus.IN_PROGRESS
            elif job_run_status == "cancelled":
                status = LifecycleStatus.CANCELLED
            else:
                status = job_run_status
        else:
            status = evaluation_status

        return status


LIFECYCLE_DETAILS_MAPPING = {
    LifecycleStatus.COMPLETED.name: "The evaluation ran successfully.",
    LifecycleStatus.IN_PROGRESS.name: "The evaluation job is running.",
    LifecycleStatus.CANCELLED.name: "The evaluation has been cancelled.",
}
=======
SUPPORTED_FILE_FORMATS = ["jsonl"]
MODEL_BY_REFERENCE_OSS_PATH_KEY = "Object Storage Path"
>>>>>>> 52da84f8


def get_logger():
    return logger


def random_color_generator(word: str):
    seed = sum([ord(c) for c in word]) % 13
    random.seed(seed)
    r = random.randint(10, 245)
    g = random.randint(10, 245)
    b = random.randint(10, 245)

    text_color = "black" if (0.299 * r + 0.587 * g + 0.114 * b) / 255 > 0.5 else "white"

    return f"#{r:02x}{g:02x}{b:02x}", text_color


def svg_to_base64_datauri(svg_contents: str):
    base64_encoded_svg_contents = base64.b64encode(svg_contents.encode())
    return "data:image/svg+xml;base64," + base64_encoded_svg_contents.decode()


def create_word_icon(label: str, width: int = 150, return_as_datauri=True):
    match = re.findall(r"(^[a-zA-Z]{1}).*?(\d+[a-z]?)", label)
    icon_text = "".join(match[0] if match else [label[0]])
    icon_color, text_color = random_color_generator(label)
    cx = width / 2
    cy = width / 2
    r = width / 2
    fs = int(r / 25)

    t = Template(
        """
        <svg xmlns="http://www.w3.org/2000/svg" version="1.1" width="${width}" height="${width}">

            <style>
                text {
                    font-size: ${fs}em;
                    font-family: lucida console, Fira Mono, monospace;
                    text-anchor: middle;
                    stroke-width: 1px;
                    font-weight: bold;
                    alignment-baseline: central;
                }

            </style>

            <circle cx="${cx}" cy="${cy}" r="${r}" fill="${icon_color}" />
            <text x="50%" y="50%" fill="${text_color}">${icon_text}</text>
        </svg>
    """.strip()
    )

    icon_svg = t.substitute(**locals())
    if return_as_datauri:
        return svg_to_base64_datauri(icon_svg)
    else:
        return icon_svg


def get_artifact_path(custom_metadata_list: List) -> str:
    """Get the artifact path from the custom metadata list of model.

    Parameters
    ----------
    custom_metadata_list: List
        A list of custom metadata of model.

    Returns
    -------
    str:
        The artifact path from model.
    """
    for custom_metadata in custom_metadata_list:
        if custom_metadata.key == MODEL_BY_REFERENCE_OSS_PATH_KEY:
            return custom_metadata.value
    logger.debug("Failed to get artifact path from custom metadata.")
    return UNKNOWN


def read_file(file_path: str, **kwargs) -> str:
    try:
        with fsspec.open(file_path, "r", **kwargs.get("auth", {})) as f:
            return f.read()
    except Exception as e:
        logger.error(f"Failed to read file {file_path}. {e}")
        return UNKNOWN
<<<<<<< HEAD


def is_valid_ocid(ocid: str) -> bool:
    """Checks if the given ocid is valid.

    Parameters
    ----------
    ocid: str
        Oracle Cloud Identifier (OCID).

    Returns
    -------
    bool:
        Whether the given ocid is valid.
    """
    pattern = r"^ocid1\.([a-z0-9_]+)\.([a-z0-9]+)\.([a-z0-9]*)(\.[^.]+)?\.([a-z0-9_]+)$"
    match = re.match(pattern, ocid)
    return bool(match)


def get_resource_type(ocid: str) -> str:
    """Gets resource type based on the given ocid.

    Parameters
    ----------
    ocid: str
        Oracle Cloud Identifier (OCID).

    Returns
    -------
    str:
        The resource type indicated in the given ocid.

    Raises
    -------
    ValueError:
        When the given ocid is not a valid ocid.
    """
    if not is_valid_ocid(ocid):
        raise ValueError(
            f"The given ocid {ocid} is not a valid ocid."
            "Check out this page https://docs.oracle.com/en-us/iaas/Content/General/Concepts/identifiers.htm to see more details."
        )
    return ocid.split(".")[1]


def query_resource(
    ocid, return_all: bool = True
) -> "oci.resource_search.models.ResourceSummary":
    """Use Search service to find a single resource within a tenancy.

    Parameters
    ----------
    ocid: str
        Oracle Cloud Identifier (OCID).
    return_all: bool
        Whether to return allAdditionalFields.

    Returns
    -------
    oci.resource_search.models.ResourceSummary:
        The retrieved resource.
    """

    return_all = " return allAdditionalFields " if return_all else " "
    resource_type = get_resource_type(ocid)
    query = f"query {resource_type} resources{return_all}where (identifier = '{ocid}')"
    logger.info(query)

    resources = OCIResource.search(
        query,
        type=SEARCH_TYPE.STRUCTURED,
        tenant_id=TENANCY_OCID,
    )
    if len(resources) == 0:
        raise AquaRuntimeError(
            f"Failed to retreive source {resource_type}'s information.",
            service_payload={"query": query, "tenant_id": TENANCY_OCID},
        )
    return resources[0]


def query_resources(
    compartment_id,
    resource_type: str,
    return_all: bool = True,
    tag_list: list = None,
    status_list: list = None,
    connect_by_ampersands: bool = True,
    **kwargs,
) -> List["oci.resource_search.models.ResourceSummary"]:
    """Use Search service to find resources within compartment.

    Parameters
    ----------
    compartment_id: str
        The compartment ocid.
    resource_type: str
        The type of the target resources.
    return_all: bool
        Whether to return allAdditionalFields.
    tag_list: list
        List of tags will be applied for filtering.
    status_list: list
        List of lifecycleState will be applied for filtering.
    connect_by_ampersands: bool
        Whether to use `&&` to group multiple conditions.
        if `connect_by_ampersands=False`, `||` will be used.
    **kwargs:
        Additional arguments.

    Returns
    -------
    List[oci.resource_search.models.ResourceSummary]:
        The retrieved resources.
    """
    return_all = " return allAdditionalFields " if return_all else " "
    condition_lifecycle = _construct_condition(
        field_name="lifecycleState",
        allowed_values=status_list,
        connect_by_ampersands=False,
    )
    condition_tags = _construct_condition(
        field_name="freeformTags.key",
        allowed_values=tag_list,
        connect_by_ampersands=connect_by_ampersands,
    )
    query = f"query {resource_type} resources{return_all}where (compartmentId = '{compartment_id}'{condition_lifecycle}{condition_tags})"
    logger.info(query)
    logger.info(f"tenant_id=`{TENANCY_OCID}`")

    return OCIResource.search(
        query, type=SEARCH_TYPE.STRUCTURED, tenant_id=TENANCY_OCID, **kwargs
    )


def _construct_condition(
    field_name: str, allowed_values: list = None, connect_by_ampersands: bool = True
) -> str:
    """Returns tag condition applied in query statement.

    Parameters
    ----------
    field_name: str
        The field_name keyword is the resource attribute against which the
        operation and chosen value of that attribute are evaluated.
    allowed_values: list
        List of value will be applied for filtering.
    connect_by_ampersands: bool
        Whether to use `&&` to group multiple tag conditions.
        if `connect_by_ampersands=False`, `||` will be used.

    Returns
    -------
    str:
        The tag condition.
    """
    if not allowed_values:
        return ""

    joint = "&&" if connect_by_ampersands else "||"
    formatted_tags = [f"{field_name} = '{value}'" for value in allowed_values]
    joined_tags = f" {joint} ".join(formatted_tags)
    condition = f" && ({joined_tags})" if joined_tags else ""
    return condition
=======
    
def upload_file_to_os(
    src_uri: str, 
    dst_uri: str, 
    auth: dict = None, 
    force_overwrite: bool = False
):
    expanded_path = os.path.expanduser(src_uri)
    if not os.path.isfile(expanded_path):
        raise AquaFileNotFoundError("Invalid input file path. Specify a valid one.")
    if Path(expanded_path).suffix.lstrip(".") not in SUPPORTED_FILE_FORMATS:
        raise AquaValueError(
            f"Invalid input file. Only {', '.join(SUPPORTED_FILE_FORMATS)} files are supported."
        )
    if os.path.getsize(expanded_path) == 0:
        raise AquaValueError("Empty input file. Specify a valid file path.")
    
    upload_to_os(
        src_uri=expanded_path,
        dst_uri=dst_uri,
        auth=auth,
        force_overwrite=force_overwrite
    )
>>>>>>> 52da84f8
<|MERGE_RESOLUTION|>--- conflicted
+++ resolved
@@ -9,21 +9,16 @@
 import random
 import re
 import sys
-<<<<<<< HEAD
 from enum import Enum
-=======
 from pathlib import Path
->>>>>>> 52da84f8
 from string import Template
 from typing import List
 
 import fsspec
-from ads.aqua.exception import AquaFileNotFoundError, AquaValueError
-
+
+from ads.aqua.exception import AquaFileNotFoundError, AquaRuntimeError, AquaValueError
+from ads.common.oci_resource import SEARCH_TYPE, OCIResource
 from ads.common.utils import upload_to_os
-
-from ads.aqua.exception import AquaRuntimeError
-from ads.common.oci_resource import SEARCH_TYPE, OCIResource
 from ads.config import TENANCY_OCID
 
 logging.basicConfig(stream=sys.stdout, level=logging.INFO)
@@ -32,7 +27,6 @@
 UNKNOWN = ""
 README = "README.md"
 UNKNOWN_JSON_STR = "{}"
-<<<<<<< HEAD
 CONSOLE_LINK_RESOURCE_TYPE_MAPPING = dict(
     datasciencemodel="models",
     datasciencemodeldeployment="model-deployments",
@@ -96,10 +90,8 @@
     LifecycleStatus.IN_PROGRESS.name: "The evaluation job is running.",
     LifecycleStatus.CANCELLED.name: "The evaluation has been cancelled.",
 }
-=======
 SUPPORTED_FILE_FORMATS = ["jsonl"]
 MODEL_BY_REFERENCE_OSS_PATH_KEY = "Object Storage Path"
->>>>>>> 52da84f8
 
 
 def get_logger():
@@ -188,7 +180,6 @@
     except Exception as e:
         logger.error(f"Failed to read file {file_path}. {e}")
         return UNKNOWN
-<<<<<<< HEAD
 
 
 def is_valid_ocid(ocid: str) -> bool:
@@ -354,13 +345,10 @@
     joined_tags = f" {joint} ".join(formatted_tags)
     condition = f" && ({joined_tags})" if joined_tags else ""
     return condition
-=======
-    
+
+
 def upload_file_to_os(
-    src_uri: str, 
-    dst_uri: str, 
-    auth: dict = None, 
-    force_overwrite: bool = False
+    src_uri: str, dst_uri: str, auth: dict = None, force_overwrite: bool = False
 ):
     expanded_path = os.path.expanduser(src_uri)
     if not os.path.isfile(expanded_path):
@@ -371,11 +359,10 @@
         )
     if os.path.getsize(expanded_path) == 0:
         raise AquaValueError("Empty input file. Specify a valid file path.")
-    
+
     upload_to_os(
         src_uri=expanded_path,
         dst_uri=dst_uri,
         auth=auth,
-        force_overwrite=force_overwrite
-    )
->>>>>>> 52da84f8
+        force_overwrite=force_overwrite,
+    )