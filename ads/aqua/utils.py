--- conflicted
+++ resolved
@@ -24,11 +24,8 @@
 UNKNOWN = ""
 README = "README.md"
 UNKNOWN_JSON_STR = "{}"
-<<<<<<< HEAD
 SUPPORTED_FILE_FORMATS = ["jsonl"]
-=======
 MODEL_BY_REFERENCE_OSS_PATH_KEY = "Object Storage Path"
->>>>>>> 1b438d6d
 
 
 def get_logger():
