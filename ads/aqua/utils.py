#!/usr/bin/env python
# -*- coding: utf-8 -*-
# Copyright (c) 2024 Oracle and/or its affiliates.
# Licensed under the Universal Permissive License v 1.0 as shown at https://oss.oracle.com/licenses/upl/
"""AQUA utils and constants."""
import asyncio
import base64
import json
import logging
import os
import random
import re
import sys
from enum import Enum
from functools import wraps
from pathlib import Path
from string import Template
from typing import List, Union

import fsspec
import oci
from oci.data_science.models import JobRun, Model

<<<<<<< HEAD
from ads.aqua.exception import AquaError, AquaFileNotFoundError, AquaRuntimeError, AquaValueError
=======
from ads.aqua.constants import RqsAdditionalDetails
from ads.aqua.data import AquaResourceIdentifier, Tags
from ads.aqua.exception import AquaFileNotFoundError, AquaRuntimeError, AquaValueError
from ads.common.auth import default_signer
from ads.common.object_storage_details import ObjectStorageDetails
>>>>>>> 0cfebd84
from ads.common.oci_resource import SEARCH_TYPE, OCIResource
from ads.common.utils import get_console_link, upload_to_os
from ads.config import (
    AQUA_CONFIG_FOLDER,
    AQUA_SERVICE_MODELS_BUCKET,
    TENANCY_OCID,
    CONDA_BUCKET_NS,
)
from ads.model import DataScienceModel, ModelVersionSet

# TODO: allow the user to setup the logging level?
logging.basicConfig(stream=sys.stdout, level=logging.INFO)
logger = logging.getLogger("ODSC_AQUA")

UNKNOWN = ""
UNKNOWN_DICT = {}
README = "README.md"
LICENSE_TXT = "config/LICENSE.txt"
DEPLOYMENT_CONFIG = "deployment_config.json"
CONTAINER_INDEX = "container_index.json"
EVALUATION_REPORT_JSON = "report.json"
EVALUATION_REPORT_MD = "report.md"
EVALUATION_REPORT = "report.html"
UNKNOWN_JSON_STR = "{}"
CONSOLE_LINK_RESOURCE_TYPE_MAPPING = dict(
    datasciencemodel="models",
    datasciencemodeldeployment="model-deployments",
    datasciencemodeldeploymentdev="model-deployments",
    datasciencemodeldeploymentint="model-deployments",
    datasciencemodeldeploymentpre="model-deployments",
    datasciencejob="jobs",
    datasciencejobrun="job-runs",
    datasciencejobrundev="job-runs",
    datasciencejobrunint="job-runs",
    datasciencejobrunpre="job-runs",
    datasciencemodelversionset="model-version-sets",
    datasciencemodelversionsetpre="model-version-sets",
    datasciencemodelversionsetint="model-version-sets",
    datasciencemodelversionsetdev="model-version-sets",
)
<<<<<<< HEAD
CONDA_BUCKET_NS = os.environ.get("CONDA_BUCKET_NS", "ociodscdev")
SOURCE_FILE = "run.sh"
CONDA_URI = f"oci://ads-evaluation@{CONDA_BUCKET_NS}/conda_environments/gpu/PyTorch 2.1 for GPU on Python 3.9/1.0/pytorch21_p39_gpu_v1"
CONDA_REGION = "us-ashburn-1"
BERT_SCORE_PATH = "/home/datascience/conda/pytorch21_p39_gpu_v1/bertscore/bertscore.py"
BERT_BASE_MULTILINGUAL_CASED = (
    "/home/datascience/conda/pytorch21_p39_gpu_v1/bert-base-multilingual-cased/"
)
DEFAULT_MAX_TOKEN = 500
DEFAULT_TEMPERATURE = 0.7
DEFAULT_TOP_P = 1.0
DEFAULT_TOP_K = 50
DEFAULT_BLOCK_STORAGE_SIZE = 100
DEFAULT_MEMORY_IN_GBS = 32
DEFAULT_OCPUS = 2

DEFAULT_MODEL_PARAMS_CONFIGS = {
    "model_params": {
        "max_tokens": DEFAULT_MAX_TOKEN,
        "temperature": DEFAULT_TEMPERATURE,
        "top_p": DEFAULT_TOP_P,
        "top_k": DEFAULT_TOP_K,
    },
    "default": {
        "ocpus": DEFAULT_OCPUS,
        "memory_in_gbs": DEFAULT_MEMORY_IN_GBS,
        "block_storage_size": DEFAULT_BLOCK_STORAGE_SIZE,
    },
}
=======
FINE_TUNING_RUNTIME_CONTAINER = "iad.ocir.io/ociodscdev/aqua_ft_cuda121:0.3.17.20"
DEFAULT_FT_BLOCK_STORAGE_SIZE = 256
DEFAULT_FT_REPLICA = 1
DEFAULT_FT_BATCH_SIZE = 1
DEFAULT_FT_VALIDATION_SET_SIZE = 0.1
>>>>>>> 0cfebd84

HF_MODELS = "/home/datascience/conda/pytorch21_p39_gpu_v1/"
MAXIMUM_ALLOWED_DATASET_IN_BYTE = 52428800  # 1024 x 1024 x 50 = 50MB
JOB_INFRASTRUCTURE_TYPE_DEFAULT_NETWORKING = "ME_STANDALONE"
NB_SESSION_IDENTIFIER = "NB_SESSION_OCID"
LIFECYCLE_DETAILS_MISSING_JOBRUN = "The asscociated JobRun resource has been deleted."
READY_TO_DEPLOY_STATUS = "ACTIVE"


class LifecycleStatus(Enum):
    UNKNOWN = ""

    @property
    def detail(self) -> str:
        """Returns the detail message corresponding to the status."""
        return LIFECYCLE_DETAILS_MAPPING.get(
            self.name, f"No detail available for the status {self.name}."
        )

    @staticmethod
    def get_status(evaluation_status: str, job_run_status: str = None):
        """
        Maps the combination of evaluation status and job run status to a standard status.

        Parameters
        ----------
        evaluation_status (str):
            The status of the evaluation.
        job_run_status (str):
            The status of the job run.

        Returns
        -------
        LifecycleStatus
            The mapped status ("Completed", "In Progress", "Canceled").
        """
        if not job_run_status:
            logger.error("Failed to get jobrun state.")
            # case1 : failed to create jobrun
            # case2: jobrun is deleted - rqs cannot retreive deleted resource
            return JobRun.LIFECYCLE_STATE_NEEDS_ATTENTION

        status = LifecycleStatus.UNKNOWN
        if evaluation_status == Model.LIFECYCLE_STATE_ACTIVE:
            if (
                job_run_status == JobRun.LIFECYCLE_STATE_IN_PROGRESS
                or job_run_status == JobRun.LIFECYCLE_STATE_ACCEPTED
            ):
                status = JobRun.LIFECYCLE_STATE_IN_PROGRESS
            elif (
                job_run_status == JobRun.LIFECYCLE_STATE_FAILED
                or job_run_status == JobRun.LIFECYCLE_STATE_NEEDS_ATTENTION
            ):
                status = JobRun.LIFECYCLE_STATE_FAILED
            else:
                status = job_run_status
        else:
            status = evaluation_status

        return status


LIFECYCLE_DETAILS_MAPPING = {
    JobRun.LIFECYCLE_STATE_SUCCEEDED: "The evaluation ran successfully.",
    JobRun.LIFECYCLE_STATE_IN_PROGRESS: "The evaluation is running.",
    JobRun.LIFECYCLE_STATE_FAILED: "The evaluation failed.",
    JobRun.LIFECYCLE_STATE_NEEDS_ATTENTION: "Missing jobrun information.",
}
SUPPORTED_FILE_FORMATS = ["jsonl"]
MODEL_BY_REFERENCE_OSS_PATH_KEY = "artifact_location"


def get_logger():
    return logger


def random_color_generator(word: str):
    seed = sum([ord(c) for c in word]) % 13
    random.seed(seed)
    r = random.randint(10, 245)
    g = random.randint(10, 245)
    b = random.randint(10, 245)

    text_color = "black" if (0.299 * r + 0.587 * g + 0.114 * b) / 255 > 0.5 else "white"

    return f"#{r:02x}{g:02x}{b:02x}", text_color


def svg_to_base64_datauri(svg_contents: str):
    base64_encoded_svg_contents = base64.b64encode(svg_contents.encode())
    return "data:image/svg+xml;base64," + base64_encoded_svg_contents.decode()


def create_word_icon(label: str, width: int = 150, return_as_datauri=True):
    match = re.findall(r"(^[a-zA-Z]{1}).*?(\d+[a-z]?)", label)
    icon_text = "".join(match[0] if match else [label[0]])
    icon_color, text_color = random_color_generator(label)
    cx = width / 2
    cy = width / 2
    r = width / 2
    fs = int(r / 25)

    t = Template(
        """
        <svg xmlns="http://www.w3.org/2000/svg" version="1.1" width="${width}" height="${width}">

            <style>
                text {
                    font-size: ${fs}em;
                    font-family: lucida console, Fira Mono, monospace;
                    text-anchor: middle;
                    stroke-width: 1px;
                    font-weight: bold;
                    alignment-baseline: central;
                }

            </style>

            <circle cx="${cx}" cy="${cy}" r="${r}" fill="${icon_color}" />
            <text x="50%" y="50%" fill="${text_color}">${icon_text}</text>
        </svg>
    """.strip()
    )

    icon_svg = t.substitute(**locals())
    if return_as_datauri:
        return svg_to_base64_datauri(icon_svg)
    else:
        return icon_svg


def get_artifact_path(custom_metadata_list: List) -> str:
    """Get the artifact path from the custom metadata list of model.

    Parameters
    ----------
    custom_metadata_list: List
        A list of custom metadata of model.

    Returns
    -------
    str:
        The artifact path from model.
    """
    for custom_metadata in custom_metadata_list:
        if custom_metadata.key == MODEL_BY_REFERENCE_OSS_PATH_KEY:
            if ObjectStorageDetails.is_oci_path(custom_metadata.value):
                artifact_path = custom_metadata.value
            else:
                artifact_path = ObjectStorageDetails(
                    AQUA_SERVICE_MODELS_BUCKET, CONDA_BUCKET_NS, custom_metadata.value
                ).path
            return artifact_path
    logger.debug("Failed to get artifact path from custom metadata.")
    return UNKNOWN


def read_file(file_path: str, **kwargs) -> str:
    try:
        with fsspec.open(file_path, "r", **kwargs.get("auth", {})) as f:
            return f.read()
    except Exception as e:
        logger.error(f"Failed to read file {file_path}. {e}")
        return UNKNOWN


def load_config(file_path: str, config_file_name: str, **kwargs) -> dict:
    artifact_path = f"{file_path.rstrip('/')}/{config_file_name}"
    if artifact_path.startswith("oci://"):
        signer = default_signer()
    else:
        signer = {}
    config = json.loads(
        read_file(file_path=artifact_path, auth=signer, **kwargs) or UNKNOWN_JSON_STR
    )
    if not config:
        raise AquaFileNotFoundError(
            f"Config file `{config_file_name}` is either empty or missing at {artifact_path}",
            500,
        )
    return config


def is_valid_ocid(ocid: str) -> bool:
    """Checks if the given ocid is valid.

    Parameters
    ----------
    ocid: str
        Oracle Cloud Identifier (OCID).

    Returns
    -------
    bool:
        Whether the given ocid is valid.
    """
    pattern = r"^ocid1\.([a-z0-9_]+)\.([a-z0-9]+)\.([a-z0-9]*)(\.[^.]+)?\.([a-z0-9_]+)$"
    match = re.match(pattern, ocid)
    return bool(match)


def get_resource_type(ocid: str) -> str:
    """Gets resource type based on the given ocid.

    Parameters
    ----------
    ocid: str
        Oracle Cloud Identifier (OCID).

    Returns
    -------
    str:
        The resource type indicated in the given ocid.

    Raises
    -------
    ValueError:
        When the given ocid is not a valid ocid.
    """
    if not is_valid_ocid(ocid):
        raise ValueError(
            f"The given ocid {ocid} is not a valid ocid."
            "Check out this page https://docs.oracle.com/en-us/iaas/Content/General/Concepts/identifiers.htm to see more details."
        )
    return ocid.split(".")[1]


def query_resource(
    ocid, return_all: bool = True
) -> "oci.resource_search.models.ResourceSummary":
    """Use Search service to find a single resource within a tenancy.

    Parameters
    ----------
    ocid: str
        Oracle Cloud Identifier (OCID).
    return_all: bool
        Whether to return allAdditionalFields.

    Returns
    -------
    oci.resource_search.models.ResourceSummary:
        The retrieved resource.
    """

    return_all = " return allAdditionalFields " if return_all else " "
    resource_type = get_resource_type(ocid)
    query = f"query {resource_type} resources{return_all}where (identifier = '{ocid}')"
    logger.debug(query)

    resources = OCIResource.search(
        query,
        type=SEARCH_TYPE.STRUCTURED,
        tenant_id=TENANCY_OCID,
    )
    if len(resources) == 0:
        raise AquaRuntimeError(
            f"Failed to retreive {resource_type}'s information.",
            service_payload={"query": query, "tenant_id": TENANCY_OCID},
        )
    return resources[0]


def query_resources(
    compartment_id,
    resource_type: str,
    return_all: bool = True,
    tag_list: list = None,
    status_list: list = None,
    connect_by_ampersands: bool = True,
    **kwargs,
) -> List["oci.resource_search.models.ResourceSummary"]:
    """Use Search service to find resources within compartment.

    Parameters
    ----------
    compartment_id: str
        The compartment ocid.
    resource_type: str
        The type of the target resources.
    return_all: bool
        Whether to return allAdditionalFields.
    tag_list: list
        List of tags will be applied for filtering.
    status_list: list
        List of lifecycleState will be applied for filtering.
    connect_by_ampersands: bool
        Whether to use `&&` to group multiple conditions.
        if `connect_by_ampersands=False`, `||` will be used.
    **kwargs:
        Additional arguments.

    Returns
    -------
    List[oci.resource_search.models.ResourceSummary]:
        The retrieved resources.
    """
    return_all = " return allAdditionalFields " if return_all else " "
    condition_lifecycle = _construct_condition(
        field_name="lifecycleState",
        allowed_values=status_list,
        connect_by_ampersands=False,
    )
    condition_tags = _construct_condition(
        field_name="freeformTags.key",
        allowed_values=tag_list,
        connect_by_ampersands=connect_by_ampersands,
    )
    query = f"query {resource_type} resources{return_all}where (compartmentId = '{compartment_id}'{condition_lifecycle}{condition_tags})"
    logger.debug(query)
    logger.debug(f"tenant_id=`{TENANCY_OCID}`")

    return OCIResource.search(
        query, type=SEARCH_TYPE.STRUCTURED, tenant_id=TENANCY_OCID, **kwargs
    )


def _construct_condition(
    field_name: str, allowed_values: list = None, connect_by_ampersands: bool = True
) -> str:
    """Returns tag condition applied in query statement.

    Parameters
    ----------
    field_name: str
        The field_name keyword is the resource attribute against which the
        operation and chosen value of that attribute are evaluated.
    allowed_values: list
        List of value will be applied for filtering.
    connect_by_ampersands: bool
        Whether to use `&&` to group multiple tag conditions.
        if `connect_by_ampersands=False`, `||` will be used.

    Returns
    -------
    str:
        The tag condition.
    """
    if not allowed_values:
        return ""

    joint = "&&" if connect_by_ampersands else "||"
    formatted_tags = [f"{field_name} = '{value}'" for value in allowed_values]
    joined_tags = f" {joint} ".join(formatted_tags)
    condition = f" && ({joined_tags})" if joined_tags else ""
    return condition


def upload_local_to_os(
    src_uri: str, dst_uri: str, auth: dict = None, force_overwrite: bool = False
):
    expanded_path = os.path.expanduser(src_uri)
    if not os.path.isfile(expanded_path):
        raise AquaFileNotFoundError("Invalid input file path. Specify a valid one.")
    if Path(expanded_path).suffix.lstrip(".") not in SUPPORTED_FILE_FORMATS:
        raise AquaValueError(
            f"Invalid input file. Only {', '.join(SUPPORTED_FILE_FORMATS)} files are supported."
        )
    if os.path.getsize(expanded_path) == 0:
        raise AquaValueError("Empty input file. Specify a valid file path.")
    if os.path.getsize(expanded_path) > MAXIMUM_ALLOWED_DATASET_IN_BYTE:
        raise AquaValueError(
            f"Local dataset file can't exceed {MAXIMUM_ALLOWED_DATASET_IN_BYTE} bytes."
        )

    upload_to_os(
        src_uri=expanded_path,
        dst_uri=dst_uri,
        auth=auth,
        force_overwrite=force_overwrite,
    )

<<<<<<< HEAD
def load_default_aqua_config(artifact_path: str, **kwargs) -> dict:
    config = json.loads(
        read_file(file_path=artifact_path, **kwargs) or UNKNOWN_JSON_STR
    )
    if not config:
        raise AquaError(
            f"Config file {artifact_path} is either empty or missing.",
            500,
        )
    return config
=======

def sanitize_response(oci_client, response: list):
    """Builds a JSON POST object for the response from OCI clients.

    Parameters
    ----------
    oci_client
        OCI client object

    response
        list of results from the OCI client

    Returns
    -------
        The serialized form of data.

    """
    return oci_client.base_client.sanitize_for_serialization(response)


def _build_resource_identifier(
    id: str = None, name: str = None, region: str = None
) -> AquaResourceIdentifier:
    """Constructs AquaResourceIdentifier based on the given ocid and display name."""
    try:
        resource_type = CONSOLE_LINK_RESOURCE_TYPE_MAPPING.get(get_resource_type(id))

        return AquaResourceIdentifier(
            id=id,
            name=name,
            url=get_console_link(
                resource=resource_type,
                ocid=id,
                region=region,
            ),
        )
    except Exception as e:
        logger.error(
            f"Failed to construct AquaResourceIdentifier from given id=`{id}`, and name=`{name}`, {str(e)}"
        )
        return AquaResourceIdentifier()


def _get_experiment_info(
    model: Union[oci.resource_search.models.ResourceSummary, DataScienceModel]
) -> tuple:
    """Returns ocid and name of the experiment."""
    return (
        (
            model.additional_details.get(RqsAdditionalDetails.MODEL_VERSION_SET_ID),
            model.additional_details.get(RqsAdditionalDetails.MODEL_VERSION_SET_NAME),
        )
        if isinstance(model, oci.resource_search.models.ResourceSummary)
        else (model.model_version_set_id, model.model_version_set_name)
    )


def _build_job_identifier(
    job_run_details: Union[
        oci.data_science.models.JobRun, oci.resource_search.models.ResourceSummary
    ] = None,
    **kwargs,
) -> AquaResourceIdentifier:
    try:
        job_id = (
            job_run_details.id
            if isinstance(job_run_details, oci.data_science.models.JobRun)
            else job_run_details.identifier
        )
        return _build_resource_identifier(
            id=job_id, name=job_run_details.display_name, **kwargs
        )

    except Exception as e:
        logger.debug(
            f"Failed to get job details from job_run_details: {job_run_details}"
            f"DEBUG INFO:{str(e)}"
        )
        return AquaResourceIdentifier()


def get_container_image(
    config_file_name: str = None, container_type: str = None
) -> str:
    """Gets the image name from the given model and container type.
    Parameters
    ----------
    config_file_name: str
        name of the config file
    container_type: str
        type of container, can be either deployment-container, finetune-container, evaluation-container

    Returns
    -------
    Dict:
        A dict of allowed configs.
    """

    config_file_name = (
        f"oci://{AQUA_SERVICE_MODELS_BUCKET}@{CONDA_BUCKET_NS}/service_models/config"
    )

    config = load_config(
        file_path=config_file_name,
        config_file_name=CONTAINER_INDEX,
    )

    if container_type not in config:
        raise AquaValueError(
            f"{config_file_name} does not have config details for model: {container_type}"
        )

    container_image = None
    mapping = config[container_type]
    versions = [obj["version"] for obj in mapping]
    # assumes numbered versions, update if `latest` is used
    latest = get_max_version(versions)
    for obj in mapping:
        if obj["version"] == str(latest):
            container_image = f"{obj['name']}:{obj['version']}"
            break

    if not container_image:
        raise AquaValueError(
            f"{config_file_name} is missing name and/or version details."
        )

    return container_image


def get_max_version(versions):
    """Takes in a list of versions and returns the higher version."""
    if not versions:
        return UNKNOWN

    def compare_versions(version1, version2):
        # split version strings into parts and convert to int values for comparison
        parts1 = list(map(int, version1.split(".")))
        parts2 = list(map(int, version2.split(".")))

        # compare each part
        for idx in range(min(len(parts1), len(parts2))):
            if parts1[idx] < parts2[idx]:
                return version2
            elif parts1[idx] > parts2[idx]:
                return version1

        # if all parts are equal up to this point, return the longer version string
        return version1 if len(parts1) > len(parts2) else version2

    max_version = versions[0]
    for version in versions[1:]:
        max_version = compare_versions(max_version, version)

    return max_version


def fire_and_forget(func):
    """Decorator to push execution of methods to the background."""

    @wraps(func)
    def wrapped(*args, **kwargs):
        return asyncio.get_event_loop().run_in_executor(None, func, *args, *kwargs)

    return wrapped


def get_base_model_from_tags(tags):
    base_model_ocid = ""
    base_model_name = ""
    if Tags.AQUA_FINE_TUNED_MODEL_TAG.value in tags:
        tag = tags[Tags.AQUA_FINE_TUNED_MODEL_TAG.value]
        if "#" in tag:
            base_model_ocid, base_model_name = tag.split("#")

        if not (is_valid_ocid(base_model_ocid) and base_model_name):
            raise AquaValueError(
                f"{Tags.AQUA_FINE_TUNED_MODEL_TAG.value} tag should have the format `Service Model OCID#Model Name`."
            )

    return base_model_ocid, base_model_name


def get_resource_name(ocid: str) -> str:
    """Gets resource name based on the given ocid.

    Parameters
    ----------
    ocid: str
        Oracle Cloud Identifier (OCID).

    Returns
    -------
    str:
        The resource name indicated in the given ocid.

    Raises
    -------
    ValueError:
        When the given ocid is not a valid ocid.
    """
    if not is_valid_ocid(ocid):
        raise ValueError(
            f"The given ocid {ocid} is not a valid ocid."
            "Check out this page https://docs.oracle.com/en-us/iaas/Content/General/Concepts/identifiers.htm to see more details."
        )
    try:
        resource = query_resource(ocid, return_all=False)
        name = resource.display_name if resource else UNKNOWN
    except:
        name = UNKNOWN
    return name


def get_model_by_reference_paths(model_file_description: dict):
    """Reads the model file description json dict and returns the base model path and fine-tuned path for
        models created by reference.

    Parameters
    ----------
    model_file_description: dict
        json dict containing model paths and objects for models created by reference.

    Returns
    -------
        a tuple with base_model_path and fine_tune_output_path
    """
    base_model_path = UNKNOWN
    fine_tune_output_path = UNKNOWN
    models = model_file_description["models"]

    for model in models:
        namespace, bucket_name, prefix = (
            model["namespace"],
            model["bucketName"],
            model["prefix"],
        )
        bucket_uri = f"oci://{bucket_name}@{namespace}/{prefix}".rstrip("/")
        if bucket_name == AQUA_SERVICE_MODELS_BUCKET:
            base_model_path = bucket_uri
        else:
            fine_tune_output_path = bucket_uri

    if not base_model_path:
        raise AquaValueError(
            f"Base Model should come from the bucket {AQUA_SERVICE_MODELS_BUCKET}. "
            f"Other paths are not supported by Aqua."
        )
    return base_model_path, fine_tune_output_path


def _is_valid_mvs(mvs: ModelVersionSet, target_tag: str) -> bool:
    """Returns whether the given model version sets has the target tag.

    Parameters
    ----------
    mvs: str
        The instance of `ads.model.ModelVersionSet`.
    target_tag: list
        Target tag expected to be in MVS.

    Returns
    -------
    bool:
        Return True if the given model version sets is valid.
    """
    if mvs.freeform_tags is None:
        return False

    return target_tag in mvs.freeform_tags
>>>>>>> 0cfebd84
<|MERGE_RESOLUTION|>--- conflicted
+++ resolved
@@ -21,15 +21,11 @@
 import oci
 from oci.data_science.models import JobRun, Model
 
-<<<<<<< HEAD
-from ads.aqua.exception import AquaError, AquaFileNotFoundError, AquaRuntimeError, AquaValueError
-=======
 from ads.aqua.constants import RqsAdditionalDetails
 from ads.aqua.data import AquaResourceIdentifier, Tags
-from ads.aqua.exception import AquaFileNotFoundError, AquaRuntimeError, AquaValueError
+from ads.aqua.exception import AquaError, AquaFileNotFoundError, AquaRuntimeError, AquaValueError
 from ads.common.auth import default_signer
 from ads.common.object_storage_details import ObjectStorageDetails
->>>>>>> 0cfebd84
 from ads.common.oci_resource import SEARCH_TYPE, OCIResource
 from ads.common.utils import get_console_link, upload_to_os
 from ads.config import (
@@ -70,43 +66,11 @@
     datasciencemodelversionsetint="model-version-sets",
     datasciencemodelversionsetdev="model-version-sets",
 )
-<<<<<<< HEAD
-CONDA_BUCKET_NS = os.environ.get("CONDA_BUCKET_NS", "ociodscdev")
-SOURCE_FILE = "run.sh"
-CONDA_URI = f"oci://ads-evaluation@{CONDA_BUCKET_NS}/conda_environments/gpu/PyTorch 2.1 for GPU on Python 3.9/1.0/pytorch21_p39_gpu_v1"
-CONDA_REGION = "us-ashburn-1"
-BERT_SCORE_PATH = "/home/datascience/conda/pytorch21_p39_gpu_v1/bertscore/bertscore.py"
-BERT_BASE_MULTILINGUAL_CASED = (
-    "/home/datascience/conda/pytorch21_p39_gpu_v1/bert-base-multilingual-cased/"
-)
-DEFAULT_MAX_TOKEN = 500
-DEFAULT_TEMPERATURE = 0.7
-DEFAULT_TOP_P = 1.0
-DEFAULT_TOP_K = 50
-DEFAULT_BLOCK_STORAGE_SIZE = 100
-DEFAULT_MEMORY_IN_GBS = 32
-DEFAULT_OCPUS = 2
-
-DEFAULT_MODEL_PARAMS_CONFIGS = {
-    "model_params": {
-        "max_tokens": DEFAULT_MAX_TOKEN,
-        "temperature": DEFAULT_TEMPERATURE,
-        "top_p": DEFAULT_TOP_P,
-        "top_k": DEFAULT_TOP_K,
-    },
-    "default": {
-        "ocpus": DEFAULT_OCPUS,
-        "memory_in_gbs": DEFAULT_MEMORY_IN_GBS,
-        "block_storage_size": DEFAULT_BLOCK_STORAGE_SIZE,
-    },
-}
-=======
 FINE_TUNING_RUNTIME_CONTAINER = "iad.ocir.io/ociodscdev/aqua_ft_cuda121:0.3.17.20"
 DEFAULT_FT_BLOCK_STORAGE_SIZE = 256
 DEFAULT_FT_REPLICA = 1
 DEFAULT_FT_BATCH_SIZE = 1
 DEFAULT_FT_VALIDATION_SET_SIZE = 0.1
->>>>>>> 0cfebd84
 
 HF_MODELS = "/home/datascience/conda/pytorch21_p39_gpu_v1/"
 MAXIMUM_ALLOWED_DATASET_IN_BYTE = 52428800  # 1024 x 1024 x 50 = 50MB
@@ -479,7 +443,6 @@
         force_overwrite=force_overwrite,
     )
 
-<<<<<<< HEAD
 def load_default_aqua_config(artifact_path: str, **kwargs) -> dict:
     config = json.loads(
         read_file(file_path=artifact_path, **kwargs) or UNKNOWN_JSON_STR
@@ -490,7 +453,6 @@
             500,
         )
     return config
-=======
 
 def sanitize_response(oci_client, response: list):
     """Builds a JSON POST object for the response from OCI clients.
@@ -760,5 +722,4 @@
     if mvs.freeform_tags is None:
         return False
 
-    return target_tag in mvs.freeform_tags
->>>>>>> 0cfebd84
+    return target_tag in mvs.freeform_tags