#!/usr/bin/env python
# -*- coding: utf-8; -*-

# Copyright (c) 2021, 2024 Oracle and/or its affiliates.
# Licensed under the Universal Permissive License v 1.0 as shown at https://oss.oracle.com/licenses/upl/

import logging

import oci.artifacts
from oci.ai_language import AIServiceLanguageClient
from oci.artifacts import ArtifactsClient
from oci.data_catalog import DataCatalogClient
from oci.data_flow import DataFlowClient
from oci.data_labeling_service import DataLabelingManagementClient
from oci.data_labeling_service_dataplane import DataLabelingClient
from oci.data_science import DataScienceClient
from oci.identity import IdentityClient
from oci.marketplace import MarketplaceClient
from oci.object_storage import ObjectStorageClient
from oci.resource_search import ResourceSearchClient
from oci.secrets import SecretsClient
from oci.vault import VaultsClient
from oci.logging import LoggingManagementClient

logger = logging.getLogger(__name__)


class OCIClientFactory:

    """
    A factory class to create OCI client objects. The constructor takes in config, signer and client_kwargs. `client_kwargs` is passed
    to the client constructor as key word arguments.

    Examples
    --------
    from ads.common import auth as authutil
    from ads.common import oci_client as oc

    auth = authutil.default_signer()
    oc.OCIClientFactory(**auth).object_storage # Creates Object storage client

    auth = authutil.default_signer({"timeout": 6000})
    oc.OCIClientFactory(**auth).object_storage # Creates Object storage client with timeout set to 6000

    auth = authutil.api_keys(config="/home/datascience/.oci/config", profile="TEST", {"timeout": 6000})
    oc.OCIClientFactory(**auth).object_storage # Creates Object storage client with timeout set to 6000 using API Key authentication

    auth = authutil.resource_principal({"timeout": 6000})
    oc.OCIClientFactory(**auth).object_storage # Creates Object storage client with timeout set to 6000 using resource principal authentication

    auth = authutil.create_signer("instance_principal")
    oc.OCIClientFactory(**auth).object_storage # Creates Object storage client using instance principal authentication
    """

    def __init__(self, config=None, signer=None, client_kwargs=None):
        if not config:
            config = {}
        self.config = config
        self.signer = signer
        self.client_kwargs = client_kwargs

    @staticmethod
    def _client_impl(client):
        client_map = {
            "object_storage": ObjectStorageClient,
            "data_science": DataScienceClient,
            "dataflow": DataFlowClient,
            "secret": SecretsClient,
            "vault": VaultsClient,
            "identity": IdentityClient,
            "ai_language": AIServiceLanguageClient,
            "data_labeling_dp": DataLabelingClient,
            "data_labeling_cp": DataLabelingManagementClient,
            "resource_search": ResourceSearchClient,
            "data_catalog": DataCatalogClient,
<<<<<<< HEAD
            "marketplace": MarketplaceClient,
            "artifacts": ArtifactsClient,
=======
            "logging_management": LoggingManagementClient,
>>>>>>> 36aedf0d
        }

        assert (
            client in client_map
        ), f"Invalid client name. Client name not found in {client_map.keys()}"
        return client_map[client]

    @staticmethod
    def _validate_auth_param(auth):
        if not isinstance(auth, dict):
            raise ValueError("auth parameter should be of type dictionary")
        if "config" in auth and not isinstance(auth["config"], dict):
            raise ValueError("auth[config] should be of type dict")
        if "signer" in auth and auth["signer"] is None and len(auth["config"]) == 0:
            raise ValueError(
                "Signer is None and auth[config] is empty. Either assign config or if you are using resource principal, set resource principal signer to signer and {} for config"
            )
        return True

    def create_client(self, client_name):
        assert (
            client_name is not None and client_name != ""
        ), "Client name cannot be empty"
        client = (
            self._client_impl(client_name)
            if isinstance(client_name, str)
            else client_name
        )
        kwargs = self.client_kwargs or dict()
        return client(config=self.config, signer=self.signer, **kwargs)

    @property
    def object_storage(self):
        return self.create_client("object_storage")

    @property
    def identity(self):
        return self.create_client("identity")

    @property
    def data_science(self):
        return self.create_client("data_science")

    @property
    def dataflow(self):
        return self.create_client("dataflow")

    @property
    def secret(self):
        return self.create_client("secret")

    @property
    def vault(self):
        return self.create_client("vault")

    @property
    def ai_language(self):
        return self.create_client("ai_language")

    @property
    def data_labeling_cp(self):
        return self.create_client("data_labeling_cp")

    @property
    def data_labeling_dp(self):
        return self.create_client("data_labeling_dp")

    @property
    def resource_search(self):
        return self.create_client("resource_search")

    @property
    def data_catalog(self):
        return self.create_client("data_catalog")

    @property
<<<<<<< HEAD
    def marketplace(self):
        return self.create_client("marketplace")

    @property
    def artifacts(self) -> oci.artifacts.ArtifactsClient:
        return self.create_client("artifacts")
=======
    def logging_management(self):
        return self.create_client("logging_management")
>>>>>>> 36aedf0d
<|MERGE_RESOLUTION|>--- conflicted
+++ resolved
@@ -73,12 +73,9 @@
             "data_labeling_cp": DataLabelingManagementClient,
             "resource_search": ResourceSearchClient,
             "data_catalog": DataCatalogClient,
-<<<<<<< HEAD
             "marketplace": MarketplaceClient,
             "artifacts": ArtifactsClient,
-=======
             "logging_management": LoggingManagementClient,
->>>>>>> 36aedf0d
         }
 
         assert (
@@ -155,14 +152,12 @@
         return self.create_client("data_catalog")
 
     @property
-<<<<<<< HEAD
     def marketplace(self):
         return self.create_client("marketplace")
 
     @property
     def artifacts(self) -> oci.artifacts.ArtifactsClient:
         return self.create_client("artifacts")
-=======
+
     def logging_management(self):
         return self.create_client("logging_management")
->>>>>>> 36aedf0d
