--- conflicted
+++ resolved
@@ -84,10 +84,7 @@
 )
 
 
-<<<<<<< HEAD
-=======
 # Metadata artifact path type can be either local path or OSS path. It can also be the content itself.
->>>>>>> f0091cce
 class MetadataArtifactPathType(ExtendedEnum):
     LOCAL = "local"
     OSS = "oss"
