#!/usr/bin/env python
# -*- coding: utf-8; -*-

# Copyright (c) 2021, 2023 Oracle and/or its affiliates.
# Licensed under the Universal Permissive License v 1.0 as shown at https://oss.oracle.com/licenses/upl/

import copy
import datetime
import io
import json
import logging
import os
import time
import urllib.parse
from typing import Any, Dict, List, Optional

import fsspec
import oci.data_flow
import oci.util as oci_util
import yaml
from ads.common import utils
from ads.common.auth import default_signer
from ads.common.decorator.utils import class_or_instance_method
from ads.common.oci_client import OCIClientFactory
from ads.common.oci_mixin import OCIModelMixin
from ads.common.utils import batch_convert_case, camel_to_snake
from ads.dataflow.dataflow import SPARK_VERSION
from ads.jobs.builders.infrastructure.base import Infrastructure, RunInstance
from ads.jobs.builders.infrastructure.utils import normalize_config
from ads.jobs.builders.runtimes.python_runtime import DataFlowRuntime
from ads.model.runtime.env_info import InferenceEnvInfo
from oci.data_flow.models import CreateApplicationDetails, CreateRunDetails
from tqdm import tqdm

from ads.config import NB_SESSION_COMPARTMENT_OCID, NB_SESSION_OCID

logger = logging.getLogger(__name__)

CONDA_PACK_SUFFIX = "#conda"
SLEEP_INTERVAL = 3

DEFAULT_LANGUAGE = "PYTHON"
DEFAULT_SPARK_VERSION = SPARK_VERSION.v3_2_1
DEFAULT_NUM_EXECUTORS = 1
DEFAULT_SHAPE = "VM.Standard.E3.Flex"


def conda_pack_name_to_dataflow_config(conda_uri):
    return {
        "spark.archives": conda_uri + CONDA_PACK_SUFFIX,
        "dataflow.auth": "resource_principal",
    }


def _env_variables_to_dataflow_config(
    env_vars: Dict[str, str] = None
) -> Dict[str, str]:
    """Prepares environment variables for the application.
    Similar environment variables will be setup for the driver and executor.

    Parameters
    ----------
    env_vars: (Dict[str, str], optional). Defaults to `None`
        The dictionary with SRC env variables.
        Example: {"env1": "value1"}

    Returns
    -------
    Dict[str, str]
        Dictionary with pre populated environment variables.
        Example: {"spark.executorEnv.env1": "value1", "spark.driverEnv.env1": "value1"}
    """
    if not env_vars:
        return {}

    result = {}
    for level in ("spark.executorEnv", "spark.driverEnv"):
        for env_name, env_value in env_vars.items():
            result[f"{level}.{env_name}"] = env_value

    return result


class DataFlowApp(OCIModelMixin, oci.data_flow.models.Application):
    @classmethod
    def init_client(cls, **kwargs) -> oci.data_flow.data_flow_client.DataFlowClient:
        return cls._init_client(
            client=oci.data_flow.data_flow_client.DataFlowClient, **kwargs
        )

    @property
    def client(self) -> oci.data_flow.data_flow_client.DataFlowClient:
        return super().client

    def create(self) -> "DataFlowApp":
        """
        Create a Data Flow application.

        Returns
        -------
        DataFlowApp
            a DataFlowApp instance

        """
        resp = self.client.create_application(
            self.to_oci_model(CreateApplicationDetails)
        )
        logger.debug(f"Created a DataFlow Application {resp.data}")
        for k, v in json.loads(repr(resp.data)).items():
            setattr(self, k, v)
        return self

    def delete(self) -> None:
        """
        Delete a Data Flow application.

        Returns
        -------
        None
        """
        self.application = self.client.delete_application(self.id)
        self.lifecycle_state = oci.data_flow.models.Application.LIFECYCLE_STATE_DELETED

    def __repr__(self) -> str:
        """Displays the object as YAML."""
        return self.to_yaml()

    def to_yaml(self) -> str:
        """Serializes the object into YAML string.

        Returns
        -------
        str
            YAML stored in a string.
        """
        return yaml.safe_dump(self.to_dict())


class DataFlowRun(OCIModelMixin, oci.data_flow.models.Run, RunInstance):
    _DETAILS_LINK = (
        "https://console.{region}.oraclecloud.com/data-flow/runs/details/{id}"
    )

    TERMINATED_STATES = [
        oci.data_flow.models.Run.LIFECYCLE_STATE_CANCELED,
        oci.data_flow.models.Run.LIFECYCLE_STATE_FAILED,
        oci.data_flow.models.Run.LIFECYCLE_STATE_SUCCEEDED,
    ]

    @classmethod
    def init_client(cls, **kwargs) -> oci.data_flow.data_flow_client.DataFlowClient:
        return cls._init_client(
            client=oci.data_flow.data_flow_client.DataFlowClient, **kwargs
        )

    @property
    def client(self) -> oci.data_flow.data_flow_client.DataFlowClient:
        return super().client

    def create(self) -> "DataFlowRun":
        """
        Create a Data Flow run.

        Returns
        -------
        DataFlowRun
            a DataFlowRun instance
        """
        resp = self.client.create_run(self.to_oci_model(CreateRunDetails))
        logger.debug(f"Created a DataFlow Run {resp.data}")
        for k, v in json.loads(repr(resp.data)).items():
            setattr(self, k, v)
        return self

    @property
    def status(self) -> str:
        """
        Show status (lifecycle state) of a run.

        Returns
        -------
        str
            status of the run
        """
        if self.id:
            resp = self.client.get_run(self.id)
            self.lifecycle_state = resp.data.lifecycle_state
        return self.lifecycle_state

    @property
    def logs(self) -> "DataFlowLogs":
        """
        Show logs from a run.
        There are three types of logs: application log, driver log and executor log,
        each with stdout and stderr separately.
        To access each type of logs,
        >>> dfr.logs.application.stdout
        >>> dfr.logs.driver.stderr

        Returns
        -------
        DataFlowLogs
            an instance of DataFlowLogs
        """
        return DataFlowLogs(run_id=self.id)

    def wait(self, interval: int = SLEEP_INTERVAL) -> "DataFlowRun":
        """
        Wait for a run to terminate.

        Parameters
        ----------
        interval: int, optional
            interval to wait before probing again

        Returns
        -------
        DataFlowRun
            a DataFlowRun instance
        """
        current = self.status
        timestamp = datetime.datetime.utcnow().strftime("%Y-%m-%d %H:%M:%S")
        logger.info(f"{timestamp} - {self.status}")
        print(f"{timestamp} - {self.status}")
        while current not in self.TERMINATED_STATES:
            time.sleep(interval)
            if self.status != current:
                timestamp = datetime.datetime.utcnow().strftime("%Y-%m-%d %H:%M:%S")
                logger.info(f"{timestamp} - {self.status}")
                print(f"{timestamp} - {self.status}")
                current = self.status
        return self

    def watch(self, interval: int = SLEEP_INTERVAL) -> "DataFlowRun":
        """This is an alias of `wait()` method. It waits for a run to terminate.

        Parameters
        ----------
        interval: int, optional
            interval to wait before probing again

        Returns
        -------
        DataFlowRun
            a DataFlowRun instance
        """
        logger.info(
            "This is an alias of `wait`. Logs are available after run completes."
        )
        return self.wait(interval=interval)

    def to_yaml(self) -> str:
        """Serializes the object into YAML string.

        Returns
        -------
        str
            YAML stored in a string.
        """
        run = self.to_dict()
        run["lifecycleState"] = self.status
        return yaml.safe_dump(run)

    def delete(self) -> "DataFlowRun":
        """
        Cancel and delete a Data Flow run if it is not yet terminated.
        Will be executed asynchronously.

        Returns
        -------
        self
            The dataflow run instance.
        """
        if self.status not in self.TERMINATED_STATES:
            self.client.delete_run(self.id)
            self.lifecycle_state = oci.data_flow.models.Run.LIFECYCLE_STATE_CANCELING

        return self

    def cancel(self) -> "DataFlowRun":
        """Cancel a Data Flow run if it is not yet terminated.
        Will be executed synchronously.

        Returns
        -------
        self
            The dataflow run instance.
        """
        self.delete()
        self.wait()
        return self


class _Log:
    def __init__(self, run_id, src_type, output_type):
        self.run_id = run_id
        self.src_type = src_type
        self.output_type = output_type
        self._cache = None

    @property
    def client(self):
        return OCIClientFactory(**default_signer()).dataflow

    def _get_logs(self, n=None, reverse=False):
        if not self._cache:
            logs = self.client.list_run_logs(self.run_id).data
            lines = []
            for log in logs:
                if log.type == self.output_type and self.src_type == log.source:
                    lines.extend(
                        self.client.get_run_log(self.run_id, log.name)
                        .data.text.lstrip("\x00")
                        .rstrip("\n")
                        .splitlines()
                    )
            self._cache = lines
        if n and reverse:
            return "\n".join(self._cache[-n:])
        elif n and not reverse:
            return "\n".join(self._cache[:n])
        else:
            return "\n".join(self._cache)

    def __repr__(self):
        return self._get_logs()

    def head(self, n=None):
        return self._get_logs(n=n)

    def tail(self, n=None):
        return self._get_logs(n=n, reverse=True)

    def download(self, path):
        with open(path, mode="w") as f:
            f.write(self._get_logs())


class _DataFlowLog:
    def __init__(self, run_id, src_type):
        self.run_id = run_id
        self.src_type = src_type

    @property
    def stdout(self):
        return _Log(self.run_id, self.src_type, "STDOUT")

    @property
    def stderr(self):
        return _Log(self.run_id, self.src_type, "STDERR")


class DataFlowLogs:
    def __init__(self, run_id):
        self.run_id = run_id

    @property
    def application(self):
        return _DataFlowLog(run_id=self.run_id, src_type="APPLICATION")

    @property
    def driver(self):
        return _DataFlowLog(run_id=self.run_id, src_type="DRIVER")

    @property
    def executor(self):
        return _DataFlowLog(run_id=self.run_id, src_type="EXECUTOR")


class DataFlow(Infrastructure):
    CONST_COMPARTMENT_ID = "compartment_id"
    CONST_CONFIG = "configuration"
    CONST_EXECUTE = "execute"
    CONST_DRIVER_SHAPE = "driver_shape"
    CONST_EXECUTOR_SHAPE = "executor_shape"
    CONST_LANGUAGE = "language"
    CONST_METASTORE_ID = "metastore_id"
    CONST_BUCKET_URI = "logs_bucket_uri"
    CONST_NUM_EXECUTORS = "num_executors"
    CONST_SPARK_VERSION = "spark_version"
    CONST_WAREHOUSE_BUCKET_URI = "warehouse_bucket_uri"
    CONST_DRIVER_SHAPE_CONFIG = "driver_shape_config"
    CONST_EXECUTOR_SHAPE_CONFIG = "executor_shape_config"
    CONST_MEMORY_IN_GBS = "memory_in_gbs"
    CONST_OCPUS = "ocpus"
    CONST_ID = "id"
    CONST_PRIVATE_ENDPOINT_ID = "private_endpoint_id"
<<<<<<< HEAD
    CONST_POOL_ID = "pool_id"
=======
    CONST_FREEFORM_TAGS = "freeform_tags"
    CONST_DEFINED_TAGS = "defined_tags"
>>>>>>> 78006e7d

    attribute_map = {
        CONST_COMPARTMENT_ID: "compartmentId",
        CONST_CONFIG: CONST_CONFIG,
        CONST_EXECUTE: CONST_EXECUTE,
        CONST_DRIVER_SHAPE: "driverShape",
        CONST_EXECUTOR_SHAPE: "executorShape",
        CONST_METASTORE_ID: "metastoreId",
        CONST_BUCKET_URI: "logsBucketUri",
        CONST_NUM_EXECUTORS: "numExecutors",
        CONST_SPARK_VERSION: "sparkVersion",
        CONST_WAREHOUSE_BUCKET_URI: "warehouseBucketUri",
        CONST_DRIVER_SHAPE_CONFIG: "driverShapeConfig",
        CONST_EXECUTOR_SHAPE_CONFIG: "executorShapeConfig",
        CONST_MEMORY_IN_GBS: "memoryInGBs",
        CONST_OCPUS: CONST_OCPUS,
        CONST_ID: CONST_ID,
        CONST_PRIVATE_ENDPOINT_ID: "privateEndpointId",
<<<<<<< HEAD
        CONST_POOL_ID: "poolId",
=======
        CONST_FREEFORM_TAGS: "freeformTags",
        CONST_DEFINED_TAGS: "definedTags"
>>>>>>> 78006e7d
    }

    def __init__(self, spec: dict = None, **kwargs):
        defaults = self._load_default_properties()
        spec = self._standardize_spec(spec)
        kwargs = self._standardize_spec(kwargs)
        if spec is None:
            super(DataFlow, self).__init__(defaults, **kwargs)
        else:
            spec = {
                k: v
                for k, v in spec.items()
                if (f"with_{camel_to_snake(k)}" in self.__dir__()
                or (k == "defined_tags" or "freeform_tags"))
                and v is not None
            }
            defaults.update(spec)
            super().__init__(defaults, **kwargs)

        self.df_app = DataFlowApp(**self._spec)
        self.runtime = None
        self._name = None

    def _load_default_properties(self) -> Dict:
        """
        Load default properties from environment variables, notebook session, etc.

        Returns
        -------
        dict
            a dictionary of default properties
        """
        defaults = {}
        if NB_SESSION_COMPARTMENT_OCID:
            defaults[self.CONST_COMPARTMENT_ID] = NB_SESSION_COMPARTMENT_OCID
        if NB_SESSION_OCID:
            dsc_client = OCIClientFactory(**default_signer()).data_science
            try:
                nb_session = dsc_client.get_notebook_session(NB_SESSION_OCID).data
                nb_config = nb_session.notebook_session_configuration_details

                defaults[self.CONST_DRIVER_SHAPE] = nb_config.shape
                logger.debug(f"Set driver shape to {nb_config.shape}")

                defaults[self.CONST_EXECUTOR_SHAPE] = nb_config.shape
                logger.debug(f"Set executor shape to {nb_config.shape}")

                if nb_config.notebook_session_shape_config_details:
                    notebook_shape_config_details = oci_util.to_dict(
                        nb_config.notebook_session_shape_config_details
                    )

                    defaults[self.CONST_DRIVER_SHAPE_CONFIG] = copy.deepcopy(
                        notebook_shape_config_details
                    )
                    logger.debug(
                        f"Set driver shape config to {nb_config.notebook_session_shape_config_details}"
                    )

                    defaults[self.CONST_EXECUTOR_SHAPE_CONFIG] = copy.deepcopy(
                        notebook_shape_config_details
                    )
                    logger.debug(
                        f"Set executor shape config to {nb_config.notebook_session_shape_config_details}"
                    )

            except Exception as e:
                logger.warning(
                    f"Error fetching details about Notebook session: {os.environ['NB_SESSION_OCID']}. {e}"
                )

        defaults["language"] = DEFAULT_LANGUAGE
        defaults["spark_version"] = DEFAULT_SPARK_VERSION
        defaults["num_executors"] = DEFAULT_NUM_EXECUTORS

        logger.debug(f"Set spark version to be {defaults['spark_version']}")
        logger.debug(f"Set number of executors to be {defaults['num_executors']}")

        return defaults

    @property
    def name(self) -> str:
        """Display name of the job"""
        return self._name

    @name.setter
    def name(self, value: str):
        """Sets the display name of the job

        Parameters
        ----------
        value : str
            The display name of the job
        """
        if self.df_app:
            self.df_app.display_name = value
        self._name = value

    @property
    def job_id(self) -> Optional[str]:
        """The OCID of the job"""
        return self.get_spec("id")

    def with_compartment_id(self, id: str) -> "DataFlow":
        """
        Set compartment id for a Data Flow job.

        Parameters
        ----------
        id: str
            compartment id

        Returns
        -------
        DataFlow
            the Data Flow instance itself
        """
        return self.set_spec(self.CONST_COMPARTMENT_ID, id)

    def with_configuration(self, configs: dict) -> "DataFlow":
        """
        Set configuration for a Data Flow job.

        Parameters
        ----------
        configs: dict
            dictionary of configurations

        Returns
        -------
        DataFlow
            the Data Flow instance itself
        """
        return self.set_spec(self.CONST_CONFIG, configs)

    def with_execute(self, exec: str) -> "DataFlow":
        """
        Set command for spark-submit.

        Parameters
        ----------
        exec: str
            str of commands

        Returns
        -------
        DataFlow
            the Data Flow instance itself
        """
        return self.set_spec(self.CONST_EXECUTE, exec)

    def with_driver_shape(self, shape: str) -> "DataFlow":
        """
        Set driver shape for a Data Flow job.

        Parameters
        ----------
        shape: str
            driver shape

        Returns
        -------
        DataFlow
            the Data Flow instance itself
        """
        return self.set_spec(self.CONST_DRIVER_SHAPE, shape)

    def with_executor_shape(self, shape: str) -> "DataFlow":
        """
        Set executor shape for a Data Flow job.

        Parameters
        ----------
        shape: str
            executor shape

        Returns
        -------
        DataFlow
            the Data Flow instance itself
        """
        return self.set_spec(self.CONST_EXECUTOR_SHAPE, shape)

    def with_language(self, lang: str) -> "DataFlow":
        """
        Set language for a Data Flow job.

        Parameters
        ----------
        lang: str
            language for the job

        Returns
        -------
        DataFlow
            the Data Flow instance itself
        """
        return self.set_spec(self.CONST_LANGUAGE, lang)

    def with_metastore_id(self, id: str) -> "DataFlow":
        """
        Set Hive metastore id for a Data Flow job.

        Parameters
        ----------
        id: str
            metastore id

        Returns
        -------
        DataFlow
            the Data Flow instance itself
        """

        return self.set_spec(self.CONST_METASTORE_ID, id)

    def with_logs_bucket_uri(self, uri: str) -> "DataFlow":
        """
        Set logs bucket uri for a Data Flow job.

        Parameters
        ----------
        uri: str
            uri to logs bucket

        Returns
        -------
        DataFlow
            the Data Flow instance itself
        """
        return self.set_spec(self.CONST_BUCKET_URI, uri)

    def with_num_executors(self, n: int) -> "DataFlow":
        """
        Set number of executors for a Data Flow job.

        Parameters
        ----------
        n: int
            number of executors

        Returns
        -------
        DataFlow
            the Data Flow instance itself
        """
        return self.set_spec(self.CONST_NUM_EXECUTORS, n)

    def with_spark_version(self, ver: str) -> "DataFlow":
        """
        Set spark version for a Data Flow job.
        Currently supported versions are 2.4.4, 3.0.2 and 3.2.1
        Documentation: https://docs.oracle.com/en-us/iaas/data-flow/using/dfs_getting_started.htm#before_you_begin

        Parameters
        ----------
        ver: str
            spark version

        Returns
        -------
        DataFlow
            the Data Flow instance itself
        """
        return self.set_spec(self.CONST_SPARK_VERSION, ver)

    def with_warehouse_bucket_uri(self, uri: str) -> "DataFlow":
        """
        Set warehouse bucket uri for a Data Flow job.

        Parameters
        ----------
        uri: str
            uri to warehouse bucket

        Returns
        -------
        DataFlow
            the Data Flow instance itself
        """
        return self.set_spec(self.CONST_WAREHOUSE_BUCKET_URI, uri)

    def with_id(self, id: str) -> "DataFlow":
        """
        Set id for a Data Flow job.

        Parameters
        ----------
        id: str
            id of a job

        Returns
        -------
        DataFlow
            the Data Flow instance itself
        """
        return self.set_spec(self.CONST_ID, id)

    def with_driver_shape_config(
        self, memory_in_gbs: float, ocpus: float, **kwargs: Dict[str, Any]
    ) -> "DataFlow":
        """
        Sets the driver shape config details of Data Flow job infrastructure.
        Specify only when a flex shape is selected.
        For example `VM.Standard.E3.Flex` allows the memory_in_gbs and cpu count to be specified.

        Parameters
        ----------
        memory_in_gbs: float
            The size of the memory in GBs.
        ocpus: float
            The OCPUs count.
        kwargs
            Additional keyword arguments.

        Returns
        -------
        DataFlow
            the Data Flow instance itself.
        """
        return self.set_spec(
            self.CONST_DRIVER_SHAPE_CONFIG,
            {
                self.CONST_OCPUS: ocpus,
                self.CONST_MEMORY_IN_GBS: memory_in_gbs,
                **kwargs,
            },
        )

    def with_executor_shape_config(
        self, memory_in_gbs: float, ocpus: float, **kwargs: Dict[str, Any]
    ) -> "DataFlow":
        """
        Sets the executor shape config details of Data Flow job infrastructure.
        Specify only when a flex shape is selected.
        For example `VM.Standard.E3.Flex` allows the memory_in_gbs and cpu count to be specified.

        Parameters
        ----------
        memory_in_gbs: float
            The size of the memory in GBs.
        ocpus: float
            The OCPUs count.
        kwargs
            Additional keyword arguments.

        Returns
        -------
        DataFlow
            the Data Flow instance itself.
        """
        return self.set_spec(
            self.CONST_EXECUTOR_SHAPE_CONFIG,
            {
                self.CONST_OCPUS: ocpus,
                self.CONST_MEMORY_IN_GBS: memory_in_gbs,
                **kwargs,
            },
        )

    def with_private_endpoint_id(self, private_endpoint_id: str) -> "DataFlow":
        """
        Set the private endpoint ID for a Data Flow job infrastructure.

        Parameters
        ----------
        private_endpoint_id: str
            The OCID of a private endpoint.

        Returns
        -------
        DataFlow
            the Data Flow instance itself
        """
        return self.set_spec(self.CONST_PRIVATE_ENDPOINT_ID, private_endpoint_id)
    
    def with_freeform_tag(self, **kwargs) -> "DataFlow":
        """Sets freeform tags

        Returns
        -------
        DataFlow
            The DataFlow instance (self)
        """
        return self.set_spec(self.CONST_FREEFORM_TAGS, kwargs)

    def with_defined_tag(self, **kwargs) -> "DataFlow":
        """Sets defined tags

        Returns
        -------
        DataFlow
            The DataFlow instance (self)
        """
        return self.set_spec(self.CONST_DEFINED_TAGS, kwargs)

    def with_pool_id(self, pool_id: str) -> "DataFlow":
        """
        Set the Data Flow Pool Id for a Data Flow job.

        Parameters
        ----------
        pool_id: str
            The OCID of a Data Flow Pool.

        Returns
        -------
        DataFlow
            the Data Flow instance itself
        """
        if not hasattr(CreateApplicationDetails, "pool_id"):
            raise EnvironmentError(
                "Data Flow Pool has not been supported in the current OCI SDK installed."
            )
        return self.set_spec(self.CONST_POOL_ID, pool_id)

    def __getattr__(self, item):
        if item == self.CONST_DEFINED_TAGS or item == self.CONST_FREEFORM_TAGS:
            return self.get_spec(item)
        elif f"with_{item}" in self.__dir__() and item != "defined_tag" and item != "freeform_tag":
            return self.get_spec(item)
        raise AttributeError(f"Attribute {item} not found.")

    def create(self, runtime: DataFlowRuntime, **kwargs) -> "DataFlow":
        """
        Create a Data Flow job given a runtime.

        Parameters
        ----------
        runtime
            runtime to bind to the Data Flow job
        kwargs
            additional keyword arguments

        Returns
        -------
        DataFlow
            a Data Flow job instance
        """
        if self.pool_id:
            if not hasattr(CreateApplicationDetails, "pool_id"):
                raise EnvironmentError(
                    "Data Flow Pool has not been supported in the current OCI SDK installed."
                )
        # Set default display_name if not specified - randomly generated easy to remember name
        if not self.name:
            self.name = utils.get_random_name_for_resource()
        payload = copy.deepcopy(self._spec)
        overwrite = kwargs.pop("overwrite", runtime.overwrite) or False
        runtime.convert(overwrite=overwrite)
        if not runtime.script_uri:
            raise ValueError("script uri must be specified in runtime.")
        if runtime.script_uri.split(":")[0] != "oci":
            if runtime.script_bucket:
                runtime.with_script_uri(
                    self._upload_file(
                        runtime.script_uri, runtime.script_bucket, overwrite
                    )
                )
            else:
                raise ValueError(
                    "script bucket must be specified if script uri given is local."
                )
        if runtime.archive_uri and runtime.archive_uri.split(":")[0] != "oci":
            if runtime.archive_bucket:
                runtime.with_archive_uri(
                    self._upload_file(
                        runtime.archive_uri, runtime.archive_bucket, overwrite
                    )
                )
            else:
                raise ValueError(
                    "archive bucket must be specified if archive uri given is local."
                )
        if runtime.conda:
            conda_type = runtime.conda.get(runtime.CONST_CONDA_TYPE)
            if conda_type == runtime.CONST_CONDA_TYPE_CUSTOM:
                conda_uri = runtime.conda.get(runtime.CONST_CONDA_URI)
            elif conda_type == runtime.CONST_CONDA_TYPE_SERVICE:
                conda_slug = runtime.conda.get(runtime.CONST_CONDA_SLUG)
                env_info = InferenceEnvInfo.from_slug(env_slug=conda_slug)
                conda_uri = env_info.inference_env_path
                # TODO: Re-visit if we can enable a global read policy
                raise NotImplementedError(
                    "Service Conda Packs not yet supported. Please use a published pack."
                )
            else:
                raise ValueError(f"Conda built type not understood: {conda_type}.")
            runtime_config = runtime.configuration or dict()
            runtime_config.update(conda_pack_name_to_dataflow_config(conda_uri))
            runtime.with_configuration(runtime_config)

        payload.update(
            {
                "display_name": self.name,
                "file_uri": runtime.script_uri,
                "freeform_tags": runtime.freeform_tags or self.freeform_tags,
                "defined_tags": runtime.defined_tags or self.defined_tags,
                "archive_uri": runtime.archive_uri,
                "configuration": runtime.configuration,
            }
        )
        if len(runtime.args) > 0:
            payload["arguments"] = runtime.args
        if not payload.get("compartment_id", None):
            raise ValueError(
                "Compartment id is required. Specify compartment id via 'with_compartment_id()'."
            )
        payload.pop("id", None)
        logger.debug(f"Creating a DataFlow Application with payload {payload}")
        self.df_app = DataFlowApp(**payload).create()
        self.with_id(self.df_app.id)
        return self

    @staticmethod
    def _upload_file(local_path, bucket, overwrite=False):
        signer = default_signer()
        os_client = OCIClientFactory(**signer).object_storage
        namespace = os_client.get_namespace().data
        parsed = urllib.parse.urlparse(bucket)
        chunk_size = io.DEFAULT_BUFFER_SIZE
        if parsed.scheme == "oci":
            dst_path = os.path.join(bucket, os.path.basename(local_path))
        else:
            dst_path = f"oci://{bucket}@{namespace}/{os.path.basename(local_path)}"
        logger.debug(f"Uploading {local_path} to {dst_path}")
        with fsspec.open(dst_path, mode="wb", **signer) as fto:
            file_system_clz = fsspec.get_filesystem_class(
                urllib.parse.urlparse(local_path).scheme or "file"
            )
            file_size = file_system_clz().info(local_path)["size"]

            if not overwrite:
                remote_file_system_clz = fsspec.get_filesystem_class(
                    urllib.parse.urlparse(dst_path).scheme or "file"
                )
                remote_file_system = remote_file_system_clz(**default_signer())
                if remote_file_system.exists(dst_path):
                    raise FileExistsError(
                        f"{dst_path} exists. Please use a new file name."
                    )

            with fsspec.open(local_path, mode="rb", encoding=None) as fread:
                with tqdm.wrapattr(
                    fread,
                    "read",
                    desc=f"Uploading file: {local_path} to {dst_path}",
                    total=file_size,
                ) as ffrom:
                    while True:
                        chunk = ffrom.read(chunk_size)
                        if chunk:
                            fto.write(chunk)
                        else:
                            break
        return dst_path

    def run(
        self,
        name: str = None,
        args: List[str] = None,
        env_vars: Dict[str, str] = None,
        freeform_tags: Dict[str, str] = None,
        defined_tags: Dict[str, Dict[str, object]] = None,
        wait: bool = False,
        **kwargs,
    ) -> DataFlowRun:
        """
        Run a Data Flow job.

        Parameters
        ----------
        name: str, optional
            name of the run. If a name is not provided, a randomly generated easy to remember name
            with timestamp will be generated, like 'strange-spider-2022-08-17-23:55.02'.
        args: List[str], optional
            list of command line arguments
        env_vars: Dict[str, str], optional
            dictionary of environment variables (not used for data flow)
        freeform_tags: Dict[str, str], optional
            freeform tags
        defined_tags: Dict[str, Dict[str, object]], optional
            defined tags
        wait: bool, optional
            whether to wait for a run to terminate
        kwargs
            additional keyword arguments

        Returns
        -------
        DataFlowRun
            a DataFlowRun instance
        """
        payload = kwargs
        if "application_id" not in payload:
            payload["application_id"] = self.id
        if "compartment_id" not in payload:
            payload["compartment_id"] = self.get_spec("compartment_id")
        # Set default display_name if not specified - randomly generated easy to remember name generated
        payload["display_name"] = name if name else utils.get_random_name_for_resource()
        payload["arguments"] = args if args and len(args) > 0 else None
        payload["freeform_tags"] = freeform_tags or self.freeform_tags
        payload["defined_tags"] = defined_tags or self.defined_tags
        payload.pop("spark_version", None)
        logger.debug(f"Creating a DataFlow Run with payload {payload}")
        run = DataFlowRun(**payload).create()
        if wait:
            run.wait(kwargs.pop("interval", SLEEP_INTERVAL))
        return run

    def run_list(self, **kwargs) -> List[DataFlowRun]:
        """
        List runs associated with a Data Flow job.

        Parameters
        ----------
        kwargs
         additional arguments for filtering runs.

        Returns
        -------
        List[DataFlowRun]
            list of DataFlowRun instances
        """
        items = oci.pagination.list_call_get_all_results(
            self.df_app.client.list_runs,
            self.compartment_id,
            application_id=self.id,
            **kwargs,
        ).data
        return [DataFlowRun.from_oci_model(item) for item in items]

    def delete(self):
        """
        Delete a Data Flow job and canceling associated runs.

        Returns
        -------
        None
        """
        runs = self.run_list()
        for run in runs:
            run.delete()
        self.df_app.delete()

    @classmethod
    def from_id(cls, id: str) -> "DataFlow":
        """
        Load a Data Flow job given an id.

        Parameters
        ----------
        id: str
            id of the Data Flow job to load

        Returns
        -------
        DataFlow
            a Data Flow job instance
        """
        payload = batch_convert_case(
            yaml.safe_load(repr(DataFlowApp.from_ocid(id))), "snake"
        )
        config = normalize_config(payload)
        name = config.pop("display_name")
        ins = cls(config)
        rt = DataFlowRuntime()
        for k, v in config.items():
            if hasattr(DataFlowRuntime, f"with_{k}"):
                getattr(rt, f"with_{k}")(v)
        ins.runtime = rt
        ins.name = name
        return ins

    @classmethod
    def list_jobs(cls, compartment_id: str = None, **kwargs) -> List["DataFlow"]:
        """
        List Data Flow jobs in a given compartment.

        Parameters
        ----------
        compartment_id: str
            id of that compartment
        kwargs
            additional keyword arguments for filtering jobs

        Returns
        -------
        List[DataFlow]
            list of Data Flow jobs
        """
        return [
            cls.from_id(job.id)
            for job in DataFlowApp.list_resource(compartment_id, **kwargs)
        ]

    def to_dict(self, **kwargs) -> dict:
        """
        Serialize job to a dictionary.

        Returns
        -------
        dict
            serialized job as a dictionary
        """
        spec = self._convert_shape_config(copy.deepcopy(self._spec), "camel")
        return {
            "kind": self.kind,
            "type": self.type,
            "spec": batch_convert_case(spec, "camel"),
        }

    @classmethod
    def from_dict(cls, config: dict) -> "DataFlow":
        """
        Load a Data Flow job instance from a dictionary of configurations.

        Parameters
        ----------
        config: dict
            dictionary of configurations

        Returns
        -------
        DataFlow
            a Data Flow job instance
        """
        spec = cls._convert_shape_config(copy.deepcopy(config["spec"]), "snake")
        return cls(spec=batch_convert_case(spec, "snake"))

    @class_or_instance_method
    def _convert_shape_config(cls, spec: Dict, to_format: str) -> Dict:
        """Converts the format of shape config details from camel to snake, or vice versa.

        Parameters
        ----------
        spec: dict
            dictionary of specs
        to_format: str
            the format that's converted to

        Returns
        -------
        Dict
            dictionary with converted shape config details
        """
        shape_config_map = [
            cls.CONST_DRIVER_SHAPE_CONFIG,
            cls.CONST_EXECUTOR_SHAPE_CONFIG,
            cls.attribute_map[cls.CONST_DRIVER_SHAPE_CONFIG],
            cls.attribute_map[cls.CONST_EXECUTOR_SHAPE_CONFIG],
        ]
        converted_map = {
            "camel": {
                cls.CONST_MEMORY_IN_GBS: cls.attribute_map[cls.CONST_MEMORY_IN_GBS],
                cls.CONST_OCPUS: cls.CONST_OCPUS,
            },
            "snake": {
                cls.attribute_map[cls.CONST_MEMORY_IN_GBS]: cls.CONST_MEMORY_IN_GBS,
                cls.CONST_OCPUS: cls.CONST_OCPUS,
            },
        }
        for shape_config in shape_config_map:
            shape_config_value = spec.pop(shape_config, {})
            if shape_config_value:
                temp_maps = {}
                for key, value in shape_config_value.items():
                    converted_key = converted_map[to_format].get(key, None)
                    if converted_key:
                        temp_maps[converted_key] = value
                    else:
                        temp_maps[key] = value
                spec[shape_config] = copy.deepcopy(temp_maps)
        return spec

    def to_yaml(self, **kwargs) -> str:
        """Serializes the object into YAML string.

        Returns
        -------
        str
            YAML stored in a string.
        """
        return yaml.safe_dump(self.to_dict(**kwargs))

    def init(self) -> "DataFlow":
        """Initializes a starter specification for the DataFlow.

        Returns
        -------
        DataFlow
            The DataFlow instance (self)
        """
        return (
            self.build()
            .with_compartment_id(self.compartment_id or "{Provide a compartment OCID}")
            .with_language(self.language or DEFAULT_LANGUAGE)
            .with_spark_version(self.spark_version or DEFAULT_SPARK_VERSION)
            .with_num_executors(self.num_executors or DEFAULT_NUM_EXECUTORS)
            .with_driver_shape(self.driver_shape or DEFAULT_SHAPE)
            .with_executor_shape(self.executor_shape or DEFAULT_SHAPE)
        )<|MERGE_RESOLUTION|>--- conflicted
+++ resolved
@@ -385,12 +385,9 @@
     CONST_OCPUS = "ocpus"
     CONST_ID = "id"
     CONST_PRIVATE_ENDPOINT_ID = "private_endpoint_id"
-<<<<<<< HEAD
     CONST_POOL_ID = "pool_id"
-=======
     CONST_FREEFORM_TAGS = "freeform_tags"
     CONST_DEFINED_TAGS = "defined_tags"
->>>>>>> 78006e7d
 
     attribute_map = {
         CONST_COMPARTMENT_ID: "compartmentId",
@@ -409,12 +406,9 @@
         CONST_OCPUS: CONST_OCPUS,
         CONST_ID: CONST_ID,
         CONST_PRIVATE_ENDPOINT_ID: "privateEndpointId",
-<<<<<<< HEAD
         CONST_POOL_ID: "poolId",
-=======
         CONST_FREEFORM_TAGS: "freeformTags",
-        CONST_DEFINED_TAGS: "definedTags"
->>>>>>> 78006e7d
+        CONST_DEFINED_TAGS: "definedTags",
     }
 
     def __init__(self, spec: dict = None, **kwargs):
@@ -427,8 +421,10 @@
             spec = {
                 k: v
                 for k, v in spec.items()
-                if (f"with_{camel_to_snake(k)}" in self.__dir__()
-                or (k == "defined_tags" or "freeform_tags"))
+                if (
+                    f"with_{camel_to_snake(k)}" in self.__dir__()
+                    or (k == "defined_tags" or "freeform_tags")
+                )
                 and v is not None
             }
             defaults.update(spec)
@@ -790,7 +786,7 @@
             the Data Flow instance itself
         """
         return self.set_spec(self.CONST_PRIVATE_ENDPOINT_ID, private_endpoint_id)
-    
+
     def with_freeform_tag(self, **kwargs) -> "DataFlow":
         """Sets freeform tags
 
@@ -834,7 +830,11 @@
     def __getattr__(self, item):
         if item == self.CONST_DEFINED_TAGS or item == self.CONST_FREEFORM_TAGS:
             return self.get_spec(item)
-        elif f"with_{item}" in self.__dir__() and item != "defined_tag" and item != "freeform_tag":
+        elif (
+            f"with_{item}" in self.__dir__()
+            and item != "defined_tag"
+            and item != "freeform_tag"
+        ):
             return self.get_spec(item)
         raise AttributeError(f"Attribute {item} not found.")
 
