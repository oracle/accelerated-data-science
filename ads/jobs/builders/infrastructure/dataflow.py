--- conflicted
+++ resolved
@@ -1,9 +1,8 @@
 #!/usr/bin/env python
 # -*- coding: utf-8; -*-
 
-# Copyright (c) 2021, 2023 Oracle and/or its affiliates.
+# Copyright (c) 2021, 2022 Oracle and/or its affiliates.
 # Licensed under the Universal Permissive License v 1.0 as shown at https://oss.oracle.com/licenses/upl/
-
 import copy
 import datetime
 import io
@@ -16,71 +15,37 @@
 
 import fsspec
 import oci.data_flow
-import oci.util as oci_util
 import yaml
 from ads.common import utils
 from ads.common.auth import default_signer
-from ads.common.decorator.utils import class_or_instance_method
 from ads.common.oci_client import OCIClientFactory
 from ads.common.oci_mixin import OCIModelMixin
-from ads.common.utils import batch_convert_case, camel_to_snake
+from ads.common.utils import camel_to_snake, batch_convert_case
+from ads.config import OCI_REGION_METADATA
 from ads.jobs.builders.infrastructure.base import Infrastructure, RunInstance
 from ads.jobs.builders.infrastructure.utils import normalize_config
 from ads.jobs.builders.runtimes.python_runtime import DataFlowRuntime
 from ads.model.runtime.env_info import InferenceEnvInfo
 from oci.data_flow.models import CreateApplicationDetails, CreateRunDetails
+import oci.util as oci_util
 from tqdm import tqdm
-
-from ads.config import NB_SESSION_COMPARTMENT_OCID, NB_SESSION_OCID
 
 logger = logging.getLogger(__name__)
 
 CONDA_PACK_SUFFIX = "#conda"
 SLEEP_INTERVAL = 3
-<<<<<<< HEAD
 
 DEFAULT_LANGUAGE = "PYTHON"
 DEFAULT_SPARK_VERSION = "3.2.1"
 DEFAULT_NUM_EXECUTORS = 1
 DEFAULT_SHAPE = "VM.Standard.E3.Flex"
-=======
->>>>>>> 129ede99
 
 
 def conda_pack_name_to_dataflow_config(conda_uri):
     return {
-        "spark.archives": conda_uri + CONDA_PACK_SUFFIX,
+        "spark.archives": conda_uri + CONDA_PACK_SUFFIX,  # .replace(" ", "%20")
         "dataflow.auth": "resource_principal",
     }
-
-
-def _env_variables_to_dataflow_config(
-    env_vars: Dict[str, str] = None
-) -> Dict[str, str]:
-    """Prepares environment variables for the application.
-    Similar environment variables will be setup for the driver and executor.
-
-    Parameters
-    ----------
-    env_vars: (Dict[str, str], optional). Defaults to `None`
-        The dictionary with SRC env variables.
-        Example: {"env1": "value1"}
-
-    Returns
-    -------
-    Dict[str, str]
-        Dictionary with pre populated environment variables.
-        Example: {"spark.executorEnv.env1": "value1", "spark.driverEnv.env1": "value1"}
-    """
-    if not env_vars:
-        return {}
-
-    result = {}
-    for level in ("spark.executorEnv", "spark.driverEnv"):
-        for env_name, env_value in env_vars.items():
-            result[f"{level}.{env_name}"] = env_value
-
-    return result
 
 
 class DataFlowApp(OCIModelMixin, oci.data_flow.models.Application):
@@ -139,9 +104,6 @@
 
 
 class DataFlowRun(OCIModelMixin, oci.data_flow.models.Run, RunInstance):
-    _DETAILS_LINK = (
-        "https://console.{region}.oraclecloud.com/data-flow/runs/details/{id}"
-    )
 
     TERMINATED_STATES = [
         oci.data_flow.models.Run.LIFECYCLE_STATE_CANCELED,
@@ -206,7 +168,7 @@
         """
         return DataFlowLogs(run_id=self.id)
 
-    def wait(self, interval: int = SLEEP_INTERVAL) -> "DataFlowRun":
+    def wait(self, interval: int = 3) -> "DataFlowRun":
         """
         Wait for a run to terminate.
 
@@ -233,7 +195,7 @@
                 current = self.status
         return self
 
-    def watch(self, interval: int = SLEEP_INTERVAL) -> "DataFlowRun":
+    def watch(self, interval: int = 3) -> "DataFlowRun":
         """This is an alias of `wait()` method. It waits for a run to terminate.
 
         Parameters
@@ -251,6 +213,10 @@
         )
         return self.wait(interval=interval)
 
+    def __repr__(self) -> str:
+        """Displays the object as YAML."""
+        return self.to_yaml()
+
     def to_yaml(self) -> str:
         """Serializes the object into YAML string.
 
@@ -263,34 +229,36 @@
         run["lifecycleState"] = self.status
         return yaml.safe_dump(run)
 
-    def delete(self) -> "DataFlowRun":
-        """
-        Cancel and delete a Data Flow run if it is not yet terminated.
-        Will be executed asynchronously.
-
-        Returns
-        -------
-        self
-            The dataflow run instance.
+    def delete(self) -> None:
+        """
+        Cancel a Data Flow run if it is not yet terminated.
+
+        Returns
+        -------
+        None
         """
         if self.status not in self.TERMINATED_STATES:
             self.client.delete_run(self.id)
             self.lifecycle_state = oci.data_flow.models.Run.LIFECYCLE_STATE_CANCELING
 
-        return self
-
-    def cancel(self) -> "DataFlowRun":
-        """Cancel a Data Flow run if it is not yet terminated.
-        Will be executed synchronously.
-
-        Returns
-        -------
-        self
-            The dataflow run instance.
-        """
-        self.delete()
-        self.wait()
-        return self
+    @property
+    def run_details_link(self):
+        """
+        Link to run details page in OCI console
+
+        Returns
+        -------
+        DisplayHandle
+            html display
+        """
+        signer = default_signer()
+        if "region" in signer["config"]:
+            region = signer["config"]["region"]
+        else:
+            region = json.loads(OCI_REGION_METADATA)["regionIdentifier"]
+        return (
+            f"https://console.{region}.oraclecloud.com/data-flow/runs/details/{self.id}"
+        )
 
 
 class _Log:
@@ -370,6 +338,7 @@
 
 
 class DataFlow(Infrastructure):
+
     CONST_COMPARTMENT_ID = "compartment_id"
     CONST_CONFIG = "configuration"
     CONST_EXECUTE = "execute"
@@ -386,7 +355,6 @@
     CONST_MEMORY_IN_GBS = "memory_in_gbs"
     CONST_OCPUS = "ocpus"
     CONST_ID = "id"
-    CONST_PRIVATE_ENDPOINT_ID = "private_endpoint_id"
 
     attribute_map = {
         CONST_COMPARTMENT_ID: "compartmentId",
@@ -404,7 +372,6 @@
         CONST_MEMORY_IN_GBS: "memoryInGBs",
         CONST_OCPUS: CONST_OCPUS,
         CONST_ID: CONST_ID,
-        CONST_PRIVATE_ENDPOINT_ID: "privateEndpointId",
     }
 
     def __init__(self, spec: dict = None, **kwargs):
@@ -420,13 +387,13 @@
                 if f"with_{camel_to_snake(k)}" in self.__dir__() and v is not None
             }
             defaults.update(spec)
-            super().__init__(defaults, **kwargs)
-
+            super(DataFlow, self).__init__(defaults, **kwargs)
         self.df_app = DataFlowApp(**self._spec)
         self.runtime = None
         self._name = None
 
-    def _load_default_properties(self) -> Dict:
+    @staticmethod
+    def _load_default_properties() -> dict:
         """
         Load default properties from environment variables, notebook session, etc.
 
@@ -436,33 +403,30 @@
             a dictionary of default properties
         """
         defaults = {}
-        if NB_SESSION_COMPARTMENT_OCID:
-            defaults[self.CONST_COMPARTMENT_ID] = NB_SESSION_COMPARTMENT_OCID
-        if NB_SESSION_OCID:
+        if "NB_SESSION_COMPARTMENT_OCID" in os.environ:
+            defaults["compartment_id"] = os.environ["NB_SESSION_COMPARTMENT_OCID"]
+        if "NB_SESSION_OCID" in os.environ:
             dsc_client = OCIClientFactory(**default_signer()).data_science
             try:
-                nb_session = dsc_client.get_notebook_session(NB_SESSION_OCID).data
+                nb_session = dsc_client.get_notebook_session(
+                    os.environ["NB_SESSION_OCID"]
+                ).data
                 nb_config = nb_session.notebook_session_configuration_details
-
-                defaults[self.CONST_DRIVER_SHAPE] = nb_config.shape
+                defaults["driver_shape"] = nb_config.shape
                 logger.debug(f"Set driver shape to {nb_config.shape}")
-
-                defaults[self.CONST_EXECUTOR_SHAPE] = nb_config.shape
+                defaults["executor_shape"] = nb_config.shape
                 logger.debug(f"Set executor shape to {nb_config.shape}")
-
                 if nb_config.notebook_session_shape_config_details:
                     notebook_shape_config_details = oci_util.to_dict(
                         nb_config.notebook_session_shape_config_details
                     )
-
-                    defaults[self.CONST_DRIVER_SHAPE_CONFIG] = copy.deepcopy(
+                    defaults["driver_shape_config"] = copy.deepcopy(
                         notebook_shape_config_details
                     )
                     logger.debug(
                         f"Set driver shape config to {nb_config.notebook_session_shape_config_details}"
                     )
-
-                    defaults[self.CONST_EXECUTOR_SHAPE_CONFIG] = copy.deepcopy(
+                    defaults["executor_shape_config"] = copy.deepcopy(
                         notebook_shape_config_details
                     )
                     logger.debug(
@@ -474,13 +438,11 @@
                     f"Error fetching details about Notebook session: {os.environ['NB_SESSION_OCID']}. {e}"
                 )
 
-        defaults["language"] = DEFAULT_LANGUAGE
-        defaults["spark_version"] = DEFAULT_SPARK_VERSION
-        defaults["num_executors"] = DEFAULT_NUM_EXECUTORS
-
-        logger.debug(f"Set spark version to be {defaults['spark_version']}")
-        logger.debug(f"Set number of executors to be {defaults['num_executors']}")
-
+        defaults["language"] = "PYTHON"
+        defaults["spark_version"] = "3.2.1"
+        defaults["num_executors"] = 1
+        logger.debug("Set spark version to be 3.2.1.")
+        logger.debug("Set number of executors to be 1.")
         return defaults
 
     @property
@@ -763,22 +725,6 @@
             },
         )
 
-    def with_private_endpoint_id(self, private_endpoint_id: str) -> "DataFlow":
-        """
-        Set the private endpoint ID for a Data Flow job infrastructure.
-
-        Parameters
-        ----------
-        private_endpoint_id: str
-            The OCID of a private endpoint.
-
-        Returns
-        -------
-        DataFlow
-            the Data Flow instance itself
-        """
-        return self.set_spec(self.CONST_PRIVATE_ENDPOINT_ID, private_endpoint_id)
-
     def __getattr__(self, item):
         if f"with_{item}" in self.__dir__():
             return self.get_spec(item)
@@ -804,10 +750,10 @@
         if not self.name:
             self.name = utils.get_random_name_for_resource()
         payload = copy.deepcopy(self._spec)
-        overwrite = kwargs.pop("overwrite", runtime.overwrite) or False
-        runtime.convert(overwrite=overwrite)
+        runtime.convert(overwrite=kwargs.get("overwrite", False))
         if not runtime.script_uri:
             raise ValueError("script uri must be specified in runtime.")
+        overwrite = kwargs.get("overwrite", False)
         if runtime.script_uri.split(":")[0] != "oci":
             if runtime.script_bucket:
                 runtime.with_script_uri(
@@ -847,7 +793,6 @@
             runtime_config = runtime.configuration or dict()
             runtime_config.update(conda_pack_name_to_dataflow_config(conda_uri))
             runtime.with_configuration(runtime_config)
-
         payload.update(
             {
                 "display_name": self.name,
@@ -958,7 +903,8 @@
         logger.debug(f"Creating a DataFlow Run with payload {payload}")
         run = DataFlowRun(**payload).create()
         if wait:
-            run.wait(kwargs.pop("interval", SLEEP_INTERVAL))
+            interval = kwargs["interval"] if "interval" in kwargs else 3
+            run.wait(interval)
         return run
 
     def run_list(self, **kwargs) -> List[DataFlowRun]:
@@ -1047,7 +993,7 @@
             for job in DataFlowApp.list_resource(compartment_id, **kwargs)
         ]
 
-    def to_dict(self, **kwargs) -> dict:
+    def to_dict(self) -> dict:
         """
         Serialize job to a dictionary.
 
@@ -1056,11 +1002,10 @@
         dict
             serialized job as a dictionary
         """
-        spec = self._convert_shape_config(copy.deepcopy(self._spec), "camel")
         return {
             "kind": self.kind,
             "type": self.type,
-            "spec": batch_convert_case(spec, "camel"),
+            "spec": batch_convert_case(self._spec, "camel"),
         }
 
     @classmethod
@@ -1078,14 +1023,7 @@
         DataFlow
             a Data Flow job instance
         """
-        spec = cls._convert_shape_config(copy.deepcopy(config["spec"]), "snake")
-        return cls(spec=batch_convert_case(spec, "snake"))
-
-    @class_or_instance_method
-    def _convert_shape_config(cls, spec: Dict, to_format: str) -> Dict:
-        """Converts the format of shape config details from camel to snake, or vice versa.
-<<<<<<< HEAD
-=======
+        return cls(spec=batch_convert_case(config["spec"], "snake"))
 
         Parameters
         ----------
@@ -1094,83 +1032,7 @@
         to_format: str
             the format that's converted to
 
-        Returns
-        -------
-        Dict
-            dictionary with converted shape config details
-        """
-        shape_config_map = [
-            cls.CONST_DRIVER_SHAPE_CONFIG,
-            cls.CONST_EXECUTOR_SHAPE_CONFIG,
-            cls.attribute_map[cls.CONST_DRIVER_SHAPE_CONFIG],
-            cls.attribute_map[cls.CONST_EXECUTOR_SHAPE_CONFIG],
-        ]
-        converted_map = {
-            "camel": {
-                cls.CONST_MEMORY_IN_GBS: cls.attribute_map[cls.CONST_MEMORY_IN_GBS],
-                cls.CONST_OCPUS: cls.CONST_OCPUS,
-            },
-            "snake": {
-                cls.attribute_map[cls.CONST_MEMORY_IN_GBS]: cls.CONST_MEMORY_IN_GBS,
-                cls.CONST_OCPUS: cls.CONST_OCPUS,
-            },
-        }
-        for shape_config in shape_config_map:
-            shape_config_value = spec.pop(shape_config, {})
-            if shape_config_value:
-                temp_maps = {}
-                for key, value in shape_config_value.items():
-                    converted_key = converted_map[to_format].get(key, None)
-                    if converted_key:
-                        temp_maps[converted_key] = value
-                    else:
-                        temp_maps[key] = value
-                spec[shape_config] = copy.deepcopy(temp_maps)
-        return spec
->>>>>>> 129ede99
-
-        Parameters
-        ----------
-        spec: dict
-            dictionary of specs
-        to_format: str
-            the format that's converted to
-
-        Returns
-        -------
-        Dict
-            dictionary with converted shape config details
-        """
-        shape_config_map = [
-            cls.CONST_DRIVER_SHAPE_CONFIG,
-            cls.CONST_EXECUTOR_SHAPE_CONFIG,
-            cls.attribute_map[cls.CONST_DRIVER_SHAPE_CONFIG],
-            cls.attribute_map[cls.CONST_EXECUTOR_SHAPE_CONFIG],
-        ]
-        converted_map = {
-            "camel": {
-                cls.CONST_MEMORY_IN_GBS: cls.attribute_map[cls.CONST_MEMORY_IN_GBS],
-                cls.CONST_OCPUS: cls.CONST_OCPUS,
-            },
-            "snake": {
-                cls.attribute_map[cls.CONST_MEMORY_IN_GBS]: cls.CONST_MEMORY_IN_GBS,
-                cls.CONST_OCPUS: cls.CONST_OCPUS,
-            },
-        }
-        for shape_config in shape_config_map:
-            shape_config_value = spec.pop(shape_config, {})
-            if shape_config_value:
-                temp_maps = {}
-                for key, value in shape_config_value.items():
-                    converted_key = converted_map[to_format].get(key, None)
-                    if converted_key:
-                        temp_maps[converted_key] = value
-                    else:
-                        temp_maps[key] = value
-                spec[shape_config] = copy.deepcopy(temp_maps)
-        return spec
-
-    def to_yaml(self, **kwargs) -> str:
+    def to_yaml(self) -> str:
         """Serializes the object into YAML string.
 
         Returns
@@ -1178,22 +1040,4 @@
         str
             YAML stored in a string.
         """
-        return yaml.safe_dump(self.to_dict(**kwargs))
-
-    def init(self) -> "DataFlow":
-        """Initializes a starter specification for the DataFlow.
-
-        Returns
-        -------
-        DataFlow
-            The DataFlow instance (self)
-        """
-        return (
-            self.build()
-            .with_compartment_id(self.compartment_id or "{Provide a compartment OCID}")
-            .with_language(self.language or DEFAULT_LANGUAGE)
-            .with_spark_version(self.spark_version or DEFAULT_SPARK_VERSION)
-            .with_num_executors(self.num_executors or DEFAULT_NUM_EXECUTORS)
-            .with_driver_shape(self.driver_shape or DEFAULT_SHAPE)
-            .with_executor_shape(self.executor_shape or DEFAULT_SHAPE)
-        )+        return yaml.safe_dump(self.to_dict())