--- conflicted
+++ resolved
@@ -1,27 +1,21 @@
 #!/usr/bin/env python
 # -*- coding: utf-8; -*-
 
-# Copyright (c) 2021, 2023 Oracle and/or its affiliates.
+# Copyright (c) 2021, 2022 Oracle and/or its affiliates.
 # Licensed under the Universal Permissive License v 1.0 as shown at https://oss.oracle.com/licenses/upl/
 from __future__ import annotations
 
+import json
 import os
-<<<<<<< HEAD
 from typing import Dict
-=======
-from typing import Any, Dict
->>>>>>> 129ede99
-
+
+from ads.jobs.builders.runtimes.base import Runtime
 from ads.common.auth import default_signer
-from ads.jobs.builders.runtimes.base import Runtime
 from ads.opctl.config.utils import convert_notebook
 
 
 class CondaRuntime(Runtime):
-    """Represents a job runtime with conda pack
-    This is the base class for Runtime using conda environment.
-    The ``CondaRuntime`` is not designed to be used directly when creating a job.
-    """
+    """Represents a job runtime with conda pack"""
 
     CONST_CONDA = "conda"
     CONST_CONDA_TYPE = "type"
@@ -36,28 +30,12 @@
 
     @property
     def conda(self) -> dict:
-        """The conda environment specification.
-
-        For service conda environment, the specification contains:
-
-        * ``type``, the type of the conda environment.
-          This is always ``service`` for service conda environment.
-        * ``slug``, the slug of the conda environment.
-
-        For custom conda environment, the specification contains:
-
-        * ``type``, the type of the conda environment.
-          This is always ``published`` for custom conda environment.
-        * ``uri``, the uri of the conda environment, e.g. oci://bucket@namespace/prefix/to/conda
-        * ``region``, the region of the bucket in which the conda environment is stored.
-          By default, ADS will determine the region based on the authenticated API key or resource principal.
-          This is only needed if your conda environment is stored in a different region.
+        """The conda pack specification
 
         Returns
         -------
         dict
-            A dictionary containing the conda environment specifications.
-
+            A dictionary with "type" and "slug" as keys.
         """
         return self.get_spec(self.CONST_CONDA)
 
@@ -84,7 +62,6 @@
 
     def with_custom_conda(self, uri: str, region: str = None):
         """Specifies the custom conda pack for running the job
-        Make sure you have configured the IAM policy for the job run to access the conda environment.
 
         Parameters
         ----------
@@ -95,8 +72,7 @@
             this is shown as the "source" of the conda pack.
         region: str, optional
             The region of the bucket storing the custom conda pack, by default None.
-            If region is not specified, ADS will use the region from your authentication credentials:
-
+            If region is not specified, ADS will use the region from your authentication credentials,
             * For API Key, config["region"] is used.
             * For Resource Principal, signer.region is used.
 
@@ -120,52 +96,9 @@
             conda_spec[self.CONST_CONDA_REGION] = region
         return self.set_spec(self.CONST_CONDA, conda_spec)
 
-    def init(self) -> "CondaRuntime":
-        """Initializes a starter specification for the runtime.
-
-        Returns
-        -------
-        CondaRuntime
-            The runtime instance.
-        """
-        super().init()
-        return self.with_custom_conda(
-            "{Path to the custom conda environment. "
-            "Example: oci://your_bucket@namespace/object_name"
-        )
-
 
 class ScriptRuntime(CondaRuntime):
-    """Represents job runtime with scripts and conda pack.
-
-    This runtime is designed to define job artifacts and configurations supported by OCI Data Science Jobs natively.
-    It can be used with any script types that is supported by the OCI Data Science Jobs,
-    including shell scripts and python scripts.
-
-    To run a script with all dependencies contained in a local folder::
-
-        runtime = (
-            ScriptRuntime()
-            # Specify the service conda environment by slug name.
-            .with_service_conda("pytorch110_p38_cpu_v1")
-            # The job artifact can be a single Python script, a directory or a zip file.
-            .with_source("local/path/to/code_dir")
-            # Environment variable
-            .with_environment_variable(NAME="Welcome to OCI Data Science.")
-            # Command line argument
-            .with_argument("100 linux \"hi there\"")
-            # The entrypoint is applicable only to directory or zip file as source
-            # The entrypoint should be a path relative to the working dir.
-            # Here my_script.sh is a file in the code_dir/my_package directory
-            .with_entrypoint("my_package/my_script.sh")
-        )
-
-
-    References
-    ----------
-    https://docs.oracle.com/en-us/iaas/data-science/using/jobs-artifact.htm
-
-    """
+    """Represents job runtime with scripts and conda pack"""
 
     CONST_ENTRYPOINT = "entrypoint"
     CONST_SCRIPT_PATH = "scriptPathURI"
@@ -187,7 +120,7 @@
         Parameters
         ----------
         uri : str
-            URI to the source code script, which can be any URI supported by fsspec,
+            URI to the Python or Shell script, which can be any URI supported by fsspec,
             including http://, https:// and OCI object storage.
             For example: oci://your_bucket@your_namespace/path/to/script.py
 
@@ -214,8 +147,7 @@
             If the source code is a single file, URI can be any URI supported by fsspec,
             including http://, https:// and OCI object storage.
             For example: oci://your_bucket@your_namespace/path/to/script.py
-            URI can also be a folder or a zip file containing the source code.
-            In that case, entrypoint is required.
+            If the source code is a directory, only local directory is supported.
 
         entrypoint : str, optional
             The relative path of the script to be set as entrypoint when source is a zip/tar/directory.
@@ -249,25 +181,6 @@
             The runtime instance.
         """
         return self.set_spec(self.CONST_ENTRYPOINT, entrypoint)
-
-    def init(self) -> "ScriptRuntime":
-        """Initializes a starter specification for the runtime.
-
-        Returns
-        -------
-        ScriptRuntime
-            The runtime instance.
-        """
-        super().init()
-        return (
-            self.with_entrypoint(
-                "{Entrypoint script. For MLflow, it will be replaced with the CMD}"
-            )
-            .with_script(
-                "{Path to the script. For MLflow, it will be replaced with the path to the project}"
-            )
-            .with_argument(key1="val1")
-        )
 
 
 class _PythonRuntimeMixin(Runtime):
@@ -276,7 +189,6 @@
     CONST_PYTHON_PATH = "pythonPath"
     CONST_ENTRYPOINT = "entrypoint"
     CONST_ENTRY_FUNCTION = "entryFunction"
-    CONST_WORKING_DIR = "workingDir"
 
     attribute_map = {
         CONST_OUTPUT_DIR: "output_dir",
@@ -284,7 +196,6 @@
         CONST_PYTHON_PATH: "python_path",
         CONST_ENTRYPOINT: CONST_ENTRYPOINT,
         CONST_ENTRY_FUNCTION: "entry_function",
-        CONST_WORKING_DIR: "working_dir",
     }
     attribute_map.update(Runtime.attribute_map)
 
@@ -304,7 +215,7 @@
 
         Returns
         -------
-        Self
+        self
             The runtime instance.
         """
         self.set_spec(self.CONST_OUTPUT_DIR, output_dir)
@@ -355,29 +266,6 @@
         self.set_spec(self.CONST_ENTRY_FUNCTION, func)
         return self
 
-    def with_working_dir(self, working_dir: str):
-        """Specifies the working directory in the job run.
-        By default, the working directory will the directory containing the user code (job artifact directory).
-        This can be changed by specifying a relative path to the job artifact directory.
-
-        Parameters
-        ----------
-        working_dir : str
-            The path of the working directory.
-            This can be a relative path from the job artifact directory.
-
-        Returns
-        -------
-        self
-            The runtime instance.
-        """
-        return self.set_spec(self.CONST_WORKING_DIR, working_dir)
-
-    @property
-    def working_dir(self) -> str:
-        """The working directory for the job run."""
-        return self.get_spec(self.CONST_WORKING_DIR, ".")
-
     @property
     def output_dir(self) -> str:
         """Directory in the Job run container for saving output files generated in the job"""
@@ -405,41 +293,13 @@
 
 
 class PythonRuntime(ScriptRuntime, _PythonRuntimeMixin):
-    """Represents a job runtime using ADS driver script to run Python code
-
-    Example::
-
-        runtime = (
-            PythonRuntime()
-            # Specify the service conda environment by slug name.
-            .with_service_conda("pytorch110_p38_cpu_v1")
-            # The job artifact can be a single Python script, a directory or a zip file.
-            .with_source("local/path/to/code_dir")
-            # Environment variable
-            .with_environment_variable(NAME="Welcome to OCI Data Science.")
-            # Command line argument, arg1 --key arg2
-            .with_argument("arg1", key="arg2")
-            # Set the working directory
-            # When using a directory as source, the default working dir is the parent of code_dir.
-            # Working dir should be a relative path beginning from the source directory (code_dir)
-            .with_working_dir("code_dir")
-            # The entrypoint is applicable only to directory or zip file as source
-            # The entrypoint should be a path relative to the working dir.
-            # Here my_script.py is a file in the code_dir/my_package directory
-            .with_entrypoint("my_package/my_script.py")
-            # Add an additional Python path, relative to the working dir (code_dir/other_packages).
-            .with_python_path("other_packages")
-            # Copy files in "code_dir/output" to object storage after job finishes.
-            .with_output("output", "oci://bucket_name@namespace/path/to/dir")
-        )
-
-    """
-
-    attribute_map = {}
+    """Represents a job runtime using ADS driver script to run Python code"""
+
+    CONST_WORKING_DIR = "workingDir"
+    attribute_map = {CONST_WORKING_DIR: "working_dir"}
     attribute_map.update(ScriptRuntime.attribute_map)
     attribute_map.update(_PythonRuntimeMixin.attribute_map)
 
-<<<<<<< HEAD
     def init(self) -> "PythonRuntime":
         """Initializes a starter specification for the runtime.
 
@@ -457,82 +317,24 @@
             .with_script(
                 "{Path to the script. For MLflow, it will be replaced with the path to the project}"
             )
-=======
+        )
+
 
 class NotebookRuntime(CondaRuntime):
-    """Represents a job runtime with Jupyter notebook
-
-    To run a job with a single Jupyter notebook,
-    you can define the run time as::
-
-        runtime = (
-            NotebookRuntime()
-            .with_notebook(
-                path="https://raw.githubusercontent.com/tensorflow/docs/master/site/en/tutorials/customization/basics.ipynb",
-                encoding='utf-8'
-            )
-            .with_service_conda("tensorflow28_p38_cpu_v1")
-            .with_environment_variable(GREETINGS="Welcome to OCI Data Science")
-            .with_exclude_tag(["ignore", "remove"])
-            .with_output("oci://bucket_name@namespace/path/to/dir")
->>>>>>> 129ede99
-        )
-
-    Note that the notebook path can be local or remote path supported by fsspec,
-    including OCI object storage path like ``oci://bucket@namespace/path/to/notebook``
-
-<<<<<<< HEAD
-class NotebookRuntime(CondaRuntime):
-    """Represents a job runtime with Jupyter notebook
-
-    To run a job with a single Jupyter notebook,
-    you can define the run time as::
-
-        runtime = (
-            NotebookRuntime()
-            .with_notebook(
-                path="https://raw.githubusercontent.com/tensorflow/docs/master/site/en/tutorials/customization/basics.ipynb",
-                encoding='utf-8'
-            )
-            .with_service_conda("tensorflow28_p38_cpu_v1")
-            .with_environment_variable(GREETINGS="Welcome to OCI Data Science")
-            .with_exclude_tag(["ignore", "remove"])
-            .with_output("oci://bucket_name@namespace/path/to/dir")
-        )
-
-    Note that the notebook path can be local or remote path supported by fsspec,
-    including OCI object storage path like ``oci://bucket@namespace/path/to/notebook``
-
-=======
->>>>>>> 129ede99
-    """
+    """Represents a job runtime with Jupyter notebook"""
 
     CONST_NOTEBOOK_PATH = "notebookPathURI"
     CONST_NOTEBOOK_ENCODING = "notebookEncoding"
-    CONST_OUTPUT_URI = "outputUri"
-    CONST_OUTPUT_URI_ALT = "outputURI"
+    CONST_OUTPUT_URI = "outputURI"
     CONST_EXCLUDE_TAG = "excludeTags"
-    CONST_SOURCE = "source"
-    CONST_ENTRYPOINT = "entrypoint"
 
     attribute_map = {
         CONST_NOTEBOOK_PATH: "notebook_path_uri",
         CONST_NOTEBOOK_ENCODING: "notebook_encoding",
         CONST_OUTPUT_URI: "output_uri",
         CONST_EXCLUDE_TAG: "exclude_tags",
-        CONST_SOURCE: "source",
-        CONST_ENTRYPOINT: "entrypoint",
     }
     attribute_map.update(CondaRuntime.attribute_map)
-
-    def __init__(self, spec: Dict = None, **kwargs) -> None:
-        if spec and self.CONST_OUTPUT_URI_ALT in spec:
-            val = spec.pop(self.CONST_OUTPUT_URI_ALT)
-            spec[self.CONST_OUTPUT_URI] = val
-        if self.CONST_OUTPUT_URI_ALT in kwargs:
-            val = kwargs.pop(self.CONST_OUTPUT_URI_ALT)
-            kwargs[self.CONST_OUTPUT_URI] = val
-        super().__init__(spec, **kwargs)
 
     @property
     def notebook_uri(self) -> str:
@@ -544,17 +346,13 @@
         """The encoding of the notebook"""
         return self.get_spec(self.CONST_NOTEBOOK_ENCODING)
 
-    def with_notebook(self, path: str, encoding="utf-8") -> NotebookRuntime:
-        """Specifies the notebook to be run as a job.
-        Use this method if you would like to run a single notebook.
-        Use ``with_source()`` method if you would like to run a notebook with additional dependency files.
+    def with_notebook(self, path: str, encoding="utf-8"):
+        """Specifies the notebook to be converted to python script and run as a job.
 
         Parameters
         ----------
         path : str
             The path of the Jupyter notebook
-        encoding : str
-            The encoding for opening the notebook. Defaults to utf-8.
 
         Returns
         -------
@@ -569,7 +367,7 @@
         """A list of cell tags indicating cells to be excluded from the job"""
         return self.get_spec(self.CONST_EXCLUDE_TAG, [])
 
-    def with_exclude_tag(self, *tags) -> NotebookRuntime:
+    def with_exclude_tag(self, *tags):
         """Specifies the cell tags in the notebook to exclude cells from the job script.
 
         Parameters
@@ -595,14 +393,13 @@
         """URI for storing the output notebook and files"""
         return self.get_spec(self.CONST_OUTPUT_URI)
 
-    def with_output(self, output_uri: str) -> NotebookRuntime:
+    def with_output(self, output_uri: str):
         """Specifies the output URI for storing the output notebook and files.
-        All files in the directory containing the notebook will be saved.
 
         Parameters
         ----------
         output_uri : str
-            URI for a directory storing the output notebook and files.
+            URI for storing the output notebook and files.
             For example, oci://bucket@namespace/path/to/dir
 
         Returns
@@ -652,7 +449,6 @@
         """The path of the notebook relative to the source."""
         return self.get_spec(self.CONST_ENTRYPOINT)
 
-<<<<<<< HEAD
     def init(self) -> "NotebookRuntime":
         """Initializes a starter specification for the runtime.
 
@@ -667,32 +463,9 @@
             notebook="{Entrypoint notebook. For MLflow, it will be replaced with the CMD}",
         ).with_exclude_tag("tag1")
 
-=======
->>>>>>> 129ede99
 
 class GitPythonRuntime(CondaRuntime, _PythonRuntimeMixin):
-    """Represents a job runtime with source code from git repository
-
-    Example::
-
-        runtime = (
-            GitPythonRuntime()
-            .with_environment_variable(GREETINGS="Welcome to OCI Data Science")
-            # Specify the service conda environment by slug name.
-            .with_service_conda("pytorch19_p37_gpu_v1")
-            # Specify the git repository
-            # Optionally, you can specify the branch or commit
-            .with_source("https://github.com/pytorch/tutorials.git")
-            # Entrypoint is a relative path from the root of the git repo.
-            .with_entrypoint("beginner_source/examples_nn/polynomial_nn.py")
-            # Copy files in "beginner_source/examples_nn" to object storage after job finishes.
-            .with_output(
-              output_dir="beginner_source/examples_nn",
-              output_uri="oci://bucket_name@namespace/path/to/dir"
-            )
-        )
-
-    """
+    """Represents a job runtime with source code from git repository"""
 
     CONST_GIT_URL = "url"
     CONST_BRANCH = "branch"
@@ -775,7 +548,6 @@
     def ssh_secret_ocid(self) -> str:
         """The OCID of the OCI Vault secret storing the Git SSH key."""
         return self.get_spec(self.CONST_GIT_SSH_SECRET_ID)
-<<<<<<< HEAD
 
     def init(self) -> "GitPythonRuntime":
         """Initializes a starter specification for the runtime.
@@ -791,18 +563,16 @@
         ).with_entrypoint(
             "{Entrypoint script. For MLflow, it will be replaced with the CMD}"
         )
-=======
->>>>>>> 129ede99
 
 
 class DataFlowRuntime(CondaRuntime):
+
     CONST_SCRIPT_BUCKET = "scriptBucket"
     CONST_ARCHIVE_BUCKET = "archiveBucket"
     CONST_ARCHIVE_URI = "archiveUri"
     CONST_SCRIPT_PATH = "scriptPathURI"
     CONST_CONFIGURATION = "configuration"
     CONST_CONDA_AUTH_TYPE = "condaAuthType"
-    CONST_OVERWRITE = "overwrite"
     attribute_map = {
         CONST_SCRIPT_BUCKET: "script_bucket",
         CONST_ARCHIVE_URI: "archive_bucket",
@@ -810,7 +580,6 @@
         CONST_SCRIPT_PATH: "script_path_uri",
         CONST_CONFIGURATION: CONST_CONFIGURATION,
         CONST_CONDA_AUTH_TYPE: "conda_auth_type",
-        CONST_OVERWRITE: CONST_OVERWRITE,
     }
     attribute_map.update(Runtime.attribute_map)
 
@@ -895,13 +664,13 @@
         """The URI of the source code"""
         return self.get_spec(self.CONST_SCRIPT_PATH)
 
-    def with_script_uri(self, path: str) -> "DataFlowRuntime":
+    def with_script_uri(self, path) -> "DataFlowRuntime":
         """
         Set script uri.
 
         Parameters
         ----------
-        path: str
+        uri: str
             uri to the script
 
         Returns
@@ -976,53 +745,8 @@
         """Configuration for Spark"""
         return self.get_spec(self.CONST_CONFIGURATION)
 
-    def with_overwrite(self, overwrite: bool) -> "DataFlowRuntime":
-        """
-        Whether to overwrite the existing script in object storage (script bucket).
-        If the Object Storage bucket already contains a script with the same name,
-        then it will be overwritten with the new one if the `overwrite` flag equal to `True`.
-
-        Parameters
-        ----------
-        overwrite: bool
-            Whether to overwrite the existing script in object storage (script bucket).
-
-        Returns
-        -------
-        DataFlowRuntime
-             The DataFlowRuntime instance (self).
-        """
-        return self.set_spec(self.CONST_OVERWRITE, overwrite)
-
-    @property
-    def overwrite(self) -> str:
-        """Whether to overwrite the existing script in object storage (script bucket)."""
-        return self.get_spec(self.CONST_OVERWRITE)
-
     def convert(self, **kwargs):
         pass
-
-    def init(self) -> "DataFlowRuntime":
-        """Initializes a starter specification for the runtime.
-
-        Returns
-        -------
-        DataFlowRuntime
-            The runtime instance.
-        """
-        super().init()
-        self._spec.pop(self.CONST_ENV_VAR, None)
-        return (
-            self.with_script_uri(
-                "{Path to the executable script. For MLflow, it will be replaced with the CMD}"
-            )
-            .with_script_bucket(
-                "{The object storage bucket to save a script. "
-                "Example: oci://<bucket_name>@<tenancy>/<prefix>}"
-            )
-            .with_overwrite(True)
-            .with_configuration({"spark.driverEnv.env_key": "env_value"})
-        )
 
 
 class DataFlowNotebookRuntime(DataFlowRuntime, NotebookRuntime):
