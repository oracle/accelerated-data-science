--- conflicted
+++ resolved
@@ -1,7 +1,7 @@
 #!/usr/bin/env python
 # -*- coding: utf-8 -*--
 
-# Copyright (c) 2022, 2023 Oracle and/or its affiliates.
+# Copyright (c) 2022 Oracle and/or its affiliates.
 # Licensed under the Universal Permissive License v 1.0 as shown at https://oss.oracle.com/licenses/upl/
 
 import fnmatch
@@ -11,40 +11,34 @@
 import shutil
 import tempfile
 import uuid
-import fsspec
 from typing import Dict, Optional, Tuple
+
 from ads.common import auth as authutil
 from ads.common import logger, utils
-from ads.common.object_storage_details import ObjectStorageDetails
 from ads.config import CONDA_BUCKET_NAME, CONDA_BUCKET_NS
 from ads.model.runtime.env_info import EnvInfo, InferenceEnvInfo, TrainingEnvInfo
 from ads.model.runtime.runtime_info import RuntimeInfo
 from jinja2 import Environment, PackageLoader
-import warnings
-from ads import __version__
-from datetime import datetime
 
 MODEL_ARTIFACT_VERSION = "3.0"
 REQUIRED_ARTIFACT_FILES = ("runtime.yaml", "score.py")
-SCORE_VERSION = "1.0"
-ADS_VERSION = __version__
-
-
-class ArtifactNestedFolderError(Exception):   # pragma: no cover
+
+
+class ArtifactNestedFolderError(Exception):
     def __init__(self, folder: str):
         self.folder = folder
         super().__init__("The required artifact files placed in a nested folder.")
 
 
-class ArtifactRequiredFilesError(Exception):   # pragma: no cover
+class ArtifactRequiredFilesError(Exception):
     def __init__(self, required_files: Tuple[str]):
         super().__init__(
             "Not all required files presented in artifact folder. "
-            f"Required files for conda runtime: {required_files}. If you are using container runtime, set `ignore_conda_error=True`."
-        )
-
-
-class AritfactFolderStructureError(Exception):   # pragma: no cover
+            f"Required files: {required_files}"
+        )
+
+
+class AritfactFolderStructureError(Exception):
     def __init__(self, required_files: Tuple[str]):
         super().__init__(
             "The artifact folder has a wrong structure. "
@@ -118,30 +112,19 @@
         model_file_name: str = None,
         reload: Optional[bool] = False,
         ignore_conda_error: Optional[bool] = False,
-<<<<<<< HEAD
         local_copy_dir: str = None,
         auth: dict = None,
-=======
->>>>>>> 129ede99
     ):
         """Initializes a ModelArtifact instance.
 
         Parameters
         ----------
         artifact_dir: str
-            The artifact folder to store the files needed for deployment.
+            The local artifact folder to store the files needed for deployment.
         model_file_name: (str, optional). Defaults to `None`.
             The file name of the serialized model.
         reload: (bool, optional). Defaults to False.
             Determine whether will reload the Model into the env.
-        ignore_conda_error: (bool, optional). Defaults to False.
-            Parameter to ignore error when collecting conda information.
-        local_copy_dir: (str, optional). Defaults to None.
-            The local back up directory of the model artifacts.
-        auth :(Dict, optional). Defaults to None.
-            The default authetication is set using `ads.set_auth` API. If you need to override the
-            default, use the `ads.common.auth.api_keys` or `ads.common.auth.resource_principal` to create appropriate
-            authentication signer and kwargs required to instantiate IdentityClient object.
 
         Returns
         -------
@@ -156,27 +139,14 @@
         if not artifact_dir:
             raise ValueError("The `artifact_dir` needs to be provided.")
 
-        self.artifact_dir = (
-            artifact_dir
-            if ObjectStorageDetails.is_oci_path(artifact_dir)
-            else os.path.abspath(os.path.expanduser(artifact_dir))
-        )
-        self.local_copy_dir = (
-            local_copy_dir or tempfile.mkdtemp()
-            if ObjectStorageDetails.is_oci_path(artifact_dir)
-            else artifact_dir
-        )
-
         self.score = None
+        self.artifact_dir = os.path.abspath(os.path.expanduser(artifact_dir))
         sys.path.insert(0, self.artifact_dir)
         self.model_file_name = model_file_name
         self._env = Environment(loader=PackageLoader("ads", "templates"))
         self.ignore_conda_error = ignore_conda_error
         self.model = None
-<<<<<<< HEAD
         self.auth = auth or authutil.default_signer()
-=======
->>>>>>> 129ede99
         if reload and not ignore_conda_error:
             self.reload()
             # Extracts the model_file_name from the score.py.
@@ -197,8 +167,6 @@
         force_overwrite: bool = False,
         namespace: str = CONDA_BUCKET_NS,
         bucketname: str = CONDA_BUCKET_NAME,
-        auth: dict = None,
-        ignore_conda_error: bool = False,
     ) -> None:
         """Generate a runtime yaml file and save it to the artifact
         directory.
@@ -220,13 +188,9 @@
         force_overwrite : (bool, optional). Defaults to False.
             Whether to overwrite existing files.
         namespace: (str, optional)
-            The namespace of region. Defaults to environment variable CONDA_BUCKET_NS.
+            The namespace of region.
         bucketname: (str, optional)
-            The bucketname of service pack. Defaults to environment variable CONDA_BUCKET_NAME.
-        auth :(Dict, optional). Defaults to None.
-            The default authetication is set using `ads.set_auth` API. If you need to override the
-            default, use the `ads.common.auth.api_keys` or `ads.common.auth.resource_principal` to create appropriate
-            authentication signer and kwargs required to instantiate IdentityClient object.
+            The bucketname of service pack.
 
         Raises
         ------
@@ -244,18 +208,13 @@
             runtime_info.model_provenance.training_code.artifact_directory = (
                 self.artifact_dir
             )
-<<<<<<< HEAD
             runtime_info.save(storage_options=auth)
-=======
-            runtime_info.save()
->>>>>>> 129ede99
             return runtime_info
         inference_conda_env = ModelArtifact._populate_env_info(
             InferenceEnvInfo,
             conda_pack=inference_conda_env,
             bucketname=bucketname,
             namespace=namespace,
-            auth=auth,
         )
 
         if training_conda_env:
@@ -264,7 +223,6 @@
                 conda_pack=training_conda_env,
                 bucketname=bucketname,
                 namespace=namespace,
-                auth=auth,
             )
         else:
             training_conda_env = TrainingEnvInfo()
@@ -282,7 +240,7 @@
             or runtime_info.model_deployment.inference_conda_env.inference_python_version.strip()
             == ""
         ):
-            warnings.warn(
+            raise ValueError(
                 "Cannot automatically detect the inference python version. `inference_python_version` must be provided."
             )
         runtime_file_path = os.path.join(self.artifact_dir, "runtime.yaml")
@@ -292,16 +250,12 @@
                 "Set `force_overwrite` to True to overwrite all the files."
             )
         else:
-            runtime_info.save(storage_options=auth)
+            runtime_info.save()
         return runtime_info
 
     @staticmethod
     def _populate_env_info(
-        clss: EnvInfo,
-        conda_pack: str,
-        bucketname: str = None,
-        namespace: str = None,
-        auth: dict = None,
+        clss: EnvInfo, conda_pack: str, bucketname: str = None, namespace: str = None
     ) -> "EnvInfo":
         """Populates the Training/InferenceEnvInfo instance.
 
@@ -317,10 +271,6 @@
             The namespace of region.
         bucketname: (str, optional)
             The bucketname of service pack.
-        auth: (Dict, optional). Defaults to None.
-            The default authetication is set using `ads.set_auth` API. If you need to override the
-            default, use the `ads.common.auth.api_keys` or `ads.common.auth.resource_principal` to create appropriate
-            authentication signer and kwargs required to instantiate IdentityClient object.
 
         Returns
         -------
@@ -330,7 +280,7 @@
         if conda_pack.startswith("oci://"):
             return clss.from_path(conda_pack)
         return clss.from_slug(
-            env_slug=conda_pack, bucketname=bucketname, namespace=namespace, auth=auth
+            env_slug=conda_pack, bucketname=bucketname, namespace=namespace
         )
 
     def prepare_score_py(
@@ -346,7 +296,6 @@
             The file name of the serialized model.
         **kwargs: (dict)
             use_torch_script: bool
-            data_deserializer: str
 
         Returns
         -------
@@ -370,15 +319,10 @@
         ):
             raise FileExistsError(f"{jinja_template_filename}.jinja2 does not exists.")
         scorefn_template = self._env.get_template(f"{jinja_template_filename}.jinja2")
-        time_suffix = datetime.today().strftime("%Y%m%d_%H%M%S")
-
         context = {
             "model_file_name": self.model_file_name,
-            "SCORE_VERSION": SCORE_VERSION,
-            "ADS_VERSION": ADS_VERSION,
-            "time_created": time_suffix,
+            "use_torch_script": kwargs.get("use_torch_script", False),
         }
-<<<<<<< HEAD
         storage_options = kwargs.pop("auth", {})
         storage_options = storage_options if storage_options else {}
         context.update(kwargs)
@@ -386,11 +330,6 @@
             os.path.join(self.artifact_dir, "score.py"), "w", **storage_options
         ) as f:
             f.write(scorefn_template.render(context))
-=======
-        context.update(kwargs)
-        with open(os.path.join(self.artifact_dir, "score.py"), "w") as sfl:
-            sfl.write(scorefn_template.render(context))
->>>>>>> 129ede99
 
     def reload(self):
         """Syncs the `score.py` to reload the model and predict function.
@@ -399,26 +338,17 @@
         -------
         None
             Nothing
-
-        """
-        if ObjectStorageDetails.is_oci_path(self.artifact_dir):
-            utils.copy_from_uri(
-                uri=self.artifact_dir,
-                to_path=self.local_copy_dir,
-                force_overwrite=True,
-                auth=self.auth,
-            )
-
+        """
         spec = importlib.util.spec_from_file_location(
-            "score%s" % uuid.uuid4(), os.path.join(self.local_copy_dir, "score.py")
+            "score%s" % uuid.uuid4(), os.path.join(self.artifact_dir, "score.py")
         )
         self.score = importlib.util.module_from_spec(spec)
         spec.loader.exec_module(self.score)
         self.model = self.score.load_model()  # load model in cache
         # remove the cache files.
         for dir in [
-            os.path.join(self.local_copy_dir, "__pycache__"),
-            os.path.join(self.local_copy_dir, ".ipynb_checkpoints"),
+            os.path.join(self.artifact_dir, "__pycache__"),
+            os.path.join(self.artifact_dir, ".ipynb_checkpoints"),
         ]:
             if os.path.exists(dir):
                 shutil.rmtree(dir, ignore_errors=True)
@@ -431,7 +361,6 @@
         model_file_name: str = None,
         force_overwrite: Optional[bool] = False,
         auth: Optional[Dict] = None,
-        ignore_conda_error: Optional[bool] = False,
     ):
         """Constructs a ModelArtifact object from the existing model artifacts.
 
@@ -462,57 +391,35 @@
         ------
         ValueError
             If `uri` is equal to `artifact_dir`, and it not exists.
-            If `artifact_dir` is not provided.
-        """
-        if not artifact_dir:
-            raise ValueError("The `artifact_dir` needs to be provided.")
-
-        artifact_dir = (
-            artifact_dir
-            if ObjectStorageDetails.is_oci_path(artifact_dir)
-            else os.path.join(os.path.abspath(os.path.expanduser(artifact_dir)), "")
-        )
-
-        if not ObjectStorageDetails.is_oci_path(uri):
-            uri = os.path.join(os.path.abspath(os.path.expanduser(uri)).rstrip("/"), "")
-        auth = auth or authutil.default_signer()
-
-        to_path = (
-            tempfile.mkdtemp()
-            if ObjectStorageDetails.is_oci_path(artifact_dir)
-            else artifact_dir
-        )
-        force_overwrite = (
-            True if ObjectStorageDetails.is_oci_path(artifact_dir) else force_overwrite
-        )
-        if artifact_dir == uri and not ObjectStorageDetails.is_oci_path(artifact_dir):
-            if not utils.is_path_exists(artifact_dir, auth=auth):
+        """
+        artifact_dir = os.path.join(
+            os.path.abspath(os.path.expanduser(artifact_dir)), ""
+        )
+
+        if artifact_dir == os.path.join(
+            os.path.abspath(os.path.expanduser(uri)).rstrip("/"), ""
+        ):
+            if not os.path.exists(artifact_dir):
                 raise ValueError("Provided `uri` doesn't exist.")
         else:
+            auth = auth or authutil.default_signer()
             utils.copy_from_uri(
                 uri=uri,
-                to_path=to_path,
+                to_path=artifact_dir,
                 unpack=True,
                 force_overwrite=force_overwrite,
                 auth=auth,
             )
-<<<<<<< HEAD
 
         if not ignore_conda_error:
             try:
                 _validate_artifact_dir(to_path)
-=======
-        if not ignore_conda_error:
-            try:
-                _validate_artifact_dir(artifact_dir)
->>>>>>> 129ede99
             except ArtifactNestedFolderError as exc:
                 with tempfile.TemporaryDirectory() as temp_dir:
                     utils.copy_from_uri(
                         uri=exc.folder, to_path=temp_dir, force_overwrite=True
                     )
                     utils.copy_from_uri(
-<<<<<<< HEAD
                         uri=temp_dir, to_path=to_path, force_overwrite=True
                     )
 
@@ -534,25 +441,8 @@
             reload=True,
             ignore_conda_error=ignore_conda_error,
             local_copy_dir=to_path,
-=======
-                        uri=temp_dir, to_path=artifact_dir, force_overwrite=True
-                    )
-
-        return cls(
-            artifact_dir,
-            model_file_name,
-            reload=True,
-            ignore_conda_error=ignore_conda_error,
->>>>>>> 129ede99
         )
 
     def __getattr__(self, item):
         """Makes the functions in `score.py` directly accessable by ModelArtifact class."""
-
-        try:
-            return getattr(self.score, item)
-        except:
-            if self.ignore_conda_error:
-                logger.warn("`verify` is not guarenteed to work for byoc case.")
-            else:
-                raise+        return getattr(self.score, item)