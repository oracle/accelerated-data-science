#!/usr/bin/env python
# -*- coding: utf-8 -*--

# Copyright (c) 2022, 2023 Oracle and/or its affiliates.
# Licensed under the Universal Permissive License v 1.0 as shown at https://oss.oracle.com/licenses/upl/

import json
import os
import tempfile
<<<<<<< HEAD
import yaml
from typing import Any, Dict, Optional
from zipfile import ZipFile
=======
from typing import Any, Dict, Optional
from zipfile import ZipFile

import yaml

>>>>>>> 129ede99
from ads.common import utils


DEPRECATE_AS_ONNX_WARNING = "This attribute `as_onnx` will be deprecated in the future. You can choose specific format by setting `model_save_serializer`."
DEPRECATE_USE_TORCH_SCRIPT_WARNING = "This attribute `use_torch_script` will be deprecated in the future. You can choose specific format by setting `model_save_serializer`."


def _extract_locals(
    locals: Dict[str, Any], filter_out_nulls: Optional[bool] = True
) -> Dict[str, Any]:
    """Extract arguments from local variables.
    If input dictionary contains `kwargs`, then it will not be included to
    the result dictionary.

    Properties
    ----------
    locals: Dict[str, Any]
        A dictionary, the result of `locals()` method.
        However can be any dictionary.
    filter_out_nulls: (bool, optional). Defaults to `True`.
        Whether `None` values should be filtered out from the result dict or not.

    Returns
    -------
    Dict[str, Any]
        A new dictionary with the result values.
    """
    result = {}
    keys_to_filter_out = ("kwargs",)
    consolidated_dict = {**locals.get("kwargs", {}), **locals}
    for key, value in consolidated_dict.items():
        if key not in keys_to_filter_out and not (filter_out_nulls and value is None):
            result[key] = value
    return result


def _is_json_serializable(data: Any) -> bool:
    """Check is data input is json serialization.

    Parameters
    ----------
    data: (Any)
        data to be passed to model for prediction.

    Returns
    -------
    bool
        Whether data is json serializable.
    """
    result = True
    try:
        json.dumps(data)
    except:
        result = False
    return result


def fetch_manifest_from_conda_location(env_location: str):
    """
    Convenience method to fetch the manifest file from a conda environment.

    :param env_location: Absolute path to the environment.
    :type env_location: str
    """
    manifest_location = None
    for file in os.listdir(env_location):
        if file.endswith("_manifest.yaml"):
            manifest_location = f"{env_location}/{file}"
            break
    env = {}
    if not manifest_location:
        raise Exception(
            f"Could not locate manifest file in the provided conda environment: {env_location}. Dir Listing - "
            f"{os.listdir(env_location)}"
        )

    with open(manifest_location) as mlf:
        env = yaml.load(mlf, Loader=yaml.FullLoader)
    manifest = env["manifest"]
    return manifest


def zip_artifact(artifact_dir: str) -> str:
    """Prepares model artifacts ZIP archive.

    Parameters
    ----------
    artifact_dir: str
        Path to the model artifact.

    Returns
    -------
    str
        Path to the model artifact ZIP archive file.
    """
    if not artifact_dir:
        raise ValueError("The `artifact_dir` must be provided.")
    if not os.path.exists(artifact_dir):
        raise ValueError(f"The {artifact_dir} not exists.")
    if not os.path.isdir(artifact_dir):
        raise ValueError("The `artifact_dir` must be a folder.")

    files_to_upload = utils.get_files(artifact_dir)
    # Set delete=False when creating NamedTemporaryFile,
    # Otherwise, the file will be delete when download_artifact() close the file.
    artifact = tempfile.NamedTemporaryFile(suffix=".zip", delete=False)
    # Close the file since NamedTemporaryFile() opens the file by default.
    artifact.close()
    artifact_zip_path = artifact.name

    with ZipFile(artifact_zip_path, "w") as zf:
        for matched_file in files_to_upload:
            zf.write(
                os.path.join(artifact_dir, matched_file),
                arcname=matched_file,
            )

    return artifact_zip_path<|MERGE_RESOLUTION|>--- conflicted
+++ resolved
@@ -1,28 +1,17 @@
 #!/usr/bin/env python
 # -*- coding: utf-8 -*--
 
-# Copyright (c) 2022, 2023 Oracle and/or its affiliates.
+# Copyright (c) 2022 Oracle and/or its affiliates.
 # Licensed under the Universal Permissive License v 1.0 as shown at https://oss.oracle.com/licenses/upl/
 
 import json
 import os
 import tempfile
-<<<<<<< HEAD
 import yaml
 from typing import Any, Dict, Optional
 from zipfile import ZipFile
-=======
-from typing import Any, Dict, Optional
-from zipfile import ZipFile
-
-import yaml
-
->>>>>>> 129ede99
 from ads.common import utils
-
-
-DEPRECATE_AS_ONNX_WARNING = "This attribute `as_onnx` will be deprecated in the future. You can choose specific format by setting `model_save_serializer`."
-DEPRECATE_USE_TORCH_SCRIPT_WARNING = "This attribute `use_torch_script` will be deprecated in the future. You can choose specific format by setting `model_save_serializer`."
+from ads.config import OCI_REGION_METADATA
 
 
 def _extract_locals(
@@ -100,6 +89,23 @@
     return manifest
 
 
+def extract_region() -> Union[str, None]:
+    """Extracts region information from the environment variables.
+
+    Returns
+    -------
+    Union[str, None]
+        The region identifier. For example: `us-ashburn-1`.
+        Returns `None` if region not extracted.
+    """
+    region = None
+    try:
+        region = json.loads(OCI_REGION_METADATA)["regionIdentifier"]
+    except:
+        pass
+    return region
+
+
 def zip_artifact(artifact_dir: str) -> str:
     """Prepares model artifacts ZIP archive.
 
