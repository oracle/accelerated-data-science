#!/usr/bin/env python
# -*- coding: utf-8; -*-

# Copyright (c) 2022, 2024 Oracle and/or its affiliates.
# Licensed under the Universal Permissive License v 1.0 as shown at https://oss.oracle.com/licenses/upl/

import os
import shutil
import cgi
import json
import logging
from copy import deepcopy
from typing import Dict, List, Optional, Union

import tempfile
from jsonschema import validate, ValidationError
import pandas

from ads.common import utils
from ads.common.object_storage_details import ObjectStorageDetails
from ads.config import COMPARTMENT_OCID, PROJECT_OCID
from ads.feature_engineering.schema import Schema
from ads.jobs.builders.base import Builder
from ads.model.artifact_downloader import (
    LargeArtifactDownloader,
    SmallArtifactDownloader,
)
from ads.model.artifact_uploader import LargeArtifactUploader, SmallArtifactUploader
from ads.model.model_metadata import (
    ModelCustomMetadata,
    ModelCustomMetadataItem,
    ModelProvenanceMetadata,
    ModelTaxonomyMetadata,
    MetadataCustomCategory,
)
from ads.model.service.oci_datascience_model import (
    ModelProvenanceNotFoundError,
    OCIDataScienceModel,
)

logger = logging.getLogger(__name__)


_MAX_ARTIFACT_SIZE_IN_BYTES = 2147483648  # 2GB
MODEL_BY_REFERENCE_VERSION = "1.0"
MODEL_BY_REFERENCE_JSON_FILE_NAME = "model_description.json"


class ModelArtifactSizeError(Exception):  # pragma: no cover
    def __init__(self, max_artifact_size: str):
        super().__init__(
            f"The model artifacts size is greater than `{max_artifact_size}`. "
            "The `bucket_uri` needs to be specified to "
            "copy artifacts to the object storage bucket. "
            "Example: `bucket_uri=oci://<bucket_name>@<namespace>/prefix/`"
        )


class BucketNotVersionedError(Exception):  # pragma: no cover
    def __init__(
        self,
        msg="Model artifact bucket is not versioned. Enable versioning on the bucket to proceed with model creation by reference.",
    ):
        super().__init__(msg)


class ModelFileDescriptionError(Exception):  # pragma: no cover
    def __init__(self, msg="Model File Description file is not set up."):
        super().__init__(msg)


class DataScienceModel(Builder):
    """Represents a Data Science Model.

    Attributes
    ----------
    id: str
        Model ID.
    project_id: str
        Project OCID.
    compartment_id: str
        Compartment OCID.
    name: str
        Model name.
    description: str
        Model description.
    freeform_tags: Dict[str, str]
        Model freeform tags.
    defined_tags: Dict[str, Dict[str, object]]
        Model defined tags.
    input_schema: ads.feature_engineering.Schema
        Model input schema.
    output_schema: ads.feature_engineering.Schema, Dict
        Model output schema.
    defined_metadata_list: ModelTaxonomyMetadata
        Model defined metadata.
    custom_metadata_list: ModelCustomMetadata
        Model custom metadata.
    provenance_metadata: ModelProvenanceMetadata
        Model provenance metadata.
    artifact: str
        The artifact location. Can be either path to folder with artifacts or
        path to zip archive.
    status: Union[str, None]
        Model status.
    model_version_set_id: str
        Model version set ID
    version_label: str
        Model version label
    model_file_description: dict
        Contains object path details for models created by reference.

    Methods
    -------
    create(self, **kwargs) -> "DataScienceModel"
        Creates model.
    delete(self, delete_associated_model_deployment: Optional[bool] = False) -> "DataScienceModel":
        Removes model.
    to_dict(self) -> dict
        Serializes model to a dictionary.
    from_id(cls, id: str) -> "DataScienceModel"
        Gets an existing model by OCID.
    from_dict(cls, config: dict) -> "DataScienceModel"
        Loads model instance from a dictionary of configurations.
    upload_artifact(self, ...) -> None
        Uploads model artifacts to the model catalog.
    download_artifact(self, ...) -> None
        Downloads model artifacts from the model catalog.
    update(self, **kwargs) -> "DataScienceModel"
        Updates datascience model in model catalog.
    list(cls, compartment_id: str = None, **kwargs) -> List["DataScienceModel"]
        Lists datascience models in a given compartment.
    sync(self):
        Sync up a datascience model with OCI datascience model.
    with_project_id(self, project_id: str) -> "DataScienceModel"
        Sets the project ID.
    with_description(self, description: str) -> "DataScienceModel"
        Sets the description.
    with_compartment_id(self, compartment_id: str) -> "DataScienceModel"
        Sets the compartment ID.
    with_display_name(self, name: str) -> "DataScienceModel"
        Sets the name.
    with_freeform_tags(self, **kwargs: Dict[str, str]) -> "DataScienceModel"
        Sets freeform tags.
    with_defined_tags(self, **kwargs: Dict[str, Dict[str, object]]) -> "DataScienceModel"
        Sets defined tags.
    with_input_schema(self, schema: Union[Schema, Dict]) -> "DataScienceModel"
        Sets the model input schema.
    with_output_schema(self, schema: Union[Schema, Dict]) -> "DataScienceModel"
        Sets the model output schema.
    with_defined_metadata_list(self, metadata: Union[ModelTaxonomyMetadata, Dict]) -> "DataScienceModel"
        Sets model taxonomy (defined) metadata.
    with_custom_metadata_list(self, metadata: Union[ModelCustomMetadata, Dict]) -> "DataScienceModel"
        Sets model custom metadata.
    with_provenance_metadata(self, metadata: Union[ModelProvenanceMetadata, Dict]) -> "DataScienceModel"
        Sets model provenance metadata.
    with_artifact(self, uri: str)
        Sets the artifact location. Can be a local.
    with_model_version_set_id(self, model_version_set_id: str):
        Sets the model version set ID.
    with_version_label(self, version_label: str):
        Sets the model version label.
    with_model_file_description: dict
        Sets path details for models created by reference. Input can be either a dict, string or json file and
        the schema is dictated by model_file_description_schema.json


    Examples
    --------
    >>> ds_model = (DataScienceModel()
    ...    .with_compartment_id(os.environ["NB_SESSION_COMPARTMENT_OCID"])
    ...    .with_project_id(os.environ["PROJECT_OCID"])
    ...    .with_display_name("TestModel")
    ...    .with_description("Testing the test model")
    ...    .with_freeform_tags(tag1="val1", tag2="val2")
    ...    .with_artifact("/path/to/the/model/artifacts/"))
    >>> ds_model.create()
    >>> ds_model.status()
    >>> ds_model.with_description("new description").update()
    >>> ds_model.download_artifact("/path/to/dst/folder/")
    >>> ds_model.delete()
    >>> DataScienceModel.list()
    """

    _PREFIX = "datascience_model"

    CONST_ID = "id"
    CONST_PROJECT_ID = "projectId"
    CONST_COMPARTMENT_ID = "compartmentId"
    CONST_DISPLAY_NAME = "displayName"
    CONST_DESCRIPTION = "description"
    CONST_FREEFORM_TAG = "freeformTags"
    CONST_DEFINED_TAG = "definedTags"
    CONST_INPUT_SCHEMA = "inputSchema"
    CONST_OUTPUT_SCHEMA = "outputSchema"
    CONST_CUSTOM_METADATA = "customMetadataList"
    CONST_DEFINED_METADATA = "definedMetadataList"
    CONST_PROVENANCE_METADATA = "provenanceMetadata"
    CONST_ARTIFACT = "artifact"
    CONST_MODEL_VERSION_SET_ID = "modelVersionSetId"
    CONST_MODEL_VERSION_SET_NAME = "modelVersionSetName"
    CONST_MODEL_VERSION_LABEL = "versionLabel"
<<<<<<< HEAD
    CONST_TIME_CREATED = "timeCreated"
    CONST_LIFECYCLE_STATE = "lifecycleState"
=======
    CONST_MODEL_FILE_DESCRIPTION = "modelDescription"
>>>>>>> ac95c7e2

    attribute_map = {
        CONST_ID: "id",
        CONST_PROJECT_ID: "project_id",
        CONST_COMPARTMENT_ID: "compartment_id",
        CONST_DISPLAY_NAME: "display_name",
        CONST_DESCRIPTION: "description",
        CONST_FREEFORM_TAG: "freeform_tags",
        CONST_DEFINED_TAG: "defined_tags",
        CONST_INPUT_SCHEMA: "input_schema",
        CONST_OUTPUT_SCHEMA: "output_schema",
        CONST_CUSTOM_METADATA: "custom_metadata_list",
        CONST_DEFINED_METADATA: "defined_metadata_list",
        CONST_PROVENANCE_METADATA: "provenance_metadata",
        CONST_ARTIFACT: "artifact",
        CONST_MODEL_VERSION_SET_ID: "model_version_set_id",
        CONST_MODEL_VERSION_SET_NAME: "model_version_set_name",
        CONST_MODEL_VERSION_LABEL: "version_label",
<<<<<<< HEAD
        CONST_TIME_CREATED: "time_created",
        CONST_LIFECYCLE_STATE: "lifecycle_state",
=======
        CONST_MODEL_FILE_DESCRIPTION: "model_file_description",
>>>>>>> ac95c7e2
    }

    def __init__(self, spec: Dict = None, **kwargs) -> None:
        """Initializes datascience model.

        Parameters
        ----------
        spec: (Dict, optional). Defaults to None.
            Object specification.

        kwargs: Dict
            Specification as keyword arguments.
            If 'spec' contains the same key as the one in kwargs,
            the value from kwargs will be used.

            - project_id: str
            - compartment_id: str
            - name: str
            - description: str
            - defined_tags: Dict[str, Dict[str, object]]
            - freeform_tags: Dict[str, str]
            - input_schema: Union[ads.feature_engineering.Schema, Dict]
            - output_schema: Union[ads.feature_engineering.Schema, Dict]
            - defined_metadata_list: Union[ModelTaxonomyMetadata, Dict]
            - custom_metadata_list: Union[ModelCustomMetadata, Dict]
            - provenance_metadata: Union[ModelProvenanceMetadata, Dict]
            - artifact: str
        """
        super().__init__(spec=spec, **deepcopy(kwargs))
        # Reinitiate complex attributes
        self._init_complex_attributes()
        # Specify oci datascience model instance
        self.dsc_model = self._to_oci_dsc_model()
        self.local_copy_dir = None

    @property
    def id(self) -> Optional[str]:
        """The model OCID."""
        if self.dsc_model:
            return self.dsc_model.id
        return None

    @property
    def status(self) -> Union[str, None]:
        """Status of the model.

        Returns
        -------
        str
            Status of the model.
        """
        if self.dsc_model:
            return self.dsc_model.status
        return None

    @property
    def kind(self) -> str:
        """The kind of the object as showing in a YAML."""
        return "datascienceModel"

    @property
    def project_id(self) -> str:
        return self.get_spec(self.CONST_PROJECT_ID)

    def with_project_id(self, project_id: str) -> "DataScienceModel":
        """Sets the project ID.

        Parameters
        ----------
        project_id: str
            The project ID.

        Returns
        -------
        DataScienceModel
            The DataScienceModel instance (self)
        """
        return self.set_spec(self.CONST_PROJECT_ID, project_id)

    @property
    def time_created(self) -> str:
        return self.get_spec(self.CONST_TIME_CREATED)

    @property
    def description(self) -> str:
        return self.get_spec(self.CONST_DESCRIPTION)

    def with_description(self, description: str) -> "DataScienceModel":
        """Sets the description.

        Parameters
        ----------
        description: str
            The description of the model.

        Returns
        -------
        DataScienceModel
            The DataScienceModel instance (self)
        """
        return self.set_spec(self.CONST_DESCRIPTION, description)

    @property
    def compartment_id(self) -> str:
        return self.get_spec(self.CONST_COMPARTMENT_ID)

    def with_compartment_id(self, compartment_id: str) -> "DataScienceModel":
        """Sets the compartment ID.

        Parameters
        ----------
        compartment_id: str
            The compartment ID.

        Returns
        -------
        DataScienceModel
            The DataScienceModel instance (self)
        """
        return self.set_spec(self.CONST_COMPARTMENT_ID, compartment_id)

    @property
    def display_name(self) -> str:
        return self.get_spec(self.CONST_DISPLAY_NAME)

    @display_name.setter
    def display_name(self, name: str) -> "DataScienceModel":
        return self.set_spec(self.CONST_DISPLAY_NAME, name)

    def with_display_name(self, name: str) -> "DataScienceModel":
        """Sets the name.

        Parameters
        ----------
        name: str
            The name.

        Returns
        -------
        DataScienceModel
            The DataScienceModel instance (self)
        """
        return self.set_spec(self.CONST_DISPLAY_NAME, name)

    @property
    def freeform_tags(self) -> Dict[str, str]:
        return self.get_spec(self.CONST_FREEFORM_TAG)

    def with_freeform_tags(self, **kwargs: Dict[str, str]) -> "DataScienceModel":
        """Sets freeform tags.

        Returns
        -------
        DataScienceModel
            The DataScienceModel instance (self)
        """
        return self.set_spec(self.CONST_FREEFORM_TAG, kwargs)

    @property
    def defined_tags(self) -> Dict[str, Dict[str, object]]:
        return self.get_spec(self.CONST_DEFINED_TAG)

    def with_defined_tags(
        self, **kwargs: Dict[str, Dict[str, object]]
    ) -> "DataScienceModel":
        """Sets defined tags.

        Returns
        -------
        DataScienceModel
            The DataScienceModel instance (self)
        """
        return self.set_spec(self.CONST_DEFINED_TAG, kwargs)

    @property
    def input_schema(self) -> Schema:
        """Returns model input schema.

        Returns
        -------
        ads.feature_engineering.Schema
            Model input schema.
        """
        return self.get_spec(self.CONST_INPUT_SCHEMA)

    def with_input_schema(self, schema: Union[Schema, Dict]) -> "DataScienceModel":
        """Sets the model input schema.

        Parameters
        ----------
        schema: Union[ads.feature_engineering.Schema, Dict]
            The model input schema.

        Returns
        -------
        DataScienceModel
            The DataScienceModel instance (self)
        """
        if schema and isinstance(schema, Dict):
            schema = Schema.from_dict(schema)
        return self.set_spec(self.CONST_INPUT_SCHEMA, schema)

    @property
    def output_schema(self) -> Schema:
        """Returns model output schema.

        Returns
        -------
        ads.feature_engineering.Schema
            Model output schema.
        """
        return self.get_spec(self.CONST_OUTPUT_SCHEMA)

    def with_output_schema(self, schema: Union[Schema, Dict]) -> "DataScienceModel":
        """Sets the model output schema.

        Parameters
        ----------
        schema: Union[ads.feature_engineering.Schema, Dict]
            The model output schema.

        Returns
        -------
        DataScienceModel
            The DataScienceModel instance (self)
        """
        if schema and isinstance(schema, Dict):
            schema = Schema.from_dict(schema)
        return self.set_spec(self.CONST_OUTPUT_SCHEMA, schema)

    @property
    def defined_metadata_list(self) -> ModelTaxonomyMetadata:
        """Returns model taxonomy (defined) metadatda."""
        return self.get_spec(self.CONST_DEFINED_METADATA)

    def with_defined_metadata_list(
        self, metadata: Union[ModelTaxonomyMetadata, Dict]
    ) -> "DataScienceModel":
        """Sets model taxonomy (defined) metadata.

        Parameters
        ----------
        metadata: Union[ModelTaxonomyMetadata, Dict]
            The defined metadata.

        Returns
        -------
        DataScienceModel
            The DataScienceModel instance (self)
        """
        if metadata and isinstance(metadata, Dict):
            metadata = ModelTaxonomyMetadata.from_dict(metadata)
        return self.set_spec(self.CONST_DEFINED_METADATA, metadata)

    @property
    def custom_metadata_list(self) -> ModelCustomMetadata:
        """Returns model custom metadatda."""
        return self.get_spec(self.CONST_CUSTOM_METADATA)

    def with_custom_metadata_list(
        self, metadata: Union[ModelCustomMetadata, Dict]
    ) -> "DataScienceModel":
        """Sets model custom metadata.

        Parameters
        ----------
        metadata: Union[ModelCustomMetadata, Dict]
            The custom metadata.

        Returns
        -------
        DataScienceModel
            The DataScienceModel instance (self)
        """
        if metadata and isinstance(metadata, Dict):
            metadata = ModelCustomMetadata.from_dict(metadata)
        return self.set_spec(self.CONST_CUSTOM_METADATA, metadata)

    @property
    def provenance_metadata(self) -> ModelProvenanceMetadata:
        """Returns model provenance metadatda."""
        return self.get_spec(self.CONST_PROVENANCE_METADATA)

    def with_provenance_metadata(
        self, metadata: Union[ModelProvenanceMetadata, Dict]
    ) -> "DataScienceModel":
        """Sets model provenance metadata.

        Parameters
        ----------
        provenance_metadata: Union[ModelProvenanceMetadata, Dict]
            The provenance metadata.

        Returns
        -------
        DataScienceModel
            The DataScienceModel instance (self)
        """
        if metadata and isinstance(metadata, Dict):
            metadata = ModelProvenanceMetadata.from_dict(metadata)
        return self.set_spec(self.CONST_PROVENANCE_METADATA, metadata)

    @property
    def artifact(self) -> str:
        return self.get_spec(self.CONST_ARTIFACT)

    def with_artifact(self, uri: str):
        """Sets the artifact location. Can be a local.

        Parameters
        ----------
        uri: str
            Path to artifact directory or to the ZIP archive.
            It could contain a serialized model(required) as well as any files needed for deployment.
            The content of the source folder will be zipped and uploaded to the model catalog.

        Examples
        --------
        >>> .with_artifact(uri="./model1/")
        >>> .with_artifact(uri="./model1.zip")
        """
        return self.set_spec(self.CONST_ARTIFACT, uri)

    @property
    def model_version_set_id(self) -> str:
        return self.get_spec(self.CONST_MODEL_VERSION_SET_ID)

    def with_model_version_set_id(self, model_version_set_id: str):
        """Sets the model version set ID.

        Parameters
        ----------
        urmodel_version_set_idi: str
            The Model version set OCID.
        """
        return self.set_spec(self.CONST_MODEL_VERSION_SET_ID, model_version_set_id)

    @property
    def model_version_set_name(self) -> str:
        return self.get_spec(self.CONST_MODEL_VERSION_SET_NAME)

    def with_model_version_set_id(self, model_version_set_name: str):
        """Sets the model version set name.

        Parameters
        ----------
        model_version_set_name: str
            The Model version set name.
        """
        return self.set_spec(self.CONST_MODEL_VERSION_SET_NAME, model_version_set_name)

    @property
    def version_label(self) -> str:
        return self.get_spec(self.CONST_MODEL_VERSION_LABEL)

    def with_version_label(self, version_label: str):
        """Sets the model version label.

        Parameters
        ----------
        version_label: str
            The model version label.
        """
        return self.set_spec(self.CONST_MODEL_VERSION_LABEL, version_label)

    @property
    def model_file_description(self) -> dict:
        return self.get_spec(self.CONST_MODEL_FILE_DESCRIPTION)

    def with_model_file_description(
        self, json_dict: dict = None, json_string: str = None, json_uri: str = None
    ):
        """Sets the json file description for model passed by reference
        Parameters
        ----------
        json_dict : dict, optional
            json dict, by default None
        json_string : str, optional
            json string, by default None
        json_uri : str, optional
            URI location of file containing json, by default None

        Examples
        --------
        >>> DataScienceModel().with_model_file_description(json_string="<json_string>")
        >>> DataScienceModel().with_model_file_description(json_dict=dict())
        >>> DataScienceModel().with_model_file_description(json_uri="./model_description.json")
        """
        if json_dict:
            json_data = json_dict
        elif json_string:
            json_data = json.loads(json_string)
        elif json_uri:
            with open(json_uri, "r") as json_file:
                json_data = json.load(json_file)
        else:
            raise ValueError("Must provide either a valid json string or URI location.")

        schema_file_path = os.path.join(
            os.path.dirname(os.path.abspath(__file__)),
            "model_file_description_schema.json",
        )
        with open(schema_file_path, encoding="utf-8") as schema_file:
            schema = json.load(schema_file)

        try:
            validate(json_data, schema)
        except ValidationError as ve:
            message = (
                f"model_file_description_schema.json validation failed. "
                f"See Exception: {ve}"
            )
            logging.error(message)
            raise ModelFileDescriptionError(message)

        return self.set_spec(self.CONST_MODEL_FILE_DESCRIPTION, json_data)

    def create(self, **kwargs) -> "DataScienceModel":
        """Creates datascience model.

        Parameters
        ----------
        kwargs
            Additional kwargs arguments.
            Can be any attribute that `oci.data_science.models.Model` accepts.

            In addition can be also provided the attributes listed below.

            bucket_uri: (str, optional). Defaults to None.
                The OCI Object Storage URI where model artifacts will be copied to.
                The `bucket_uri` is only necessary for uploading large artifacts which
                size is greater than 2GB. Example: `oci://<bucket_name>@<namespace>/prefix/`.

                .. versionadded:: 2.8.10

                    If `artifact` is provided as an object storage path to a zip archive, `bucket_uri` will be ignored.

            overwrite_existing_artifact: (bool, optional). Defaults to `True`.
                Overwrite target bucket artifact if exists.
            remove_existing_artifact: (bool, optional). Defaults to `True`.
                Wether artifacts uploaded to object storage bucket need to be removed or not.
            region: (str, optional). Defaults to `None`.
                The destination Object Storage bucket region.
                By default the value will be extracted from the `OCI_REGION_METADATA` environment variable.
            auth: (Dict, optional). Defaults to `None`.
                The default authentication is set using `ads.set_auth` API.
                If you need to override the default, use the `ads.common.auth.api_keys` or
                `ads.common.auth.resource_principal` to create appropriate authentication signer
                and kwargs required to instantiate IdentityClient object.
            timeout: (int, optional). Defaults to 10 seconds.
                The connection timeout in seconds for the client.
            parallel_process_count: (int, optional).
                The number of worker processes to use in parallel for uploading individual parts of a multipart upload.
            model_by_reference: (bool, optional)
                Whether model artifact is made available to Model Store by reference. Requires artifact location to be
                provided using with_artifact method.

        Returns
        -------
        DataScienceModel
            The DataScienceModel instance (self)

        Raises
        ------
        ValueError
            If compartment id not provided.
            If project id not provided.
        """
        if not self.compartment_id:
            raise ValueError("Compartment id must be provided.")

        if not self.project_id:
            raise ValueError("Project id must be provided.")

        if not self.display_name:
            self.display_name = self._random_display_name()

        model_by_reference = kwargs.pop("model_by_reference", False)
        if model_by_reference:
            # Update custom metadata
            logger.info("Update custom metadata field with model by reference flag.")
            metadata_item = ModelCustomMetadataItem(
                key=self.CONST_MODEL_FILE_DESCRIPTION,
                value="true",
                description="model by reference flag",
                category=MetadataCustomCategory.OTHER,
            )
            if self.custom_metadata_list:
                self.custom_metadata_list._add(metadata_item, replace=True)
            else:
                custom_metadata = ModelCustomMetadata()
                custom_metadata._add(metadata_item)
                self.with_custom_metadata_list(custom_metadata)

        payload = deepcopy(self._spec)
        payload.pop("id", None)
        logger.debug(f"Creating a model with payload {payload}")

        # Create model in the model catalog
        logger.info("Saving model to the Model Catalog.")
        self.dsc_model = self._to_oci_dsc_model(**kwargs).create()

        # Create model provenance
        if self.provenance_metadata:
            logger.info("Saving model provenance metadata.")
            self.dsc_model.create_model_provenance(
                self.provenance_metadata._to_oci_metadata()
            )

        # Upload artifacts
        logger.info("Uploading model artifacts.")
        self.upload_artifact(
            bucket_uri=kwargs.pop("bucket_uri", None),
            overwrite_existing_artifact=kwargs.pop("overwrite_existing_artifact", True),
            remove_existing_artifact=kwargs.pop("remove_existing_artifact", True),
            region=kwargs.pop("region", None),
            auth=kwargs.pop("auth", None),
            timeout=kwargs.pop("timeout", None),
            parallel_process_count=kwargs.pop("parallel_process_count", None),
            model_by_reference=model_by_reference,
        )

        # Sync up model
        self.sync()
        logger.info(f"Model {self.id} has been successfully saved.")

        return self

    def upload_artifact(
        self,
        bucket_uri: Optional[str] = None,
        auth: Optional[Dict] = None,
        region: Optional[str] = None,
        overwrite_existing_artifact: Optional[bool] = True,
        remove_existing_artifact: Optional[bool] = True,
        timeout: Optional[int] = None,
        parallel_process_count: int = utils.DEFAULT_PARALLEL_PROCESS_COUNT,
        model_by_reference: Optional[bool] = False,
    ) -> None:
        """Uploads model artifacts to the model catalog.

        Parameters
        ----------
        bucket_uri: (str, optional). Defaults to None.
            The OCI Object Storage URI where model artifacts will be copied to.
            The `bucket_uri` is only necessary for uploading large artifacts which
            size is greater than 2GB. Example: `oci://<bucket_name>@<namespace>/prefix/`.

            .. versionadded:: 2.8.10

                If `artifact` is provided as an object storage path to a zip archive, `bucket_uri` will be ignored.

        auth: (Dict, optional). Defaults to `None`.
            The default authentication is set using `ads.set_auth` API.
            If you need to override the default, use the `ads.common.auth.api_keys` or
            `ads.common.auth.resource_principal` to create appropriate authentication signer
            and kwargs required to instantiate IdentityClient object.
        region: (str, optional). Defaults to `None`.
            The destination Object Storage bucket region.
            By default the value will be extracted from the `OCI_REGION_METADATA` environment variables.
        overwrite_existing_artifact: (bool, optional). Defaults to `True`.
            Overwrite target bucket artifact if exists.
        remove_existing_artifact: (bool, optional). Defaults to `True`.
            Wether artifacts uploaded to object storage bucket need to be removed or not.
        timeout: (int, optional). Defaults to 10 seconds.
            The connection timeout in seconds for the client.
        parallel_process_count: (int, optional)
            The number of worker processes to use in parallel for uploading individual parts of a multipart upload.
        model_by_reference: (bool, optional)
            Whether model artifact is made available to Model Store by reference.
        """
        # Upload artifact to the model catalog
        if not self.artifact:
            logger.warn(
                "Model artifact location not provided. "
                "Provide the artifact location to upload artifacts to the model catalog."
            )
            return

        if timeout:
            self.dsc_model._client = None
            self.dsc_model.__class__.kwargs = {
                **(self.dsc_model.__class__.kwargs or {}),
                "timeout": timeout,
            }

        if ObjectStorageDetails.is_oci_path(self.artifact):
            if bucket_uri and bucket_uri != self.artifact:
                logger.warn(
                    "The `bucket_uri` will be ignored and the value of `self.artifact` will be used instead."
                )
            bucket_uri = self.artifact

            if model_by_reference:
                self._validate_prepare_file_description_artifact(bucket_uri)

        if not model_by_reference and (
            bucket_uri or utils.folder_size(self.artifact) > _MAX_ARTIFACT_SIZE_IN_BYTES
        ):
            if not bucket_uri:
                raise ModelArtifactSizeError(
                    max_artifact_size=utils.human_size(_MAX_ARTIFACT_SIZE_IN_BYTES)
                )

            artifact_uploader = LargeArtifactUploader(
                dsc_model=self.dsc_model,
                artifact_path=self.artifact,
                auth=auth,
                region=region,
                bucket_uri=bucket_uri,
                overwrite_existing_artifact=overwrite_existing_artifact,
                remove_existing_artifact=remove_existing_artifact,
                parallel_process_count=parallel_process_count,
            )
        else:
            artifact_uploader = SmallArtifactUploader(
                dsc_model=self.dsc_model,
                artifact_path=self.artifact,
            )
        artifact_uploader.upload()

        self._remove_file_description_artifact()

    def _remove_file_description_artifact(self):
        """Removes temporary model file description artifact for model by reference."""
        # delete if local copy directory was created
        if self.local_copy_dir:
            shutil.rmtree(self.local_copy_dir, ignore_errors=True)

    def download_artifact(
        self,
        target_dir: str,
        auth: Optional[Dict] = None,
        force_overwrite: Optional[bool] = False,
        bucket_uri: Optional[str] = None,
        region: Optional[str] = None,
        overwrite_existing_artifact: Optional[bool] = True,
        remove_existing_artifact: Optional[bool] = True,
        timeout: Optional[int] = None,
    ):
        """Downloads model artifacts from the model catalog.

        Parameters
        ----------
        target_dir: str
            The target location of model artifacts.
        auth: (Dict, optional). Defaults to `None`.
            The default authentication is set using `ads.set_auth` API.
            If you need to override the default, use the `ads.common.auth.api_keys` or
            `ads.common.auth.resource_principal` to create appropriate authentication signer
            and kwargs required to instantiate IdentityClient object.
        force_overwrite: (bool, optional). Defaults to `False`.
            Overwrite target directory if exists.
        bucket_uri: (str, optional). Defaults to None.
            The OCI Object Storage URI where model artifacts will be copied to.
            The `bucket_uri` is only necessary for uploading large artifacts which
            size is greater than 2GB. Example: `oci://<bucket_name>@<namespace>/prefix/`.
        region: (str, optional). Defaults to `None`.
            The destination Object Storage bucket region.
            By default the value will be extracted from the `OCI_REGION_METADATA` environment variables.
        overwrite_existing_artifact: (bool, optional). Defaults to `True`.
            Overwrite target bucket artifact if exists.
        remove_existing_artifact: (bool, optional). Defaults to `True`.
            Wether artifacts uploaded to object storage bucket need to be removed or not.
        timeout: (int, optional). Defaults to 10 seconds.
            The connection timeout in seconds for the client.

        Raises
        ------
        ModelArtifactSizeError
            If model artifacts size greater than 2GB and temporary OS bucket uri not provided.
        """
        # Upload artifact to the model catalog
        if not self.artifact:
            logger.warn(
                "Model doesn't contain an artifact. "
                "The artifact needs to be uploaded to the model catalog at first. "
            )
            return

        if timeout:
            self.dsc_model._client = None
            self.dsc_model.__class__.kwargs = {
                **(self.dsc_model.__class__.kwargs or {}),
                "timeout": timeout,
            }
        try:
            model_by_reference = self.custom_metadata_list.get(
                self.CONST_MODEL_FILE_DESCRIPTION
            ).value
            logging.info(
                f"modelDescription tag found in custom metadata list with value {model_by_reference}"
            )
        except ValueError:
            model_by_reference = False

        if model_by_reference:
            bucket_uri, artifact_size = self._download_file_description_artifact()
            logging.warning(
                f"Model {self.dsc_model.id} was created by reference, artifacts will be downloaded from the bucket {bucket_uri}"
            )
        else:
            artifact_info = self.dsc_model.get_artifact_info()
            artifact_size = int(artifact_info.get("content-length"))

        if not bucket_uri and artifact_size > _MAX_ARTIFACT_SIZE_IN_BYTES:
            raise ModelArtifactSizeError(utils.human_size(_MAX_ARTIFACT_SIZE_IN_BYTES))

        if artifact_size > _MAX_ARTIFACT_SIZE_IN_BYTES or bucket_uri:
            artifact_downloader = LargeArtifactDownloader(
                dsc_model=self.dsc_model,
                target_dir=target_dir,
                auth=auth,
                force_overwrite=force_overwrite,
                region=region,
                bucket_uri=bucket_uri,
                overwrite_existing_artifact=overwrite_existing_artifact,
                remove_existing_artifact=remove_existing_artifact,
                model_file_description=self.model_file_description,
            )
        else:
            artifact_downloader = SmallArtifactDownloader(
                dsc_model=self.dsc_model,
                target_dir=target_dir,
                force_overwrite=force_overwrite,
            )
        artifact_downloader.download()

    def update(self, **kwargs) -> "DataScienceModel":
        """Updates datascience model in model catalog.

        Parameters
        ----------
        kwargs
            Additional kwargs arguments.
            Can be any attribute that `oci.data_science.models.Model` accepts.

        Returns
        -------
        DataScienceModel
            The DataScienceModel instance (self).
        """
        if not self.id:
            logger.warn(
                "Model needs to be saved to the model catalog before it can be updated."
            )
            return

        logger.debug(f"Updating a model with payload {self._spec}")
        logger.info(f"Updating model {self.id} in the Model Catalog.")
        self.dsc_model = self._to_oci_dsc_model(**kwargs).update()

        logger.debug(f"Updating a model provenance metadata {self.provenance_metadata}")
        try:
            self.dsc_model.get_model_provenance()
            self.dsc_model.update_model_provenance(
                self.provenance_metadata._to_oci_metadata()
            )
        except ModelProvenanceNotFoundError:
            self.dsc_model.create_model_provenance(
                self.provenance_metadata._to_oci_metadata()
            )

        return self.sync()

    def delete(
        self,
        delete_associated_model_deployment: Optional[bool] = False,
    ) -> "DataScienceModel":
        """Removes model from the model catalog.

        Parameters
        ----------
        delete_associated_model_deployment: (bool, optional). Defaults to `False`.
            Whether associated model deployments need to be deleted or not.

        Returns
        -------
        DataScienceModel
            The DataScienceModel instance (self).
        """
        self.dsc_model.delete(delete_associated_model_deployment)
        return self.sync()

    @classmethod
    def list(
        cls, compartment_id: str = None, project_id: str = None, **kwargs
    ) -> List["DataScienceModel"]:
        """Lists datascience models in a given compartment.

        Parameters
        ----------
        compartment_id: (str, optional). Defaults to `None`.
            The compartment OCID.
        project_id: (str, optional). Defaults to `None`.
            The project OCID.
        kwargs
            Additional keyword arguments for filtering models.

        Returns
        -------
        List[DataScienceModel]
            The list of the datascience models.
        """
        return [
            cls()._update_from_oci_dsc_model(model)
            for model in OCIDataScienceModel.list_resource(
                compartment_id, project_id=project_id, **kwargs
            )
        ]

    @classmethod
    def list_df(
        cls, compartment_id: str = None, project_id: str = None, **kwargs
    ) -> "pandas.DataFrame":
        """Lists datascience models in a given compartment.

        Parameters
        ----------
        compartment_id: (str, optional). Defaults to `None`.
            The compartment OCID.
        project_id: (str, optional). Defaults to `None`.
            The project OCID.
        kwargs
            Additional keyword arguments for filtering models.

        Returns
        -------
        pandas.DataFrame
            The list of the datascience models in a pandas dataframe format.
        """
        records = []
        for model in OCIDataScienceModel.list_resource(
            compartment_id, project_id=project_id, **kwargs
        ):
            records.append(
                {
                    "id": f"...{model.id[-6:]}",
                    "display_name": model.display_name,
                    "description": model.description,
                    "time_created": model.time_created.strftime(utils.date_format),
                    "lifecycle_state": model.lifecycle_state,
                    "created_by": f"...{model.created_by[-6:]}",
                    "compartment_id": f"...{model.compartment_id[-6:]}",
                    "project_id": f"...{model.project_id[-6:]}",
                }
            )
        return pandas.DataFrame.from_records(records)

    @classmethod
    def from_id(cls, id: str) -> "DataScienceModel":
        """Gets an existing model by OCID.

        Parameters
        ----------
        id: str
            The model OCID.

        Returns
        -------
        DataScienceModel
            An instance of DataScienceModel.
        """
        return cls()._update_from_oci_dsc_model(OCIDataScienceModel.from_id(id))

    def sync(self):
        """Sync up a datascience model with OCI datascience model."""
        return self._update_from_oci_dsc_model(OCIDataScienceModel.from_id(self.id))

    def _init_complex_attributes(self):
        """Initiates complex attributes."""
        self.with_custom_metadata_list(self.custom_metadata_list)
        self.with_defined_metadata_list(self.defined_metadata_list)
        self.with_provenance_metadata(self.provenance_metadata)
        self.with_input_schema(self.input_schema)
        self.with_output_schema(self.output_schema)

    def _to_oci_dsc_model(self, **kwargs):
        """Creates an `OCIDataScienceModel` instance from the  `DataScienceModel`.

        kwargs
            Additional kwargs arguments.
            Can be any attribute that `oci.data_science.models.Model` accepts.

        Returns
        -------
        OCIDataScienceModel
            The instance of the OCIDataScienceModel.
        """
        COMPLEX_ATTRIBUTES_CONVERTER = {
            self.CONST_INPUT_SCHEMA: "to_json",
            self.CONST_OUTPUT_SCHEMA: "to_json",
            self.CONST_CUSTOM_METADATA: "_to_oci_metadata",
            self.CONST_DEFINED_METADATA: "_to_oci_metadata",
            self.CONST_PROVENANCE_METADATA: "_to_oci_metadata",
        }
        dsc_spec = {}
        for infra_attr, dsc_attr in self.attribute_map.items():
            value = self.get_spec(infra_attr)
            if infra_attr in COMPLEX_ATTRIBUTES_CONVERTER and value:
                dsc_spec[dsc_attr] = getattr(
                    self.get_spec(infra_attr), COMPLEX_ATTRIBUTES_CONVERTER[infra_attr]
                )()
            else:
                dsc_spec[dsc_attr] = value

        dsc_spec.update(**kwargs)
        return OCIDataScienceModel(**dsc_spec)

    def _update_from_oci_dsc_model(
        self, dsc_model: OCIDataScienceModel
    ) -> "DataScienceModel":
        """Update the properties from an OCIDataScienceModel object.

        Parameters
        ----------
        dsc_model: OCIDataScienceModel
            An instance of OCIDataScienceModel.

        Returns
        -------
        DataScienceModel
            The DataScienceModel instance (self).
        """
        COMPLEX_ATTRIBUTES_CONVERTER = {
            self.CONST_INPUT_SCHEMA: Schema.from_json,
            self.CONST_OUTPUT_SCHEMA: Schema.from_json,
            self.CONST_CUSTOM_METADATA: ModelCustomMetadata._from_oci_metadata,
            self.CONST_DEFINED_METADATA: ModelTaxonomyMetadata._from_oci_metadata,
        }

        # Update the main properties
        self.dsc_model = dsc_model
        for infra_attr, dsc_attr in self.attribute_map.items():
            value = utils.get_value(dsc_model, dsc_attr)
            if value:
                if infra_attr in COMPLEX_ATTRIBUTES_CONVERTER:
                    value = COMPLEX_ATTRIBUTES_CONVERTER[infra_attr](value)
                self.set_spec(infra_attr, value)

        # Update provenance metadata
        try:
            self.set_spec(
                self.CONST_PROVENANCE_METADATA,
                ModelProvenanceMetadata._from_oci_metadata(
                    self.dsc_model.get_model_provenance()
                ),
            )
        except ModelProvenanceNotFoundError:
            pass

        # Update artifact info
        try:
            artifact_info = self.dsc_model.get_artifact_info()
            _, file_name_info = cgi.parse_header(artifact_info["Content-Disposition"])

            if self.dsc_model.is_model_by_reference():
                _, file_extension = os.path.splitext(file_name_info["filename"])
                if file_extension.lower() == ".json":
                    bucket_uri, _ = self._download_file_description_artifact()
                    self.set_spec(self.CONST_ARTIFACT, bucket_uri)
            else:
                self.set_spec(self.CONST_ARTIFACT, file_name_info["filename"])
        except:
            pass

        return self

    def to_dict(self) -> Dict:
        """Serializes model to a dictionary.

        Returns
        -------
        dict
            The model serialized as a dictionary.
        """
        spec = deepcopy(self._spec)
        for key, value in spec.items():
            if hasattr(value, "to_dict"):
                value = value.to_dict()
            spec[key] = value

        return {
            "kind": self.kind,
            "type": self.type,
            "spec": utils.batch_convert_case(spec, "camel"),
        }

    @classmethod
    def from_dict(cls, config: Dict) -> "DataScienceModel":
        """Loads model instance from a dictionary of configurations.

        Parameters
        ----------
        config: Dict
            A dictionary of configurations.

        Returns
        -------
        DataScienceModel
            The model instance.
        """
        return cls(spec=utils.batch_convert_case(deepcopy(config["spec"]), "snake"))

    def _random_display_name(self):
        """Generates a random display name."""
        return f"{self._PREFIX}-{utils.get_random_name_for_resource()}"

    def _load_default_properties(self) -> Dict:
        """Load default properties from environment variables, notebook session, etc.

        Returns
        -------
        Dict
            A dictionary of default properties.
        """
        defaults = super()._load_default_properties()
        compartment_ocid = COMPARTMENT_OCID
        if compartment_ocid:
            defaults[self.CONST_COMPARTMENT_ID] = compartment_ocid
        if PROJECT_OCID:
            defaults[self.CONST_PROJECT_ID] = PROJECT_OCID
        defaults[self.CONST_DISPLAY_NAME] = self._random_display_name()

        return defaults

    def __getattr__(self, item):
        if f"with_{item}" in self.__dir__():
            return self.get_spec(item)
        raise AttributeError(f"Attribute {item} not found.")

    def _validate_prepare_file_description_artifact(self, bucket_uri: str):
        if not ObjectStorageDetails.from_path(bucket_uri).is_bucket_versioned():
            message = f"Model artifact bucket {bucket_uri} is not versioned. Enable versioning on the bucket to proceed with model creation by reference."
            logger.error(message)
            raise BucketNotVersionedError(message)

        if not self.model_file_description:
            json_data = self._prepare_file_description_artifact()
            self.with_model_file_description(json_dict=json_data)

        self.local_copy_dir = tempfile.mkdtemp()
        # create temp directory for model description file
        json_file_path = os.path.join(
            self.local_copy_dir, MODEL_BY_REFERENCE_JSON_FILE_NAME
        )
        with open(json_file_path, "w") as outfile:
            json.dump(self.model_file_description, outfile, indent=2)
        self.with_artifact(json_file_path)

    def _prepare_file_description_artifact(self) -> dict:
        """Prepares yaml file config if model is passed by reference and uploaded to catalog.

        Returns
        -------
        str
            Path to the model artifact yaml file.
        """
        # todo: check condition again
        if not ObjectStorageDetails.is_oci_path(
            self.artifact
        ) or self.artifact.endswith(".zip"):
            logging.error(
                "Artifact path cannot be a zip file or local directory for model "
                "creation by reference."
            )
            raise

        # read list from objects from artifact location
        oss_details = ObjectStorageDetails.from_path(self.artifact)

        # create json content
        content = dict()
        content["version"] = MODEL_BY_REFERENCE_VERSION
        content["type"] = "modelOSSReferenceDescription"

        # first retrieve the etag and version id
        object_versions = oss_details.list_object_versions(fields="etag")
        version_dict = {
            obj.etag: obj.version_id for obj in object_versions if obj.etag is not None
        }

        # add version id based on etag for each object
        objects = oss_details.list_objects(fields="name,etag,size").objects

        if len(objects) == 0:
            raise ModelFileDescriptionError(
                f"The path {oss_details.path} does not exist or no objects were found in the path. "
            )

        object_list = []
        for obj in objects:
            object_list.append(
                {
                    "name": obj.name,
                    "version": version_dict[obj.etag],
                    "sizeInBytes": obj.size,
                }
            )
        content["models"] = [
            {
                "namespace": oss_details.namespace,
                "bucketName": oss_details.bucket,
                "prefix": oss_details.filepath,
                "objects": object_list,
            }
        ]

        return content

    def _download_file_description_artifact(self):
        """Loads the json file from model artifact, updates the
        model file description property, and returns the bucket uri and artifact size details.

        Returns
        -------
        bucket_uri: str
            Location of bucket where model artifacts are present
        artifact_size: int
            estimated size of the model files in bytes

        """
        if not self.model_file_description:
            # get model file description from model artifact json
            with tempfile.TemporaryDirectory() as temp_dir:
                artifact_downloader = SmallArtifactDownloader(
                    dsc_model=self.dsc_model,
                    target_dir=temp_dir,
                )
                artifact_downloader.download()
                # create temp directory for model description file
                json_file_path = os.path.join(
                    temp_dir, MODEL_BY_REFERENCE_JSON_FILE_NAME
                )
                self.with_model_file_description(json_uri=json_file_path)

        model_file_desc_dict = self.model_file_description
        # currently only supports downloading from the first model item
        model = model_file_desc_dict["models"][0]
        namespace = model["namespace"]
        bucket_name = model["bucketName"]
        prefix = model["prefix"]
        objects = model["objects"]

        bucket_uri = f"oci://{bucket_name}@{namespace}/{prefix}"
        artifact_size = sum([obj["sizeInBytes"] for obj in objects])

        return bucket_uri, artifact_size<|MERGE_RESOLUTION|>--- conflicted
+++ resolved
@@ -4,17 +4,17 @@
 # Copyright (c) 2022, 2024 Oracle and/or its affiliates.
 # Licensed under the Universal Permissive License v 1.0 as shown at https://oss.oracle.com/licenses/upl/
 
-import os
-import shutil
 import cgi
 import json
 import logging
+import os
+import shutil
+import tempfile
 from copy import deepcopy
 from typing import Dict, List, Optional, Union
 
-import tempfile
-from jsonschema import validate, ValidationError
 import pandas
+from jsonschema import ValidationError, validate
 
 from ads.common import utils
 from ads.common.object_storage_details import ObjectStorageDetails
@@ -27,11 +27,11 @@
 )
 from ads.model.artifact_uploader import LargeArtifactUploader, SmallArtifactUploader
 from ads.model.model_metadata import (
+    MetadataCustomCategory,
     ModelCustomMetadata,
     ModelCustomMetadataItem,
     ModelProvenanceMetadata,
     ModelTaxonomyMetadata,
-    MetadataCustomCategory,
 )
 from ads.model.service.oci_datascience_model import (
     ModelProvenanceNotFoundError,
@@ -200,12 +200,9 @@
     CONST_MODEL_VERSION_SET_ID = "modelVersionSetId"
     CONST_MODEL_VERSION_SET_NAME = "modelVersionSetName"
     CONST_MODEL_VERSION_LABEL = "versionLabel"
-<<<<<<< HEAD
     CONST_TIME_CREATED = "timeCreated"
     CONST_LIFECYCLE_STATE = "lifecycleState"
-=======
     CONST_MODEL_FILE_DESCRIPTION = "modelDescription"
->>>>>>> ac95c7e2
 
     attribute_map = {
         CONST_ID: "id",
@@ -224,12 +221,9 @@
         CONST_MODEL_VERSION_SET_ID: "model_version_set_id",
         CONST_MODEL_VERSION_SET_NAME: "model_version_set_name",
         CONST_MODEL_VERSION_LABEL: "version_label",
-<<<<<<< HEAD
         CONST_TIME_CREATED: "time_created",
         CONST_LIFECYCLE_STATE: "lifecycle_state",
-=======
         CONST_MODEL_FILE_DESCRIPTION: "model_file_description",
->>>>>>> ac95c7e2
     }
 
     def __init__(self, spec: Dict = None, **kwargs) -> None:
@@ -570,16 +564,6 @@
     @property
     def model_version_set_name(self) -> str:
         return self.get_spec(self.CONST_MODEL_VERSION_SET_NAME)
-
-    def with_model_version_set_id(self, model_version_set_name: str):
-        """Sets the model version set name.
-
-        Parameters
-        ----------
-        model_version_set_name: str
-            The Model version set name.
-        """
-        return self.set_spec(self.CONST_MODEL_VERSION_SET_NAME, model_version_set_name)
 
     @property
     def version_label(self) -> str:
