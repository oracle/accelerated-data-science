#!/usr/bin/env python
# -*- coding: utf-8 -*--

# Copyright (c) 2022, 2023 Oracle and/or its affiliates.
# Licensed under the Universal Permissive License v 1.0 as shown at https://oss.oracle.com/licenses/upl/

import os
import numpy as np
import pandas as pd
import fsspec
from typing import Any, Callable, Dict, List, Optional, Union, Tuple
from ads.common import logger, utils
from ads.common.decorator.runtime_dependency import (
    runtime_dependency,
    OptionalDependency,
)
from ads.common.object_storage_details import ObjectStorageDetails
from ads.model.extractor.spark_extractor import SparkExtractor
from ads.model.serde.model_input import SparkModelInputSerializerType
from ads.model.serde.model_serializer import SparkModelSerializerType
from ads.model.generic_model import (
    FrameworkSpecificModel,
    DEFAULT_MODEL_FOLDER_NAME,
    _prepare_artifact_dir,
)
from ads.model.model_properties import ModelProperties
from ads.model.serde.common import SERDE

SPARK_DATAFRAME_SCHEMA_PATH = "_input_data_schema.json"


class SparkPipelineModel(FrameworkSpecificModel):
    """SparkPipelineModel class for estimators from the pyspark framework.

    Attributes
    ----------
    algorithm: str
        The algorithm of the model.
    artifact_dir: str
        Artifact directory to store the files needed for deployment.
    auth: Dict
        Default authentication is set using the `ads.set_auth` API. To override the
        default, use the `ads.common.auth.api_keys` or `ads.common.auth.resource_principal` to create
        an authentication signer to instantiate an IdentityClient object.
    estimator: Callable
        A trained pyspark estimator/model using pyspark.
    framework: str
        "spark", the framework name of the model.
    hyperparameter: dict
        The hyperparameters of the estimator.
    metadata_custom: ModelCustomMetadata
        The model custom metadata.
    metadata_provenance: ModelProvenanceMetadata
        The model provenance metadata.
    metadata_taxonomy: ModelTaxonomyMetadata
        The model taxonomy metadata.
    model_artifact: ModelArtifact
        This is built by calling prepare.
        A ModelDeployment instance.
    model_file_name: str
        Name of the serialized model.
    model_id: str
        The model ID.
    properties: ModelProperties
        ModelProperties object required to save and deploy model.
        For more details, check https://accelerated-data-science.readthedocs.io/en/latest/ads.model.html#module-ads.model.model_properties.
    runtime_info: RuntimeInfo
        A RuntimeInfo instance.
    schema_input: Schema
        Schema describes the structure of the input data.
    schema_output: Schema
        Schema describes the structure of the output data.
    serialize: bool
        Whether to serialize the model to pkl file by default. If False, you need to serialize the model manually,
        save it under artifact_dir and update the score.py manually.
    version: str
        The framework version of the model.

    Methods
    -------
    delete_deployment(...)
        Deletes the current model deployment.
    deploy(..., **kwargs)
        Deploys a model.
    from_model_artifact(uri, model_file_name, artifact_dir, ..., **kwargs)
        Loads model from the specified folder, or zip/tar archive.
    from_model_catalog(model_id, model_file_name, artifact_dir, ..., **kwargs)
        Loads model from model catalog.
    introspect(...)
        Runs model introspection.
    predict(data, ...)
        Returns prediction of input data run against the model deployment endpoint.
    prepare(..., **kwargs)
        Prepare and save the score.py, serialized model and runtime.yaml file.
    reload(...)
        Reloads the model artifact files: `score.py` and the `runtime.yaml`.
    save(..., **kwargs)
        Saves model artifacts to the model catalog.
    summary_status(...)
        Gets a summary table of the current status.
    verify(data, ...)
        Tests if deployment works in local environment.

    Examples
    --------
    >>> import tempfile
    >>> from ads.model.framework.spark_model import SparkPipelineModel
    >>> from pyspark.ml.linalg import Vectors
    >>> from pyspark.ml.classification import LogisticRegression

    >>> training = spark.createDataFrame([
    >>>     (1.0, Vectors.dense([0.0, 1.1, 0.1])),
    >>>     (0.0, Vectors.dense([2.0, 1.0, -1.0])),
    >>>     (0.0, Vectors.dense([2.0, 1.3, 1.0])),
    >>>     (1.0, Vectors.dense([0.0, 1.2, -0.5]))], ["label", "features"])
    >>> lr_estimator = LogisticRegression(maxIter=10, regParam=0.001)
    >>> pipeline = Pipeline(stages=[lr_estimator])
    >>> pipeline_model = pipeline.fit(training)

    >>> spark_model = SparkPipelineModel(estimator=pipeline_model, artifact_dir=tempfile.mkdtemp())
    >>> spark_model.prepare(inference_conda_env="dataexpl_p37_cpu_v3")
    >>> spark_model.verify(training)
    >>> spark_model.save()
    >>> model_deployment = spark_model.deploy()
    >>> spark_model.predict(training)
    >>> spark_model.delete_deployment()
    """

    _PREFIX = "spark"
    model_input_serializer_type = SparkModelInputSerializerType
    model_save_serializer_type = SparkModelSerializerType

    @runtime_dependency(
        module="pyspark",
        short_name="ml",
        object="ml",
        install_from=OptionalDependency.SPARK,
    )
    def __init__(
        self,
        estimator: Callable,
        artifact_dir: Optional[str] = None,
        properties: Optional[ModelProperties] = None,
        auth: Dict = None,
        model_save_serializer: Optional[SERDE] = model_save_serializer_type.SPARK,
        model_input_serializer: Optional[SERDE] = model_input_serializer_type.SPARK,
        **kwargs,
    ):
        """
        Initiates a SparkPipelineModel instance.

        Parameters
        ----------
        estimator: Callable
            SparkPipelineModel
        artifact_dir: str
            The URI for the generated artifact, which can be local path or OCI object storage URI.
        properties: (ModelProperties, optional). Defaults to None.
            ModelProperties object required to save and deploy model.
        auth :(Dict, optional). Defaults to None.
            The default authetication is set using `ads.set_auth` API. If you need to override the
            default, use the `ads.common.auth.api_keys` or `ads.common.auth.resource_principal` to create appropriate
            authentication signer and kwargs required to instantiate IdentityClient object.
        model_save_serializer: (SERDE or str, optional). Defaults to None.
            Instance of ads.model.SERDE. Used for serialize/deserialize model.
        model_input_serializer: (SERDE, optional). Defaults to `ads.model.serde.model_input.SparkModelInputSERDE`.
            Instance of ads.model.SERDE. Used for serialize/deserialize data.

        Returns
        -------
        SparkPipelineModel
            SparkPipelineModel instance.


        Examples
        --------
        >>> import tempfile
        >>> from ads.model.framework.spark_model import SparkPipelineModel
        >>> from pyspark.ml.linalg import Vectors
        >>> from pyspark.ml.classification import LogisticRegression
        >>> from pyspark.ml import Pipeline

        >>> training = spark.createDataFrame([
        >>>     (1.0, Vectors.dense([0.0, 1.1, 0.1])),
        >>>     (0.0, Vectors.dense([2.0, 1.0, -1.0])),
        >>>     (0.0, Vectors.dense([2.0, 1.3, 1.0])),
        >>>     (1.0, Vectors.dense([0.0, 1.2, -0.5]))], ["label", "features"])
        >>> lr_estimator = LogisticRegression(maxIter=10, regParam=0.001)
        >>> pipeline = Pipeline(stages=[lr_estimator])
        >>> pipeline_model = pipeline.fit(training)

        >>> spark_model = SparkPipelineModel(estimator=pipeline_model, artifact_dir=tempfile.mkdtemp())
        >>> spark_model.prepare(inference_conda_env="pyspark30_p37_cpu_v5")
        >>> spark_model.verify(training)
        >>> spark_model.save()
        >>> model_deployment = spark_model.deploy()
        >>> spark_model.predict(training)
        >>> spark_model.delete_deployment()
        """
        if not (type(estimator) in [ml.PipelineModel]):
            raise TypeError(
                f"{str(type(estimator))} is not supported in `SparkPipelineModel`s."
            )
        super().__init__(
            estimator=estimator,
            artifact_dir=artifact_dir,
            properties=properties,
            auth=auth,
            model_save_serializer=model_save_serializer,
            model_input_serializer=model_input_serializer,
            **kwargs,
        )
<<<<<<< HEAD

=======
>>>>>>> 129ede99
        self._extractor = SparkExtractor(estimator)
        self.framework = self._extractor.framework
        self.algorithm = self._extractor.algorithm
        self.version = self._extractor.version
        self.hyperparameter = self._extractor.hyperparameter

    @staticmethod
    def _handle_model_file_name(
        as_onnx: bool, model_file_name: Optional[str] = DEFAULT_MODEL_FOLDER_NAME
    ):
        """
        Process folder name for saving model.

        Parameters
        ----------
        as_onnx: bool
            To convert to onnx format
        model_file_name: Optional[str]
            File name for saving model. Default value is `model`.

        Returns
        -------
        str
            Processed file name. (Folder in the case of spark serialization)
        """
        if as_onnx:
            raise NotImplementedError(
                "The Spark to Onnx Conversion is not supported because it is unstable. Please set as_onnx to False (default) to perform a spark model serialization"
            )
        if not model_file_name:
            return DEFAULT_MODEL_FOLDER_NAME
        return model_file_name

    def serialize_model(
        self,
        as_onnx: bool = False,
        X_sample: Optional[
            Union[
                Dict,
                str,
                List,
                np.ndarray,
                pd.core.series.Series,
                pd.core.frame.DataFrame,
                "pyspark.sql.DataFrame",
                "pyspark.pandas.DataFrame",
            ]
        ] = None,
        force_overwrite: bool = False,
        **kwargs,
    ) -> None:
        """
        Serialize and save pyspark model using spark serialization.

        Parameters
        ----------
        force_overwrite: (bool, optional). Defaults to False.
            If set as True, overwrite serialized model if exists.

        Returns
        -------
        None
        """
        if as_onnx:
            raise NotImplementedError(
                "The Spark to Onnx Conversion is not supported because it is unstable. Please set as_onnx to False (default) to perform a spark model serialization"
            )

        super().serialize_model(
            as_onnx=as_onnx,
            force_overwrite=force_overwrite,
            X_sample=X_sample,
            **kwargs,
        )

    @runtime_dependency(
        module="pyspark",
        short_name="sql",
        object="sql",
        install_from=OptionalDependency.SPARK,
    )
    def _prepare_data_for_schema(
        self,
        X_sample: Union[List, Tuple, pd.DataFrame, pd.Series, np.ndarray] = None,
        y_sample: Union[List, Tuple, pd.DataFrame, pd.Series, np.ndarray] = None,
        **kwargs,
    ):
        """Generate Spark Schema and format Spark DataFrame as Pandas for ADS Schema Generation"""
        input_schema_path = os.path.join(
            self.artifact_dir,
            self.model_file_name + SPARK_DATAFRAME_SCHEMA_PATH,
        )
        (
            X_sample,
            data_type,
            schema,
        ) = self.get_data_serializer()._serialize_via_spark(X_sample)
        if not schema:
            raise TypeError(
                f"Data type: {data_type} unsupported. Please use `pyspark.sql.DataFrame`, `pyspark.pandas.DataFrame`, or `pandas.DataFrame`."
            )
        storage_options = kwargs.get("auth", {})
        with fsspec.open(
            input_schema_path,
            mode="w",
            **(storage_options),
        ) as f:
            f.write(schema.json())

        if isinstance(X_sample, sql.DataFrame):
            X_sample = X_sample.toPandas()

        return X_sample, y_sample<|MERGE_RESOLUTION|>--- conflicted
+++ resolved
@@ -1,32 +1,131 @@
 #!/usr/bin/env python
 # -*- coding: utf-8 -*--
 
-# Copyright (c) 2022, 2023 Oracle and/or its affiliates.
+# Copyright (c) 2022 Oracle and/or its affiliates.
 # Licensed under the Universal Permissive License v 1.0 as shown at https://oss.oracle.com/licenses/upl/
 
 import os
+from typing import Any, Callable, Dict, List, Optional, Union, Tuple
+
 import numpy as np
 import pandas as pd
-import fsspec
-from typing import Any, Callable, Dict, List, Optional, Union, Tuple
-from ads.common import logger, utils
+from ads.common import logger
 from ads.common.decorator.runtime_dependency import (
     runtime_dependency,
     OptionalDependency,
 )
-from ads.common.object_storage_details import ObjectStorageDetails
 from ads.model.extractor.spark_extractor import SparkExtractor
-from ads.model.serde.model_input import SparkModelInputSerializerType
-from ads.model.serde.model_serializer import SparkModelSerializerType
+from ads.common.data_serializer import InputDataSerializer
 from ads.model.generic_model import (
     FrameworkSpecificModel,
     DEFAULT_MODEL_FOLDER_NAME,
-    _prepare_artifact_dir,
 )
 from ads.model.model_properties import ModelProperties
-from ads.model.serde.common import SERDE
 
 SPARK_DATAFRAME_SCHEMA_PATH = "_input_data_schema.json"
+
+
+@runtime_dependency(
+    module="pyspark",
+    short_name="sql",
+    object="sql",
+    install_from=OptionalDependency.SPARK,
+)
+def _serialize_via_spark(data):
+    """
+    If data is either a spark SQLDataFrames and spark.pandas dataframe/series
+        Return pandas version and data type of original
+    Else
+        Return data and None
+    """
+    try:  # runtime_dependency could not import this for unknown reason
+        import pyspark.pandas as ps
+
+        ps_available = True
+    except:
+        ps_available = False
+
+    def _get_or_create_spark_session():
+        return sql.SparkSession.builder.appName("Convert pandas to spark").getOrCreate()
+
+    if isinstance(data, sql.DataFrame):
+        data_type = type(data)
+    elif ps_available and (
+        isinstance(data, ps.DataFrame) or isinstance(data, ps.Series)
+    ):
+        data_type = type(data)
+        data = data.to_spark()
+    elif isinstance(data, sql.types.Row):
+        spark_session = _get_or_create_spark_session()
+        data = spark_session.createDataFrame(data)
+        data_type = type(data)
+    elif isinstance(data, pd.core.frame.DataFrame):
+        data_type = type(data)
+        spark_session = _get_or_create_spark_session()
+        data = spark_session.createDataFrame(data)
+    elif isinstance(data, list):
+        if not len(data):
+            raise TypeError(f"Data cannot be empty. Provided data parameter is: {data}")
+        if isinstance(data[0], sql.types.Row):
+            spark_session = _get_or_create_spark_session()
+            data = spark_session.createDataFrame(data)
+            data_type = type(data)
+        else:
+            logger.warn(
+                f"ADS does not serialize data type: {type(data)} for Spark Models. User should proceed at their own risk. ADS supported data types are: `pyspark.sql.DataFrame`, `pandas.DataFrame`, and `pyspark.pandas.DataFrame`."
+            )
+            return data, type(data), None
+    else:
+        logger.warn(
+            f"ADS does not serialize data type: {type(data)} for Spark Models. User should proceed at their own risk. ADS supported data types are: `pyspark.sql.DataFrame`, `pandas.DataFrame`, and `pyspark.pandas.DataFrame`."
+        )
+        return data, type(data), None
+    return data, data_type, data.schema
+
+
+class SparkDataSerializer(InputDataSerializer):
+    """[An internal class]
+    Defines the contract for input data to spark pipeline models
+
+    """
+
+    @runtime_dependency(
+        module="pyspark",
+        short_name="sql",
+        object="sql",
+        install_from=OptionalDependency.SPARK,
+    )
+    def __init__(
+        self,
+        data: Union[
+            Dict,
+            str,
+            List,
+            np.ndarray,
+            pd.core.series.Series,
+            pd.core.frame.DataFrame,
+        ],
+        data_type=None,
+    ):
+        """
+        Parameters
+        ----------
+        data: Union[Dict, str, list, numpy.ndarray, pd.core.series.Series,
+        pd.core.frame.DataFrame]
+            Data expected by the model deployment predict API.
+        data_type: Any, defaults to None.
+            Type of the data. If not provided, it will be checked against data.
+
+        """
+        data, data_type, _ = _serialize_via_spark(data)
+        if isinstance(data, sql.DataFrame):
+            data = data.toJSON().collect()
+        try:
+            super().__init__(data=data, data_type=data_type)
+        except:
+            raise TypeError(
+                f"Data type: {type(data)} unsupported. Please use `pyspark.sql.DataFrame`, `pyspark.pandas.DataFrame`, `pandas.DataFrame`."
+            )
 
 
 class SparkPipelineModel(FrameworkSpecificModel):
@@ -42,6 +141,8 @@
         Default authentication is set using the `ads.set_auth` API. To override the
         default, use the `ads.common.auth.api_keys` or `ads.common.auth.resource_principal` to create
         an authentication signer to instantiate an IdentityClient object.
+    ds_client: DataScienceClient
+        The data science client used by model deployment.
     estimator: Callable
         A trained pyspark estimator/model using pyspark.
     framework: str
@@ -63,7 +164,6 @@
         The model ID.
     properties: ModelProperties
         ModelProperties object required to save and deploy model.
-        For more details, check https://accelerated-data-science.readthedocs.io/en/latest/ads.model.html#module-ads.model.model_properties.
     runtime_info: RuntimeInfo
         A RuntimeInfo instance.
     schema_input: Schema
@@ -127,8 +227,6 @@
     """
 
     _PREFIX = "spark"
-    model_input_serializer_type = SparkModelInputSerializerType
-    model_save_serializer_type = SparkModelSerializerType
 
     @runtime_dependency(
         module="pyspark",
@@ -139,11 +237,9 @@
     def __init__(
         self,
         estimator: Callable,
-        artifact_dir: Optional[str] = None,
+        artifact_dir: str,
         properties: Optional[ModelProperties] = None,
         auth: Dict = None,
-        model_save_serializer: Optional[SERDE] = model_save_serializer_type.SPARK,
-        model_input_serializer: Optional[SERDE] = model_input_serializer_type.SPARK,
         **kwargs,
     ):
         """
@@ -154,17 +250,13 @@
         estimator: Callable
             SparkPipelineModel
         artifact_dir: str
-            The URI for the generated artifact, which can be local path or OCI object storage URI.
+            Directory for generate artifact.
         properties: (ModelProperties, optional). Defaults to None.
             ModelProperties object required to save and deploy model.
         auth :(Dict, optional). Defaults to None.
             The default authetication is set using `ads.set_auth` API. If you need to override the
             default, use the `ads.common.auth.api_keys` or `ads.common.auth.resource_principal` to create appropriate
             authentication signer and kwargs required to instantiate IdentityClient object.
-        model_save_serializer: (SERDE or str, optional). Defaults to None.
-            Instance of ads.model.SERDE. Used for serialize/deserialize model.
-        model_input_serializer: (SERDE, optional). Defaults to `ads.model.serde.model_input.SparkModelInputSERDE`.
-            Instance of ads.model.SERDE. Used for serialize/deserialize data.
 
         Returns
         -------
@@ -206,14 +298,9 @@
             artifact_dir=artifact_dir,
             properties=properties,
             auth=auth,
-            model_save_serializer=model_save_serializer,
-            model_input_serializer=model_input_serializer,
             **kwargs,
         )
-<<<<<<< HEAD
-
-=======
->>>>>>> 129ede99
+
         self._extractor = SparkExtractor(estimator)
         self.framework = self._extractor.framework
         self.algorithm = self._extractor.algorithm
@@ -221,9 +308,7 @@
         self.hyperparameter = self._extractor.hyperparameter
 
     @staticmethod
-    def _handle_model_file_name(
-        as_onnx: bool, model_file_name: Optional[str] = DEFAULT_MODEL_FOLDER_NAME
-    ):
+    def _handle_model_file_name(as_onnx: bool, model_file_name: str):
         """
         Process folder name for saving model.
 
@@ -231,8 +316,8 @@
         ----------
         as_onnx: bool
             To convert to onnx format
-        model_file_name: Optional[str]
-            File name for saving model. Default value is `model`.
+        model_file_name: str
+            File name for saving model.
 
         Returns
         -------
@@ -281,13 +366,19 @@
             raise NotImplementedError(
                 "The Spark to Onnx Conversion is not supported because it is unstable. Please set as_onnx to False (default) to perform a spark model serialization"
             )
-
-        super().serialize_model(
-            as_onnx=as_onnx,
-            force_overwrite=force_overwrite,
-            X_sample=X_sample,
-            **kwargs,
-        )
+        if not X_sample:
+            raise TypeError(
+                "X_Sample is required to serialize spark models. Please pass in an X_sample to `prepare`."
+            )
+        model_path = os.path.join(self.artifact_dir, self.model_file_name)
+        if os.path.exists(model_path) and not force_overwrite:
+            raise ValueError(
+                "Model file already exists and will not be overwritten. "
+                "Set `force_overwrite` to True if you wish to overwrite."
+            )
+        if not os.path.exists(self.artifact_dir):
+            os.makedirs(self.artifact_dir)
+        self.estimator.write().overwrite().save(model_path)
 
     @runtime_dependency(
         module="pyspark",
@@ -306,21 +397,12 @@
             self.artifact_dir,
             self.model_file_name + SPARK_DATAFRAME_SCHEMA_PATH,
         )
-        (
-            X_sample,
-            data_type,
-            schema,
-        ) = self.get_data_serializer()._serialize_via_spark(X_sample)
+        X_sample, data_type, schema = _serialize_via_spark(X_sample)
         if not schema:
             raise TypeError(
                 f"Data type: {data_type} unsupported. Please use `pyspark.sql.DataFrame`, `pyspark.pandas.DataFrame`, or `pandas.DataFrame`."
             )
-        storage_options = kwargs.get("auth", {})
-        with fsspec.open(
-            input_schema_path,
-            mode="w",
-            **(storage_options),
-        ) as f:
+        with open(input_schema_path, "w") as f:
             f.write(schema.json())
 
         if isinstance(X_sample, sql.DataFrame):
