#!/usr/bin/env python
# -*- coding: utf-8 -*--

# Copyright (c) 2022, 2023 Oracle and/or its affiliates.
# Licensed under the Universal Permissive License v 1.0 as shown at https://oss.oracle.com/licenses/upl/

import inspect
import os
import shutil
import tempfile
from enum import Enum
from typing import Any, Callable, Dict, List, Optional, Tuple, Type, TypeVar, Union
import warnings

import numpy as np
import pandas as pd
import requests
import yaml
from PIL import Image

from ads.common import auth as authutil
from ads.common import logger, utils
from ads.common.decorator.utils import class_or_instance_method
from ads.common.utils import DATA_SCHEMA_MAX_COL_NUM, get_files
from ads.common.object_storage_details import ObjectStorageDetails
from ads.config import (
    CONDA_BUCKET_NS,
    JOB_RUN_COMPARTMENT_OCID,
    JOB_RUN_OCID,
    NB_SESSION_COMPARTMENT_OCID,
    NB_SESSION_OCID,
    PROJECT_OCID,
)
from ads.evaluations import EvaluatorMixin
from ads.feature_engineering import ADSImage
from ads.feature_engineering.schema import Schema
from ads.model.artifact import ModelArtifact
from ads.model.common.utils import (
    _extract_locals,
    _is_json_serializable,
    fetch_manifest_from_conda_location,
    zip_artifact,
)
from ads.model.datascience_model import DataScienceModel
from ads.model.deployment import (
    DEFAULT_POLL_INTERVAL,
    DEFAULT_WAIT_TIME,
    ModelDeployment,
    ModelDeploymentMode,
    ModelDeploymentProperties,
    ModelDeploymentCondaRuntime,
    ModelDeploymentInfrastructure,
    ModelDeploymentContainerRuntime,
)
from ads.model.deployment.common.utils import State as ModelDeploymentState
from ads.model.deployment.common.utils import send_request
from ads.model.model_introspect import (
    TEST_STATUS,
    Introspectable,
    IntrospectionNotPassed,
    ModelIntrospect,
)
from ads.model.model_metadata import (
    ExtendedEnumMeta,
    Framework,
    ModelCustomMetadata,
    ModelProvenanceMetadata,
    ModelTaxonomyMetadata,
)
from ads.model.model_metadata_mixin import MetadataMixin
from ads.model.model_properties import ModelProperties
from ads.model.model_version_set import ModelVersionSet, _extract_model_version_set_id
from ads.model.runtime.env_info import DEFAULT_CONDA_BUCKET_NAME
from ads.model.runtime.runtime_info import RuntimeInfo
from ads.model.serde.common import SERDE
from ads.model.serde.model_input import (
    SUPPORTED_MODEL_INPUT_SERIALIZERS,
    ModelInputDeserializer,
    ModelInputSerializer,
    ModelInputSerializerFactory,
    ModelInputSerializerType,
)
from ads.model.serde.model_serializer import (
    SUPPORTED_MODEL_SERIALIZERS,
    CloudPickleModelSerializer,
    ModelDeserializer,
    ModelSerializer,
    ModelSerializerFactory,
    ModelSerializerType,
)
from ads.model.transformer.onnx_transformer import ONNXTransformer

_TRAINING_RESOURCE_ID = JOB_RUN_OCID or NB_SESSION_OCID
_COMPARTMENT_OCID = NB_SESSION_COMPARTMENT_OCID or JOB_RUN_COMPARTMENT_OCID

MODEL_DEPLOYMENT_INSTANCE_SHAPE = "VM.Standard.E4.Flex"
MODEL_DEPLOYMENT_INSTANCE_OCPUS = 1
MODEL_DEPLOYMENT_INSTANCE_MEMORY_IN_GBS = 16
MODEL_DEPLOYMENT_INSTANCE_COUNT = 1
MODEL_DEPLOYMENT_BANDWIDTH_MBPS = 10


DEFAULT_MODEL_FOLDER_NAME = "model"

ONNX_DATA_TRANSFORMER = "onnx_data_transformer.json"
_ATTRIBUTES_TO_SHOW_ = [
    "artifact_dir",
    "framework",
    "algorithm",
    "model_id",
    "model_deployment_id",
]
FRAMEWORKS_WITHOUT_ONNX_DATA_TRANSFORM = [
    Framework.TENSORFLOW,
    Framework.PYTORCH,
    Framework.SPARK,
]

VERIFY_STATUS_NAME = "verify()"
PREPARE_STATUS_NAME = "prepare()"
INITIATE_STATUS_NAME = "initiate"
SAVE_STATUS_NAME = "save()"
DEPLOY_STATUS_NAME = "deploy()"
PREDICT_STATUS_NAME = "predict()"

Self = TypeVar("Self", bound="GenericModel")


class ModelDeploymentRuntimeType:
    CONDA = "conda"
    CONTAINER = "container"


class DataScienceModelType(str, metaclass=ExtendedEnumMeta):
    MODEL_DEPLOYMENT = "datasciencemodeldeployment"
    MODEL = "datasciencemodel"


class NotActiveDeploymentError(Exception):  # pragma: no cover
    def __init__(self, state: str):
        msg = (
            "To perform a prediction the deployed model needs to be in an active state. "
            f"The current state is: {state}."
        )
        super().__init__(msg)


class SerializeModelNotImplementedError(NotImplementedError):  # pragma: no cover
    pass


class SerializeInputNotImplementedError(NotImplementedError):  # pragma: no cover
    pass


class RuntimeInfoInconsistencyError(Exception):  # pragma: no cover
    pass


def _prepare_artifact_dir(artifact_dir: str = None) -> str:
    """Prepares artifact dir for the model.

    Parameters
    ----------
    artifact_dir: (str, optional). Defaults to `None`.
        The artifact dir that needs to be normalized.

    Returns
    -------
    str
        The artifact dir.
    """
    if artifact_dir and ObjectStorageDetails.is_oci_path(artifact_dir):
        return artifact_dir

    if artifact_dir and isinstance(artifact_dir, str):
        return os.path.abspath(os.path.expanduser(artifact_dir))

    artifact_dir = tempfile.mkdtemp()
    logger.info(
        f"The `artifact_dir` was not provided and "
        f"automatically set to: {artifact_dir}"
    )

    return artifact_dir


class GenericModel(MetadataMixin, Introspectable, EvaluatorMixin):
    """Generic Model class which is the base class for all the frameworks including
    the unsupported frameworks.

    Attributes
    ----------
    algorithm: str
        The algorithm of the model.
    artifact_dir: str
        Artifact directory to store the files needed for deployment.
    auth: Dict
        Default authentication is set using the `ads.set_auth` API. To override the
        default, use the `ads.common.auth.api_keys` or `ads.common.auth.resource_principal` to create
        an authentication signer to instantiate an IdentityClient object.
    estimator: Callable
        Any model object generated by sklearn framework
    framework: str
        The framework of the model.
    hyperparameter: dict
        The hyperparameters of the estimator.
    metadata_custom: ModelCustomMetadata
        The model custom metadata.
    metadata_provenance: ModelProvenanceMetadata
        The model provenance metadata.
    metadata_taxonomy: ModelTaxonomyMetadata
        The model taxonomy metadata.
    model_artifact: ModelArtifact
        This is built by calling prepare.
    model_deployment: ModelDeployment
        A ModelDeployment instance.
    model_file_name: str
        Name of the serialized model.
    model_id: str
        The model ID.
    model_input_serializer: SERDE
        Instance of ads.model.SERDE. Used for serialize/deserialize data.
    properties: ModelProperties
        ModelProperties object required to save and deploy model.
    runtime_info: RuntimeInfo
        A RuntimeInfo instance.
    schema_input: Schema
        Schema describes the structure of the input data.
    schema_output: Schema
        Schema describes the structure of the output data.
    serialize: bool
        Whether to serialize the model to pkl file by default. If False, you need to serialize the model manually,
        save it under artifact_dir and update the score.py manually.
    version: str
        The framework version of the model.

    Methods
    -------
    delete_deployment(...)
        Deletes the current model deployment.
    deploy(..., **kwargs)
        Deploys a model.
    from_model_artifact(uri, ..., **kwargs)
        Loads model from the specified folder, or zip/tar archive.
    from_model_catalog(model_id, ..., **kwargs)
        Loads model from model catalog.
    from_model_deployment(model_deployment_id, ..., **kwargs)
        Loads model from model deployment.
    update_deployment(model_deployment_id, ..., **kwargs)
        Updates a model deployment.
    from_id(ocid, ..., **kwargs)
        Loads model from model OCID or model deployment OCID.
    introspect(...)
        Runs model introspection.
    predict(data, ...)
        Returns prediction of input data run against the model deployment endpoint.
    prepare(..., **kwargs)
        Prepare and save the score.py, serialized model and runtime.yaml file.
    prepare_save_deploy(..., **kwargs)
        Shortcut for prepare, save and deploy steps.
    reload(...)
        Reloads the model artifact files: `score.py` and the `runtime.yaml`.
    restart_deployment(...)
        Restarts the model deployment.
    save(..., **kwargs)
        Saves model artifacts to the model catalog.
    set_model_input_serializer(serde)
        Registers serializer used for serializing data passed in verify/predict.
    summary_status(...)
        Gets a summary table of the current status.
    verify(data, ...)
        Tests if deployment works in local environment.
    upload_artifact(...)
        Uploads model artifacts to the provided `uri`.


    Examples
    --------
    >>> import tempfile
    >>> from ads.model.generic_model import GenericModel

    >>> class Toy:
    ...     def predict(self, x):
    ...         return x ** 2
    >>> estimator = Toy()

    >>> model = GenericModel(estimator=estimator, artifact_dir=tempfile.mkdtemp())
    >>> model.summary_status()
    >>> model.prepare(
    ...     inference_conda_env="dbexp_p38_cpu_v1",
    ...     inference_python_version="3.8",
    ...     model_file_name="toy_model.pkl",
    ...     training_id=None,
    ...     force_overwrite=True
    ... )
    >>> model.verify(2)
    >>> model.save()
    >>> model.deploy()
    >>> # Update access log id, freeform tags and description for the model deployment
    >>> model.update_deployment(
    ...     access_log={
    ...         log_id=<log_ocid>
    ...     },
    ...     description="Description for Custom Model",
    ...     freeform_tags={"key": "value"},
    ... )
    >>> model.predict(2)
    >>> # Uncomment the line below to delete the model and the associated model deployment
    >>> # model.delete(delete_associated_model_deployment = True)
    """

    _summary_status = None
    _PREFIX = "generic"
    model_input_serializer_type = ModelInputSerializerType
    model_save_serializer_type = ModelSerializerType

    def __init__(
        self,
        estimator: Callable = None,
        artifact_dir: Optional[str] = None,
        properties: Optional[ModelProperties] = None,
        auth: Optional[Dict] = None,
        serialize: bool = True,
        model_save_serializer: Optional[SERDE] = None,
        model_input_serializer: Optional[SERDE] = None,
        **kwargs: dict,
    ) -> Self:
        """GenericModel Constructor.

        Parameters
        ----------
        estimator: (Callable).
            Trained model.
        artifact_dir: (str, optional). Defaults to None.
            Artifact directory to store the files needed for deployment.
        properties: (ModelProperties, optional). Defaults to None.
            ModelProperties object required to save and deploy model.
        auth :(Dict, optional). Defaults to None.
            The default authetication is set using `ads.set_auth` API. If you need to override the
            default, use the `ads.common.auth.api_keys` or `ads.common.auth.resource_principal` to create appropriate
            authentication signer and kwargs required to instantiate IdentityClient object.
        serialize: (bool, optional). Defaults to True.
            Whether to serialize the model to pkl file by default. If False, you need to serialize the model manually,
            save it under artifact_dir and update the score.py manually.
        model_save_serializer: (SERDE or str, optional). Defaults to None.
            Instance of ads.model.SERDE. Used for serialize/deserialize model.
        model_input_serializer: (SERDE or str, optional). Defaults to None.
            Instance of ads.model.SERDE. Used for serialize/deserialize model input.
        """
        if (
            artifact_dir
            and ObjectStorageDetails.is_oci_path(artifact_dir)
            and not self._PREFIX == "spark"
        ):
            raise ValueError(
                f"Unsupported value of `artifact_dir`: {artifact_dir}. "
                "Only SparkPipelineModel framework supports object storage path as `artifact_dir`."
            )

        self.estimator = estimator
        self.auth = auth or authutil.default_signer()
        self.dsc_model = (
            DataScienceModel()
            .with_custom_metadata_list(ModelCustomMetadata())
            .with_provenance_metadata(ModelProvenanceMetadata())
            .with_defined_metadata_list(ModelTaxonomyMetadata())
            .with_input_schema(Schema())
            .with_output_schema(Schema())
        )

        self.model_file_name = None
        self.artifact_dir = (
            artifact_dir
            if ObjectStorageDetails.is_oci_path(artifact_dir)
            else _prepare_artifact_dir(artifact_dir)
        )
        self.local_copy_dir = (
            _prepare_artifact_dir()
            if ObjectStorageDetails.is_oci_path(artifact_dir)
            else self.artifact_dir
        )
        if ObjectStorageDetails.is_oci_path(self.artifact_dir):
            os.environ["OCI_DEPLOYMENT_PATH"] = self.artifact_dir

        self.model_artifact = None
        self.framework = None
        self.algorithm = None
        self.version = None
        self.hyperparameter = None
        self._introspect = ModelIntrospect(self)
        self.model_deployment = (
            ModelDeployment()
            .with_infrastructure(ModelDeploymentInfrastructure())
            .with_runtime(ModelDeploymentContainerRuntime())
        )
        self.runtime_info = None
        self._as_onnx = kwargs.pop("as_onnx", False)
        self._score_args = {}

        if properties:
            self.properties = (
                properties
                if isinstance(properties, ModelProperties)
                else ModelProperties.from_dict(properties)
            )
        else:
            self.properties = ModelProperties().with_env()

        self._serialize = serialize
        self._summary_status = SummaryStatus()
        self._init_serde(
            model_input_serde=model_input_serializer,
            model_save_serializer=model_save_serializer,
        )
        self.ignore_conda_error = False

    def _init_serde(
        self,
        model_input_serde: Union[SERDE, str] = None,
        model_save_serializer: Union[SERDE, str] = None,
    ):
        """Initializes serde.

        Parameters
        ----------
        model_save_serializer: (SERDE or str). Defaults to None.
            Instance of ads.model.SERDE. Used for serialize/deserialize model.
        model_input_serializer: (SERDE or str). Defaults to None.
            Instance of ads.model.SERDE. Used for serialize/deserialize model input.
        """
        if model_input_serde is None:
            logger.warning(
                "In the future model input will be serialized by `cloudpickle` by "
                "default. Currently, model input are serialized into a dictionary "
                "containing serialized input data and original data type information."
                'Set `model_input_serializer="cloudpickle"` to use cloudpickle model input serializer.'
            )
        self.set_model_input_serializer(
            model_input_serializer=model_input_serde
            or self.model_input_serializer_type.JSON
        )
        self.set_model_save_serializer(
            model_save_serializer or self.model_save_serializer_type.CLOUDPICKLE
        )

    @property
    def metadata_custom(self):
        return self.dsc_model.custom_metadata_list

    @metadata_custom.setter
    def metadata_custom(self, value: ModelCustomMetadata):
        self.dsc_model.with_custom_metadata_list(value)

    @property
    def metadata_taxonomy(self):
        return self.dsc_model.defined_metadata_list

    @metadata_taxonomy.setter
    def metadata_taxonomy(self, value: ModelTaxonomyMetadata):
        self.dsc_model.with_defined_metadata_list(value)

    @property
    def metadata_provenance(self):
        return self.dsc_model.provenance_metadata

    @metadata_provenance.setter
    def metadata_provenance(self, value: ModelProvenanceMetadata):
        self.dsc_model.with_provenance_metadata(value)

    @property
    def schema_input(self):
        return self.dsc_model.input_schema

    @schema_input.setter
    def schema_input(self, value: Schema):
        self.dsc_model.with_input_schema(value)

    @property
    def schema_output(self):
        return self.dsc_model.output_schema

    @schema_output.setter
    def schema_output(self, value: Schema):
        self.dsc_model.with_output_schema(value)

    @property
    def model_id(self):
        return self.dsc_model.id

    @property
    def model_deployment_id(self):
        if self.model_deployment:
            return self.model_deployment.model_deployment_id
        return None

    def __repr__(self) -> str:
        """Representation of the model."""
        return self._to_yaml()

    def _to_dict(self):
        """Converts the model attributes to dictionary format."""
        attributes = {}
        for key in _ATTRIBUTES_TO_SHOW_:
            if key == "artifact_dir":
                attributes[key] = {getattr(self, key): [self._get_files()]}
            else:
                attributes[key] = getattr(self, key, None)
        return attributes

    def _to_yaml(self):
        """Converts the model attributes to yaml format."""
        return yaml.safe_dump(self._to_dict())

    def set_model_input_serializer(
        self,
        model_input_serializer: Union[str, SERDE],
    ):
        """Registers serializer used for serializing data passed in verify/predict.

        Examples
        --------
        >>> generic_model.set_model_input_serializer(GenericModel.model_input_serializer_type.CLOUDPICKLE)

        >>> # Register serializer by passing the name of it.
        >>> generic_model.set_model_input_serializer("cloudpickle")

        >>> # Example of creating customized model input serializer and registing it.
        >>> from ads.model import SERDE
        >>> from ads.model.generic_model import GenericModel

        >>> class MySERDE(SERDE):
        ...     def __init__(self):
        ...         super().__init__()
        ...     def serialize(self, data):
        ...         serialized_data = 1
        ...         return serialized_data
        ...     def deserialize(self, data):
        ...         deserialized_data = 2
        ...         return deserialized_data

        >>> class Toy:
        ...     def predict(self, x):
        ...         return x ** 2

        >>> generic_model = GenericModel(
        ...    estimator=Toy(),
        ...    artifact_dir=tempfile.mkdtemp(),
        ...    model_input_serializer=MySERDE()
        ... )

        >>> # Or register the serializer after creating model instance.
        >>> generic_model.set_model_input_serializer(MySERDE())

        Parameters
        ----------
        model_input_serializer: (str, or ads.model.SERDE)
            name of the serializer, or instance of SERDE.
        """
        if isinstance(model_input_serializer, str):
            self.model_input_serializer = ModelInputSerializerFactory.get(
                model_input_serializer
            )
        else:
            self.model_input_serializer = model_input_serializer

        try:
            serializer_name = self.model_input_serializer.name
            if serializer_name not in SUPPORTED_MODEL_INPUT_SERIALIZERS:
                logger.warn(
                    "Replace the code of `deserialize()` in `score.py` with "
                    "the your own implementation of `deserialize()`."
                )
        except AttributeError:
            self.model_input_serializer.name = "customized"
            logger.warn(
                "Model input will be serialized by `serialize()` "
                "defined in your provided `model_input_serializer`. "
                "Replace the code of `deserialize()` in `score.py` with "
                "the your own implementation of `deserialize()`."
            )

    def set_model_save_serializer(self, model_save_serializer: Union[str, SERDE]):
        """Registers serializer used for saving model.

        Examples
        --------
        >>> generic_model.set_model_save_serializer(GenericModel.model_save_serializer_type.CLOUDPICKLE)

        >>> # Register serializer by passing the name of it.
        >>> generic_model.set_model_save_serializer("cloudpickle")

        >>> # Example of creating customized model save serializer and registing it.
        >>> from ads.model import SERDE
        >>> from ads.model.generic_model import GenericModel

        >>> class MySERDE(SERDE):
        ...     def __init__(self):
        ...         super().__init__()
        ...     def serialize(self, data):
        ...         serialized_data = 1
        ...         return serialized_data
        ...     def deserialize(self, data):
        ...         deserialized_data = 2
        ...         return deserialized_data

        >>> class Toy:
        ...     def predict(self, x):
        ...         return x ** 2

        >>> generic_model = GenericModel(
        ...    estimator=Toy(),
        ...    artifact_dir=tempfile.mkdtemp(),
        ...    model_save_serializer=MySERDE()
        ... )

        >>> # Or register the serializer after creating model instance.
        >>> generic_model.set_model_save_serializer(MySERDE())

        Parameters
        ----------
        model_save_serializer: (ads.model.SERDE or str)
            name of the serializer or instance of SERDE.
        """
        if isinstance(model_save_serializer, str):
            self.model_save_serializer = ModelSerializerFactory.get(
                model_save_serializer
            )
        else:
            self.model_save_serializer = model_save_serializer

        try:
            serializer_name = self.model_save_serializer.name
            if serializer_name not in SUPPORTED_MODEL_SERIALIZERS:
                logger.warn(
                    "Replace the code of `load_model()` in `score.py` with "
                    "the your own implementation of `deserialize()`."
                )
        except AttributeError:
            self.model_save_serializer.name = "customized"
            logger.warn(
                "Model will be saved by `serialize()` "
                "defined in your provided `model_save_serializer`. "
                "Replace the code of `load_model()` in `score.py` with "
                "the your own implementation of `deserialize()`."
            )

    def serialize_model(
        self,
        as_onnx: bool = False,
        initial_types: List[Tuple] = None,
        force_overwrite: bool = False,
        X_sample: any = None,
        **kwargs,
    ):
        """
        Serialize and save model using ONNX or model specific method.

        Parameters
        ----------
        as_onnx: (boolean, optional)
            If set as True, convert into ONNX model.
        initial_types: (List[Tuple], optional)
            a python list. Each element is a tuple of a variable name and a data type.
        force_overwrite: (boolean, optional)
            If set as True, overwrite serialized model if exists.
        X_sample: (any, optional). Defaults to None.
            Contains model inputs such that model(X_sample) is a valid
            invocation of the model, used to valid model input type.

        Returns
        -------
        None
            Nothing
        """
        if self._serialize:
            if not self.model_file_name:
                self.model_file_name = self._handle_model_file_name(as_onnx=as_onnx)
            if not self.estimator:
                raise ValueError(
                    "Parameter `estimator` has to be provided when `serialize=True`, or you can set `serialize=False`."
                )
            self._serialize_model_helper(
                initial_types, force_overwrite, X_sample, **kwargs
            )
        else:
            raise SerializeModelNotImplementedError(
                "`serialize_model` is not implemented."
            )

    def _serialize_model_helper(
        self,
        initial_types: List[Tuple] = None,
        force_overwrite: bool = False,
        X_sample: any = None,
        **kwargs,
    ):
        model_path = self._check_model_file(
            self.model_file_name, force_overwrite=force_overwrite
        )
        self.get_model_serializer().serialize(
            estimator=self.estimator,
            model_path=model_path,
            X_sample=X_sample,
            initial_types=initial_types,
            **kwargs,
        )

    def _check_model_file(self, model_file_name, force_overwrite):
        model_path = os.path.join(self.artifact_dir, model_file_name)
        if utils.is_path_exists(uri=model_path, auth=self.auth) and not force_overwrite:
            raise ValueError(
                f"The {model_path} already exists, set force_overwrite to True if you wish to overwrite."
            )
        if not ObjectStorageDetails.is_oci_path(self.artifact_dir):
            os.makedirs(self.artifact_dir, exist_ok=True)
        return model_path

    def _handle_model_file_name(self, as_onnx: bool, model_file_name: str = None):
        if as_onnx:
            self._set_model_save_serializer_to_onnx()

        if not model_file_name:
            if not self._serialize:
                raise NotImplementedError("`model_file_name` has to be provided.")
            else:
                model_file_name = f"model.{self._get_model_file_suffix()}"

        if as_onnx:
            assert model_file_name.endswith(
                ".onnx"
            ), "Wrong file extension. Expecting `.onnx` suffix."

        return model_file_name

    def _get_model_file_suffix(self):
        try:
            suffix = self.model_save_serializer.model_file_suffix
            return suffix
        except AttributeError as e:
            logger.error(
                "Please specify `model_file_suffix` in `model_save_serializer`. "
            )
            raise e

    def _set_model_save_serializer_to_onnx(self):
        try:
            self.set_model_save_serializer(self.model_save_serializer_type.ONNX)
        except AttributeError as e:
            logger.error(
                f"This framework {self._PREFIX} to Onnx Conversion is not supported. Please set `as_onnx=False` (default) to perform other model serialization."
            )
            raise e

    def _onnx_data_transformer(
        self,
        X: Union[pd.DataFrame, pd.Series],
        impute_values: Dict = None,
        force_overwrite: bool = False,
    ):
        """Apply onnx data transformer to data."""
        if self.framework in FRAMEWORKS_WITHOUT_ONNX_DATA_TRANSFORM or X is None:
            return X
        try:
            if hasattr(self, "onnx_data_preprocessor") and isinstance(
                self.onnx_data_preprocessor, ONNXTransformer
            ):
                X = self.onnx_data_preprocessor.transform(X=X)

            self.onnx_data_preprocessor = ONNXTransformer()
            X = self.onnx_data_preprocessor.fit_transform(
                X=X, impute_values=impute_values
            )
            if (
                os.path.exists(os.path.join(self.artifact_dir, ONNX_DATA_TRANSFORMER))
                and not force_overwrite
            ):
                raise ValueError(
                    f"{ONNX_DATA_TRANSFORMER} already exists. "
                    "Set `force_overwrite` to True if you wish to overwrite."
                )
            else:
                try:
                    self.onnx_data_preprocessor.save(
                        os.path.join(self.artifact_dir, ONNX_DATA_TRANSFORMER)
                    )
                except Exception as e:
                    logger.error(
                        f"Unable to serialize the data transformer due to: {e}."
                    )
                    raise e
        except Exception as e:
            logger.warn(f"Onnx Data Transformation was unsuccessful with error: {e}")
            raise e
        return X

    def prepare(
        self,
        inference_conda_env: str = None,
        inference_python_version: str = None,
        training_conda_env: str = None,
        training_python_version: str = None,
        model_file_name: str = None,
        as_onnx: bool = False,
        initial_types: List[Tuple] = None,
        force_overwrite: bool = False,
        namespace: str = CONDA_BUCKET_NS,
        use_case_type: str = None,
        X_sample: Union[list, tuple, pd.DataFrame, pd.Series, np.ndarray] = None,
        y_sample: Union[list, tuple, pd.DataFrame, pd.Series, np.ndarray] = None,
        training_script_path: str = None,
        training_id: str = _TRAINING_RESOURCE_ID,
        ignore_pending_changes: bool = True,
        max_col_num: int = DATA_SCHEMA_MAX_COL_NUM,
        ignore_conda_error: bool = False,
        score_py_uri: str = None,
        **kwargs: Dict,
    ) -> "GenericModel":
        """Prepare and save the score.py, serialized model and runtime.yaml file.

        Parameters
        ----------
        inference_conda_env: (str, optional). Defaults to None.
            Can be either slug or object storage path of the conda pack.
            You can only pass in slugs if the conda pack is a service pack.
        inference_python_version: (str, optional). Defaults to None.
            Python version which will be used in deployment.
        training_conda_env: (str, optional). Defaults to None.
            Can be either slug or object storage path of the conda pack.
            You can only pass in slugs if the conda pack is a service pack.
            If `training_conda_env` is not provided, `training_conda_env` will
            use the same value of `training_conda_env`.
        training_python_version: (str, optional). Defaults to None.
            Python version used during training.
        model_file_name: (str, optional). Defaults to `None`.
            Name of the serialized model.
            Will be auto generated if not provided.
        as_onnx: (bool, optional). Defaults to False.
            Whether to serialize as onnx model.
        initial_types: (list[Tuple], optional).
            Defaults to None. Only used for SklearnModel, LightGBMModel and XGBoostModel.
            Each element is a tuple of a variable name and a type.
            Check this link http://onnx.ai/sklearn-onnx/api_summary.html#id2 for
            more explanation and examples for `initial_types`.
        force_overwrite: (bool, optional). Defaults to False.
            Whether to overwrite existing files.
        namespace: (str, optional).
            Namespace of region. This is used for identifying which region the service pack
            is from when you pass a slug to inference_conda_env and training_conda_env.
        use_case_type: str
            The use case type of the model. Use it through UserCaseType class or string provided in `UseCaseType`. For
            example, use_case_type=UseCaseType.BINARY_CLASSIFICATION or use_case_type="binary_classification". Check
            with UseCaseType class to see all supported types.
        X_sample: Union[list, tuple, pd.Series, np.ndarray, pd.DataFrame]. Defaults to None.
            A sample of input data that will be used to generate input schema.
        y_sample: Union[list, tuple, pd.Series, np.ndarray, pd.DataFrame]. Defaults to None.
            A sample of output data that will be used to generate output schema.
        training_script_path: str. Defaults to None.
            Training script path.
        training_id: (str, optional). Defaults to value from environment variables.
            The training OCID for model. Can be notebook session or job OCID.
        ignore_pending_changes: bool. Defaults to False.
            whether to ignore the pending changes in the git.
        max_col_num: (int, optional). Defaults to utils.DATA_SCHEMA_MAX_COL_NUM.
            Do not generate the input schema if the input has more than this
            number of features(columns).
        ignore_conda_error: (bool, optional). Defaults to False.
            Parameter to ignore error when collecting conda information.
        score_py_uri: (str, optional). Defaults to None.
            The uri of the customized score.py, which can be local path or OCI object storage URI.
            When provide with this attibute, the `score.py` will not be auto generated, and the
            provided `score.py` will be added into artifact_dir.
        kwargs:
            impute_values: (dict, optional).
                The dictionary where the key is the column index(or names is accepted
                for pandas dataframe) and the value is the impute value for the corresponding column.

        Raises
        ------
        FileExistsError
            If files already exist but `force_overwrite` is False.
        ValueError
            If `inference_python_version` is not provided, but also cannot be found
            through manifest file.

        Returns
        -------
        GenericModel
            An instance of `GenericModel` class.
        """
        # Populate properties from args and kwargs.
        # empty values will be ignored.

        locals_dict = _extract_locals(locals())
        locals_dict.pop("training_id", None)
        self.properties.with_dict(locals_dict)

        if training_id != _TRAINING_RESOURCE_ID:
            self.properties.training_id = training_id
        elif not self.properties.training_id:
            self.properties.training_id = _TRAINING_RESOURCE_ID

        self.ignore_conda_error = ignore_conda_error
        if self.ignore_conda_error:
            logger.info(
                "`ignore_conda_error` is set to True and `.verify()` is targeted to test the generated score.py on the local conda environment, not the container."
            )
        if not self.properties.inference_conda_env:
            try:
                conda_prefix = os.environ.get("CONDA_PREFIX", None)
                manifest = fetch_manifest_from_conda_location(conda_prefix)
                if "pack_path" in manifest:
                    self.properties.inference_conda_env = manifest["pack_path"]
                else:
                    if not self.ignore_conda_error:
                        raise ValueError(
                            "`inference_conda_env` must be specified for conda runtime. If you are using container runtime, set `ignore_conda_error=True`."
                        )
                self.properties.inference_python_version = (
                    manifest["python"]
                    if "python" in manifest
                    and not self.properties.inference_python_version
                    else self.properties.inference_python_version
                )
            except:
                if not self.ignore_conda_error:
                    raise ValueError(
                        "`inference_conda_env` must be specified for conda runtime. If you are using container runtime, set `ignore_conda_error=True`."
                    )

        self._as_onnx = as_onnx
        if as_onnx:
            self._set_model_save_serializer_to_onnx()

        self.model_file_name = self._handle_model_file_name(
            as_onnx=as_onnx, model_file_name=model_file_name
        )
        if (
            not isinstance(self.model_file_name, str)
            or self.model_file_name.strip() == ""
        ):
            raise ValueError("The `model_file_name` needs to be provided.")

        if not ObjectStorageDetails.is_oci_path(self.artifact_dir):
            os.makedirs(self.artifact_dir, exist_ok=True)

        # Bring in .model-ignore file
        uri_src = os.path.join(
            os.path.dirname(os.path.realpath(__file__)),
            "common/.model-ignore",
        )
        uri_dst = os.path.join(self.artifact_dir, ".model-ignore")
        utils.copy_file(uri_src=uri_src, uri_dst=uri_dst, force_overwrite=True)

        self.model_artifact = ModelArtifact(
            artifact_dir=self.artifact_dir,
            model_file_name=self.model_file_name,
            auth=self.auth,
            local_copy_dir=self.local_copy_dir,
        )
        self.runtime_info = self.model_artifact.prepare_runtime_yaml(
            inference_conda_env=self.properties.inference_conda_env,
            inference_python_version=self.properties.inference_python_version,
            training_conda_env=self.properties.training_conda_env,
            training_python_version=self.properties.training_python_version,
            force_overwrite=force_overwrite,
            namespace=namespace,
            bucketname=DEFAULT_CONDA_BUCKET_NAME,
            auth=self.auth,
            ignore_conda_error=self.ignore_conda_error,
        )

        self._summary_status.update_status(
            detail="Generated runtime.yaml", status=ModelState.DONE.value
        )

        if self.estimator:
            if as_onnx:
                X_sample = self._onnx_data_transformer(
                    X_sample,
                    impute_values=kwargs.pop("impute_values", {}),
                    force_overwrite=force_overwrite,
                )
            try:
                self.serialize_model(
                    as_onnx=as_onnx,
                    force_overwrite=force_overwrite,
                    initial_types=initial_types,
                    X_sample=X_sample,
                    **kwargs,
                )
                self._summary_status.update_status(
                    detail="Serialized model", status=ModelState.DONE.value
                )
            except SerializeModelNotImplementedError as e:
                if not utils.is_path_exists(
                    uri=os.path.join(self.artifact_dir, self.model_file_name),
                    auth=self.auth,
                ):
                    self._summary_status.update_action(
                        detail="Serialized model",
                        action=(
                            "Model is not automatically serialized. "
                            f"Serialize the model as `{self.model_file_name}` and "
                            f"save to the {self.artifact_dir}."
                        ),
                    )
                    self._summary_status.update_status(
                        detail="Serialized model", status=ModelState.NEEDSACTION.value
                    )
                    logger.warning(
                        f"{self.model_file_name} not found in {self.artifact_dir}. "
                        f"Save the serialized model under {self.artifact_dir}."
                    )
                    self._summary_status.update_action(
                        detail="Generated score.py",
                        action=(
                            "`load_model` is not automatically generated. "
                            "Finish implementing it and call .verify to check if it works."
                        ),
                    )
            except Exception as e:
                raise e

        if as_onnx:
            jinja_template_filename = "score_onnx_new"
        else:
            if self.framework and self.framework != "other":
                jinja_template_filename = "score_" + self.framework
                if self.framework == "transformers":
                    jinja_template_filename = "score_" + "huggingface_pipeline"
            else:
                jinja_template_filename = (
                    "score-pkl" if self._serialize else "score_generic"
                )

        if score_py_uri:
            utils.copy_file(
                uri_src=score_py_uri,
                uri_dst=os.path.join(self.artifact_dir, "score.py"),
                force_overwrite=force_overwrite,
                auth=self.auth,
            )
        else:
            self.model_artifact.prepare_score_py(
                jinja_template_filename=jinja_template_filename,
                model_file_name=self.model_file_name,
                data_deserializer=self.model_input_serializer.name,
                model_serializer=self.model_save_serializer.name,
                auth=self.auth,
                **{**kwargs, **self._score_args},
            )

        self._summary_status.update_status(
            detail="Generated score.py", status=ModelState.DONE.value
        )

        self.populate_metadata(
            use_case_type=use_case_type,
            X_sample=X_sample,
            y_sample=y_sample,
            training_script_path=self.properties.training_script_path,
            training_id=self.properties.training_id,
            ignore_pending_changes=ignore_pending_changes,
            max_col_num=max_col_num,
            ignore_conda_error=self.ignore_conda_error,
            auth=self.auth,
        )

        self._summary_status.update_status(
            detail="Populated metadata(Custom, Taxonomy and Provenance)",
            status=ModelState.DONE.value,
        )

        self._summary_status.update_status(
            detail="Local tested .predict from score.py",
            status=ModelState.AVAILABLE.value,
        )

        if not self.ignore_conda_error:
            self._summary_status.update_status(
                detail="Conducted Introspect Test", status=ModelState.AVAILABLE.value
            )

        self._summary_status.update_status(
            detail="Uploaded artifact to model catalog",
            status=ModelState.AVAILABLE.value,
        )
        return self

    def _handle_input_data(
        self, data: Any = None, auto_serialize_data: bool = True, **kwargs
    ):
        """Handle input data and serialize it as required.

        Parameters
        ----------
        data: Any
            Data for the prediction.
        auto_serialize_data: bool
            Defaults to True. Indicate whether to serialize the input data.

        kwargs:
            storage_options: dict
                Passed to ADSImage.open.

        Raises
        ------
        TypeError:
            `data` is not json serializable or bytes. Set `auto_serialize_data` to `True` to serialize the input data.
        ValueError:
            Either use `image` argument through kwargs to pass in image file or use `data` argument to pass the data.

        Returns
        -------
        object: Data used for a request.
        """
        if isinstance(data, bytes):
            return data
        if not auto_serialize_data:
            if not _is_json_serializable(data) and not isinstance(data, bytes):
                raise TypeError(
                    "`data` is not json serializable or bytes. Set `auto_serialize_data` to `True` to serialize the input data."
                )
            return data

        if data is None and "image" not in kwargs.keys():
            raise ValueError(
                "Either use `image` argument through kwargs to pass in image file or use `data` argument to pass the data."
            )

        if "image" in kwargs.keys():
            data = self._handle_image_input(image=kwargs.pop("image"), **kwargs)

        serialized_data = self.model_input_serializer.serialize(data=data, **kwargs)
        return serialized_data

    def _handle_image_input(self, image, **kwargs):
        """Validates the image input and converts it to tensor.

        Parameters
        ----------
        image: PIL.Image Object or uri.
            image file path or opened image file.

        kwargs:
            storage_options: dict
                Passed to ADSImage.open.

        Raises
        ------
        ValueError: Cannot open or identify the given image file.

        Returns
        -------
        tensor: tf.tensor or torch.tensor.
        """
        if not isinstance(image, Image.Image):
            try:
                image = ADSImage.open(
                    path=image, storage_options=kwargs.pop("storage_options", {})
                ).img
            except Exception as e:
                raise ValueError(
                    f"Cannot open or identify the given image file. See details: {e}"
                )
        tensor = self._to_tensor(image)
        return tensor

    def _to_tensor(self, data):
        """Only PyTorchModel and TensorflowModel will implement this method.

        Args:
            data (Any): Data needs to be converted to tensor.

        Raises:
            NotImplementedError: Only PyTorchModel and TensorflowModel will implement this method.
        """
        raise NotImplementedError(
            "Only PyTorchModel and TensorflowModel will implement this method."
        )

    def get_data_serializer(self):
        """Gets data serializer.

        Returns
        -------
        object: ads.model.Serializer object.
        """
        return self.model_input_serializer

    def get_model_serializer(self):
        """Gets model serializer."""
        return self.model_save_serializer

    def verify(
        self,
        data: Any = None,
        reload_artifacts: bool = True,
        auto_serialize_data: bool = False,
        **kwargs,
    ) -> Dict[str, Any]:
        """Test if deployment works in local environment.

        Examples
        --------
        >>> uri = "https://github.com/pytorch/hub/raw/master/images/dog.jpg"
        >>> prediction = model.verify(image=uri)['prediction']

        >>> # examples on storage options
        >>> prediction = model.verify(
        ...        image="oci://<bucket>@<tenancy>/myimage.png",
        ...        storage_options=ads.auth.default_signer()
        ... )['prediction']

        Parameters
        ----------
        data: Any
            Data used to test if deployment works in local environment.
        reload_artifacts: bool. Defaults to True.
            Whether to reload artifacts or not.
        is_json_payload: bool
            Defaults to False. Indicate whether to send data with a `application/json` MIME TYPE.
        auto_serialize_data: bool.
            Whether to auto serialize input data. Defauls to `False` for GenericModel, and `True` for other frameworks.
            `data` required to be json serializable if `auto_serialize_data=False`.
            if `auto_serialize_data` set to True, data will be serialized before sending to model deployment endpoint.
        kwargs:
            content_type: str, used to indicate the media type of the resource.
            image: PIL.Image Object or uri for the image.
               A valid string path for image file can be local path, http(s), oci, s3, gs.
            storage_options: dict
               Passed to `fsspec.open` for a particular storage connection.
               Please see `fsspec` (https://filesystem-spec.readthedocs.io/en/latest/api.html#fsspec.open) for more details.

        Returns
        -------
        Dict
            A dictionary which contains prediction results.
        """
        endpoint = f"http://127.0.0.1:8000/predict"
        data = self._handle_input_data(data, auto_serialize_data, **kwargs)

        request_body = send_request(
            data,
            endpoint,
            dry_run=True,
            is_json_payload=_is_json_serializable(data),
            **kwargs,
        )

        if reload_artifacts:
            self.model_artifact.reload()

        prediction = self.model_artifact.predict(request_body)

        try:
            requests.Request("POST", endpoint, json=prediction)
        except:
            raise TypeError(
                "The prediction result is not json serializable. "
                "Please modify the score.py."
            )

        self._summary_status.update_status(
            detail="Local tested .predict from score.py", status=ModelState.DONE.value
        )
        return prediction

    def introspect(self) -> pd.DataFrame:
        """Conducts instrospection.

        Returns
        -------
        pandas.DataFrame
            A pandas DataFrame which contains the instrospection results.
        """
        df = self._introspect()
        return df

    @classmethod
    def from_model_artifact(
        cls: Type[Self],
        uri: str,
        model_file_name: str = None,
        artifact_dir: Optional[str] = None,
        auth: Optional[Dict] = None,
        force_overwrite: Optional[bool] = False,
        properties: Optional[ModelProperties] = None,
        ignore_conda_error: Optional[bool] = False,
        **kwargs: dict,
    ) -> Self:
        """Loads model from a folder, or zip/tar archive.

        Parameters
        ----------
        uri: str
            The folder path, ZIP file path, or TAR file path. It could contain a
            seriliazed model(required) as well as any files needed for deployment including:
            serialized model, runtime.yaml, score.py and etc. The content of the folder will be
            copied to the `artifact_dir` folder.
        model_file_name: (str, optional). Defaults to `None`.
            The serialized model file name.
            Will be extracted from artifacts if not provided.
        artifact_dir: (str, optional). Defaults to `None`.
            The artifact directory to store the files needed for deployment.
            Will be created if not exists.
        auth: (Dict, optional). Defaults to None.
            The default authetication is set using `ads.set_auth` API. If you need to override the
            default, use the `ads.common.auth.api_keys` or `ads.common.auth.resource_principal` to create appropriate
            authentication signer and kwargs required to instantiate IdentityClient object.
        force_overwrite: (bool, optional). Defaults to False.
            Whether to overwrite existing files or not.
        properties: (ModelProperties, optional). Defaults to None.
            ModelProperties object required to save and deploy model.
        ignore_conda_error: (bool, optional). Defaults to False.
            Parameter to ignore error when collecting conda information.

        Returns
        -------
        Self
            An instance of `GenericModel` class.

        Raises
        ------
        ValueError
            If `model_file_name` not provided.
        """
        if (
            cls._PREFIX != "spark"
            and artifact_dir
            and ObjectStorageDetails.is_oci_path(artifact_dir)
        ):
            raise ValueError(
                f"Unsupported value of `artifact_dir`: {artifact_dir}. "
                "Only SparkPipelineModel framework supports object storage path as artifact_dir."
            )

        local_vars = _extract_locals(locals())
        properties = properties or ModelProperties()
        properties.with_dict(local_vars)
        auth = auth or authutil.default_signer()
        artifact_dir = _prepare_artifact_dir(artifact_dir)
        model_artifact = ModelArtifact.from_uri(
            uri=uri,
            artifact_dir=artifact_dir,
            model_file_name=model_file_name,
            force_overwrite=force_overwrite,
            auth=auth,
            ignore_conda_error=ignore_conda_error,
        )
        model = cls(
            estimator=model_artifact.model,
            artifact_dir=artifact_dir,
            auth=auth,
            properties=properties,
            **kwargs,
        )
        model.model_file_name = model_file_name or model_artifact.model_file_name
        model.local_copy_dir = model_artifact.local_copy_dir
        model.model_artifact = model_artifact
        model.ignore_conda_error = ignore_conda_error
        model.reload_runtime_info()
        model._summary_status.update_status(
            detail="Generated score.py",
            status=ModelState.DONE.value,
        )
        model._summary_status.update_status(
            detail="Generated runtime.yaml",
            status=ModelState.DONE.value,
        )
        model._summary_status.update_status(
            detail="Serialized model", status=ModelState.DONE.value
        )
        model._summary_status.update_action(
            detail="Populated metadata(Custom, Taxonomy and Provenance)",
            action=f"Call .populate_metadata() to populate metadata.",
        )
        return model

    @classmethod
    def from_model_catalog(
        cls: Type[Self],
        model_id: str,
        model_file_name: str = None,
        artifact_dir: Optional[str] = None,
        auth: Optional[Dict] = None,
        force_overwrite: Optional[bool] = False,
        properties: Optional[Union[ModelProperties, Dict]] = None,
        bucket_uri: Optional[str] = None,
        remove_existing_artifact: Optional[bool] = True,
        ignore_conda_error: Optional[bool] = False,
        **kwargs,
    ) -> Self:
        """Loads model from model catalog.

        Parameters
        ----------
        model_id: str
            The model OCID.
        model_file_name: (str, optional). Defaults to `None`.
            The name of the serialized model.
        artifact_dir: (str, optional). Defaults to `None`.
            The artifact directory to store the files needed for deployment.
            Will be created if not exists.
        auth: (Dict, optional). Defaults to None.
            The default authetication is set using `ads.set_auth` API. If you need to override the
            default, use the `ads.common.auth.api_keys` or `ads.common.auth.resource_principal` to create appropriate
            authentication signer and kwargs required to instantiate IdentityClient object.
        force_overwrite: (bool, optional). Defaults to False.
            Whether to overwrite existing files or not.
        properties: (ModelProperties, optional). Defaults to None.
            ModelProperties object required to save and deploy model.
        bucket_uri: (str, optional). Defaults to None.
            The OCI Object Storage URI where model artifacts will be copied to.
            The `bucket_uri` is only necessary for downloading large artifacts with
            size is greater than 2GB. Example: `oci://<bucket_name>@<namespace>/prefix/`.
        remove_existing_artifact: (bool, optional). Defaults to `True`.
            Wether artifacts uploaded to object storage bucket need to be removed or not.
        ignore_conda_error: (bool, optional). Defaults to False.
            Parameter to ignore error when collecting conda information.
        kwargs:
            compartment_id : (str, optional)
                Compartment OCID. If not specified, the value will be taken from the environment variables.
            timeout : (int, optional). Defaults to 10 seconds.
                The connection timeout in seconds for the client.
            region: (str, optional). Defaults to `None`.
                The destination Object Storage bucket region.
                By default the value will be extracted from the `OCI_REGION_METADATA` environment variables.

        Returns
        -------
        Self
            An instance of GenericModel class.
        """
        if (
            cls._PREFIX != "spark"
            and artifact_dir
            and ObjectStorageDetails.is_oci_path(artifact_dir)
        ):
            raise ValueError(
                f"Unsupported value of `artifact_dir`: {artifact_dir}. "
                "Only SparkPipelineModel framework supports object storage path as artifact_dir."
            )

        local_vars = _extract_locals(locals())
        properties = properties or ModelProperties()
        properties.with_dict(local_vars)
        properties.compartment_id = properties.compartment_id or _COMPARTMENT_OCID
        auth = auth or authutil.default_signer()
        artifact_dir = _prepare_artifact_dir(artifact_dir)

        target_dir = (
            artifact_dir
            if not ObjectStorageDetails.is_oci_path(artifact_dir)
            else tempfile.mkdtemp()
        )
        bucket_uri = bucket_uri or (
            artifact_dir if ObjectStorageDetails.is_oci_path(artifact_dir) else None
        )
        dsc_model = DataScienceModel.from_id(model_id)
        dsc_model.download_artifact(
            target_dir=target_dir,
            force_overwrite=force_overwrite,
            bucket_uri=bucket_uri,
            remove_existing_artifact=remove_existing_artifact,
            auth=auth,
            region=kwargs.pop("region", None),
            timeout=kwargs.pop("timeout", None),
        )
        result_model = cls.from_model_artifact(
            uri=target_dir,
            model_file_name=model_file_name,
            artifact_dir=artifact_dir,
            auth=auth,
            force_overwrite=force_overwrite,
            properties=properties,
            ignore_conda_error=ignore_conda_error,
            **kwargs,
        )
        result_model.dsc_model = dsc_model

        result_model._summary_status.update_status(
            detail="Populated metadata(Custom, Taxonomy and Provenance)",
            status=ModelState.DONE.value,
        )
        result_model._summary_status.update_action(
            detail="Populated metadata(Custom, Taxonomy and Provenance)",
            action="",
        )
        result_model._summary_status.update_status(
            detail="Local tested .predict from score.py",
            status=ModelState.AVAILABLE.value,
        )
        result_model._summary_status.update_status(
            detail="Conducted Introspect Test",
            status=ModelState.AVAILABLE.value
            if not result_model.ignore_conda_error
            else ModelState.NOTAVAILABLE.value,
        )
        return result_model

    @classmethod
    def from_model_deployment(
        cls: Type[Self],
        model_deployment_id: str,
        model_file_name: str = None,
        artifact_dir: Optional[str] = None,
        auth: Optional[Dict] = None,
        force_overwrite: Optional[bool] = False,
        properties: Optional[Union[ModelProperties, Dict]] = None,
        bucket_uri: Optional[str] = None,
        remove_existing_artifact: Optional[bool] = True,
        ignore_conda_error: Optional[bool] = False,
        **kwargs,
    ) -> Self:
        """Loads model from model deployment.

        Parameters
        ----------
        model_deployment_id: str
            The model deployment OCID.
        model_file_name: (str, optional). Defaults to `None`.
            The name of the serialized model.
        artifact_dir: (str, optional). Defaults to `None`.
            The artifact directory to store the files needed for deployment.
            Will be created if not exists.
        auth: (Dict, optional). Defaults to None.
            The default authetication is set using `ads.set_auth` API. If you need to override the
            default, use the `ads.common.auth.api_keys` or `ads.common.auth.resource_principal` to create appropriate
            authentication signer and kwargs required to instantiate IdentityClient object.
        force_overwrite: (bool, optional). Defaults to False.
            Whether to overwrite existing files or not.
        properties: (ModelProperties, optional). Defaults to None.
            ModelProperties object required to save and deploy model.
        bucket_uri: (str, optional). Defaults to None.
            The OCI Object Storage URI where model artifacts will be copied to.
            The `bucket_uri` is only necessary for downloading large artifacts with
            size is greater than 2GB. Example: `oci://<bucket_name>@<namespace>/prefix/`.
        remove_existing_artifact: (bool, optional). Defaults to `True`.
            Wether artifacts uploaded to object storage bucket need to be removed or not.
        ignore_conda_error: (bool, optional). Defaults to False.
            Parameter to ignore error when collecting conda information.
        kwargs:
            compartment_id : (str, optional)
                Compartment OCID. If not specified, the value will be taken from the environment variables.
            timeout : (int, optional). Defaults to 10 seconds.
                The connection timeout in seconds for the client.
            region: (str, optional). Defaults to `None`.
                The destination Object Storage bucket region.
                By default the value will be extracted from the `OCI_REGION_METADATA` environment variables.

        Returns
        -------
        Self
            An instance of GenericModel class.
        """
        if (
            cls._PREFIX != "spark"
            and artifact_dir
            and ObjectStorageDetails.is_oci_path(artifact_dir)
        ):
            raise ValueError(
                f"Unsupported value of `artifact_dir`: {artifact_dir}. "
                "Only SparkPipelineModel framework supports object storage path as `artifact_dir`."
            )

        model_deployment = ModelDeployment.from_id(model_deployment_id)

        current_state = model_deployment.state.name.upper()
        if current_state != ModelDeploymentState.ACTIVE.name:
            raise NotActiveDeploymentError(current_state)

        model = cls.from_model_catalog(
            model_id=model_deployment.properties.model_id,
            model_file_name=model_file_name,
            artifact_dir=artifact_dir,
            auth=auth,
            force_overwrite=force_overwrite,
            properties=properties,
            bucket_uri=bucket_uri,
            remove_existing_artifact=remove_existing_artifact,
            ignore_conda_error=ignore_conda_error,
            **kwargs,
        )
        model._summary_status.update_status(
            detail="Uploaded artifact to model catalog",
            status=ModelState.AVAILABLE.value,
        )

        model.model_deployment = model_deployment
        model._summary_status.update_status(
            detail="Deployed the model",
            status=model.model_deployment.state.name.upper(),
        )
        return model

    @class_or_instance_method
    def update_deployment(
        cls,
        model_deployment_id: str = None,
        properties: Union[ModelDeploymentProperties, dict, None] = None,
        wait_for_completion: bool = True,
        max_wait_time: int = DEFAULT_WAIT_TIME,
        poll_interval: int = DEFAULT_POLL_INTERVAL,
        **kwargs,
    ) -> "ModelDeployment":
        """Updates a model deployment.

        You can update `model_deployment_configuration_details` and change `instance_shape` and `model_id`
        when the model deployment is in the ACTIVE lifecycle state.
        The `bandwidth_mbps` or `instance_count` can only be updated while the model deployment is in the `INACTIVE` state.
        Changes to the `bandwidth_mbps` or `instance_count` will take effect the next time
        the `ActivateModelDeployment` action is invoked on the model deployment resource.

        Examples
        --------
        >>> # Update access log id, freeform tags and description for the model deployment
        >>> model.update_deployment(
        ...     access_log={
        ...         log_id=<log_ocid>
        ...     },
        ...     description="Description for Custom Model",
        ...     freeform_tags={"key": "value"},
        ... )

        Parameters
        ----------
        model_deployment_id: str.
            The model deployment OCID. Defaults to None.
            If the method called on instance level, then `self.model_deployment.model_deployment_id` will be used.
        properties: ModelDeploymentProperties or dict
            The properties for updating the deployment.
        wait_for_completion: bool
            Flag set for whether to wait for deployment to complete before proceeding.
            Defaults to True.
        max_wait_time: int
            Maximum amount of time to wait in seconds (Defaults to 1200).
            Negative implies infinite wait time.
        poll_interval: int
            Poll interval in seconds (Defaults to 10).
        kwargs:
            auth: (Dict, optional). Defaults to `None`.
                The default authetication is set using `ads.set_auth` API.
                If you need to override the default, use the `ads.common.auth.api_keys` or
                `ads.common.auth.resource_principal` to create appropriate authentication signer
                and kwargs required to instantiate IdentityClient object.
            display_name: (str)
                Model deployment display name
            description: (str)
                Model deployment description
            freeform_tags: (dict)
                Model deployment freeform tags
            defined_tags: (dict)
                Model deployment defined tags

            Additional kwargs arguments.
            Can be any attribute that `ads.model.deployment.ModelDeploymentCondaRuntime`, `ads.model.deployment.ModelDeploymentContainerRuntime`
            and `ads.model.deployment.ModelDeploymentInfrastructure` accepts.

        Returns
        -------
        ModelDeployment
            An instance of ModelDeployment class.
        """
        if properties:
            warnings.warn(
                "Parameter `properties` is deprecated from GenericModel `update_deployment()` in 2.8.6 and will be removed in 3.0.0. Please use kwargs to update model deployment. "
                "Check: https://accelerated-data-science.readthedocs.io/en/latest/user_guide/model_registration/introduction.html"
            )

        if not inspect.isclass(cls):
            if cls.model_deployment:
                return cls.model_deployment.update(
                    properties=properties,
                    wait_for_completion=wait_for_completion,
                    max_wait_time=max_wait_time,
                    poll_interval=poll_interval,
                    **kwargs,
                )

        if not model_deployment_id:
            raise ValueError("Parameter `model_deployment_id` must be provided.")

        model_deployment = ModelDeployment.from_id(model_deployment_id)
        return model_deployment.update(
            properties=properties,
            wait_for_completion=wait_for_completion,
            max_wait_time=max_wait_time,
            poll_interval=poll_interval,
            **kwargs,
        )

    @classmethod
    def from_id(
        cls: Type[Self],
        ocid: str,
        model_file_name: str = None,
        artifact_dir: Optional[str] = None,
        auth: Optional[Dict] = None,
        force_overwrite: Optional[bool] = False,
        properties: Optional[Union[ModelProperties, Dict]] = None,
        bucket_uri: Optional[str] = None,
        remove_existing_artifact: Optional[bool] = True,
        ignore_conda_error: Optional[bool] = False,
        **kwargs,
    ) -> Self:
        """Loads model from model OCID or model deployment OCID.

        Parameters
        ----------
        ocid: str
            The model OCID or model deployment OCID.
        model_file_name: (str, optional). Defaults to `None`.
            The name of the serialized model.
        artifact_dir: (str, optional). Defaults to `None`.
            The artifact directory to store the files needed for deployment.
            Will be created if not exists.
        auth: (Dict, optional). Defaults to None.
            The default authetication is set using `ads.set_auth` API. If you need to override the
            default, use the `ads.common.auth.api_keys` or `ads.common.auth.resource_principal` to create appropriate
            authentication signer and kwargs required to instantiate IdentityClient object.
        force_overwrite: (bool, optional). Defaults to False.
            Whether to overwrite existing files or not.
        properties: (ModelProperties, optional). Defaults to None.
            ModelProperties object required to save and deploy model.
        bucket_uri: (str, optional). Defaults to None.
            The OCI Object Storage URI where model artifacts will be copied to.
            The `bucket_uri` is only necessary for downloading large artifacts with
            size is greater than 2GB. Example: `oci://<bucket_name>@<namespace>/prefix/`.
        remove_existing_artifact: (bool, optional). Defaults to `True`.
            Wether artifacts uploaded to object storage bucket need to be removed or not.
        kwargs:
            compartment_id : (str, optional)
                Compartment OCID. If not specified, the value will be taken from the environment variables.
            timeout : (int, optional). Defaults to 10 seconds.
                The connection timeout in seconds for the client.

        Returns
        -------
        Self
            An instance of GenericModel class.
        """
        ocid = ocid.lower()
        if DataScienceModelType.MODEL_DEPLOYMENT in ocid:
            return cls.from_model_deployment(
                ocid,
                model_file_name=model_file_name,
                artifact_dir=artifact_dir,
                auth=auth,
                force_overwrite=force_overwrite,
                properties=properties,
                bucket_uri=bucket_uri,
                remove_existing_artifact=remove_existing_artifact,
                ignore_conda_error=ignore_conda_error,
                **kwargs,
            )
        elif DataScienceModelType.MODEL in ocid:
            return cls.from_model_catalog(
                ocid,
                model_file_name=model_file_name,
                artifact_dir=artifact_dir,
                auth=auth,
                force_overwrite=force_overwrite,
                properties=properties,
                bucket_uri=bucket_uri,
                remove_existing_artifact=remove_existing_artifact,
                ignore_conda_error=ignore_conda_error,
                **kwargs,
            )
        else:
            raise ValueError(
                f"Invalid OCID: {ocid}. Please provide valid model OCID or model deployment OCID."
            )

    def reload_runtime_info(self) -> None:
        """Reloads the model artifact file: `runtime.yaml`.

        Returns
        -------
        None
            Nothing.
        """
        # reload runtime.yaml
        runtime_yaml_file = os.path.join(self.artifact_dir, "runtime.yaml")
        if not utils.is_path_exists(runtime_yaml_file, auth=self.auth):
            if self.ignore_conda_error:
                return self.runtime_info
            else:
                raise FileNotFoundError(
                    f"`runtime.yaml` does not exist in {self.artifact_dir}. "
                    "Use `RuntimeInfo` class to populate it."
                )
        self.runtime_info = RuntimeInfo.from_yaml(
            uri=runtime_yaml_file, storage_options=self.auth or {}
        )

    def reload(self) -> "GenericModel":
        """Reloads the model artifact files: `score.py` and the `runtime.yaml`.

        Returns
        -------
        GenericModel
            An instance of GenericModel class.
        """
        # reload the score.py
        self.model_artifact.reload()
        # reload runtime.yaml
        self.reload_runtime_info()
        return self

    def _random_display_name(self):
        """Generates a random display name."""
        return f"{self._PREFIX}-{utils.get_random_name_for_resource()}"

    def save(
        self,
        display_name: Optional[str] = None,
        description: Optional[str] = None,
        freeform_tags: Optional[dict] = None,
        defined_tags: Optional[dict] = None,
        ignore_introspection: Optional[bool] = False,
        bucket_uri: Optional[str] = None,
        overwrite_existing_artifact: Optional[bool] = True,
        remove_existing_artifact: Optional[bool] = True,
        model_version_set: Optional[Union[str, ModelVersionSet]] = None,
        version_label: Optional[str] = None,
        parallel_process_count: int = utils.DEFAULT_PARALLEL_PROCESS_COUNT,
        **kwargs,
    ) -> str:
        """Saves model artifacts to the model catalog.

        Parameters
        ----------
        display_name: (str, optional). Defaults to None.
            The name of the model. If a display_name is not provided in kwargs,
            randomly generated easy to remember name with timestamp will be generated,
            like 'strange-spider-2022-08-17-23:55.02'.
        description: (str, optional). Defaults to None.
            The description of the model.
        freeform_tags : Dict(str, str), Defaults to None.
            Freeform tags for the model.
        defined_tags : (Dict(str, dict(str, object)), optional). Defaults to None.
            Defined tags for the model.
        ignore_introspection: (bool, optional). Defaults to None.
            Determine whether to ignore the result of model introspection or not.
            If set to True, the save will ignore all model introspection errors.
        bucket_uri: (str, optional). Defaults to None.
            The OCI Object Storage URI where model artifacts will be copied to.
            The `bucket_uri` is only necessary for uploading large artifacts which
            size is greater than 2GB. Example: `oci://<bucket_name>@<namespace>/prefix/`.
        overwrite_existing_artifact: (bool, optional). Defaults to `True`.
            Overwrite target bucket artifact if exists.
        remove_existing_artifact: (bool, optional). Defaults to `True`.
            Wether artifacts uploaded to object storage bucket need to be removed or not.
        model_version_set: (Union[str, ModelVersionSet], optional). Defaults to None.
            The model version set OCID, or model version set name, or `ModelVersionSet` instance.
        version_label: (str, optional). Defaults to None.
            The model version lebel.
        parallel_process_count: (int, optional)
            The number of worker processes to use in parallel for uploading individual parts of a multipart upload.
        kwargs:
            project_id: (str, optional).
                Project OCID. If not specified, the value will be taken either
                from the environment variables or model properties.
            compartment_id : (str, optional).
                Compartment OCID. If not specified, the value will be taken either
                from the environment variables or model properties.
            region: (str, optional). Defaults to `None`.
                The destination Object Storage bucket region.
                By default the value will be extracted from the `OCI_REGION_METADATA` environment variables.
            timeout: (int, optional). Defaults to 10 seconds.
                The connection timeout in seconds for the client.

            Also can be any attribute that `oci.data_science.models.Model` accepts.

        Raises
        ------
        RuntimeInfoInconsistencyError
            When `.runtime_info` is not synched with runtime.yaml file.

        Returns
        -------
        str
            The model id.

        Examples
        --------
        Example for saving large model artifacts (>2GB):
        >>> model.save(
        ...     bucket_uri="oci://my-bucket@my-tenancy/",
        ...     overwrite_existing_artifact=True,
        ...     remove_existing_artifact=True,
        ...     remove_existing_artifact=True,
        ...     parallel_process_count=9,
        ... )

        """
        # Set default display_name if not specified - randomly generated easy to remember name generated
        if not display_name:
            display_name = self._random_display_name()
        # populates properties from args and kwargs. Empty values will be ignored.
        self.properties.with_dict(_extract_locals(locals()))
        self.properties.compartment_id = (
            self.properties.compartment_id or _COMPARTMENT_OCID
        )
        self.properties.project_id = self.properties.project_id or PROJECT_OCID

        # check if the runtime_info sync with the runtime.yaml.
        try:
            runtime_file_path = os.path.join(self.local_copy_dir, "runtime.yaml")
            runtime_info_from_yaml = RuntimeInfo.from_yaml(uri=runtime_file_path)
            if self.runtime_info != runtime_info_from_yaml:
                raise RuntimeInfoInconsistencyError(
                    "`.runtime_info` does not sync with runtime.yaml file. Call "
                    "`.runtime_info.save()` if you updated `runtime_info`. "
                    "Call `.reload()` if you updated runtime.yaml file."
                )
            # reload to check if load_model works in score.py, i.e.
            # whether the model file has been serialized, and whether it can be loaded
            # successfully.
            self.reload()
        except:
            if not self.ignore_conda_error:
                raise
        if not self.ignore_conda_error and not ignore_introspection:
            self._introspect()
            if self._introspect.status == TEST_STATUS.NOT_PASSED:
                msg = (
                    "Model introspection not passed. "
                    "Use `.introspect()` method to get detailed information and follow the "
                    "messages to fix it. To save model artifacts ignoring introspection "
                    "use `.save(ignore_introspection=True...)`."
                )
                self._summary_status.update_status(
                    detail="Conducted Introspect Test", status="Failed"
                )
                self._summary_status.update_action(
                    detail="Conducted Introspect Test",
                    action=f"Use `.introspect()` method to get detailed information.",
                )
                raise IntrospectionNotPassed(msg)
            else:
                self._summary_status.update_status(
                    detail="Conducted Introspect Test", status=ModelState.DONE.value
                )
                self._summary_status.update_action(
                    detail="Conducted Introspect Test", action=""
                )

        # extract model_version_set_id from model_version_set attribute or environment
        # variables in case of saving model in context of model version set.
        model_version_set_id = _extract_model_version_set_id(model_version_set)

        self.dsc_model = (
            self.dsc_model.with_compartment_id(self.properties.compartment_id)
            .with_project_id(self.properties.project_id)
            .with_display_name(display_name)
            .with_description(description)
            .with_freeform_tags(**(freeform_tags or {}))
            .with_defined_tags(**(defined_tags or {}))
            .with_artifact(self.local_copy_dir)
            .with_model_version_set_id(model_version_set_id)
            .with_version_label(version_label)
        ).create(
            bucket_uri=bucket_uri,
            overwrite_existing_artifact=overwrite_existing_artifact,
            remove_existing_artifact=remove_existing_artifact,
            parallel_process_count=parallel_process_count,
            **kwargs,
        )

        self._summary_status.update_status(
            detail="Uploaded artifact to model catalog", status=ModelState.DONE.value
        )
        self._summary_status.update_status(
            detail="Deployed the model", status=ModelState.AVAILABLE.value
        )
        self.model_deployment = (
            ModelDeployment()
            .with_infrastructure(ModelDeploymentInfrastructure())
            .with_runtime(ModelDeploymentContainerRuntime())
        )

        return self.model_id

    def _get_files(self):
        """List out all the file names under the artifact_dir.

        Returns
        -------
        List
            List of the files in the artifact_dir.
        """
        return get_files(self.artifact_dir, auth=self.auth)

    def deploy(
        self,
        wait_for_completion: Optional[bool] = True,
        display_name: Optional[str] = None,
        description: Optional[str] = None,
        deployment_instance_shape: Optional[str] = None,
        deployment_instance_subnet_id: Optional[str] = None,
        deployment_instance_count: Optional[int] = None,
        deployment_bandwidth_mbps: Optional[int] = None,
        deployment_log_group_id: Optional[str] = None,
        deployment_access_log_id: Optional[str] = None,
        deployment_predict_log_id: Optional[str] = None,
        deployment_memory_in_gbs: Optional[float] = None,
        deployment_ocpus: Optional[float] = None,
        deployment_image: Optional[str] = None,
        **kwargs: Dict,
    ) -> "ModelDeployment":
        """
        Deploys a model. The model needs to be saved to the model catalog at first. You can deploy the model
        on either conda or container runtime. The customized runtime allows you to bring your own service container.
        To deploy model on container runtime, make sure to build the container and push it to OCIR.
        For more information, see https://docs.oracle.com/en-us/iaas/data-science/using/mod-dep-byoc.htm.

        Example
        -------
        >>> # This is an example to deploy model on container runtime
        >>> model = GenericModel(estimator=estimator, artifact_dir=tempfile.mkdtemp())
        >>> model.summary_status()
        >>> model.prepare(
        ...     model_file_name="toy_model.pkl",
        ...     ignore_conda_error=True, # set ignore_conda_error=True for container runtime
        ...     force_overwrite=True
        ... )
        >>> model.verify()
        >>> model.save()
        >>> model.deploy(
        ...     deployment_image="iad.ocir.io/<namespace>/<image>:<tag>",
        ...     entrypoint=["python", "/opt/ds/model/deployed_model/api.py"],
        ...     server_port=5000,
        ...     health_check_port=5000,
        ...     environment_variables={"key":"value"}
        ... )

        Parameters
        ----------
        wait_for_completion : (bool, optional). Defaults to True.
            Flag set for whether to wait for deployment to complete before proceeding.
        display_name: (str, optional). Defaults to None.
            The name of the model. If a display_name is not provided in kwargs,
            a randomly generated easy to remember name with timestamp will be generated,
            like 'strange-spider-2022-08-17-23:55.02'.
        description: (str, optional). Defaults to None.
            The description of the model.
        deployment_instance_shape: (str, optional). Default to `VM.Standard2.1`.
            The shape of the instance used for deployment.
        deployment_instance_subnet_id: (str, optional). Default to None.
            The subnet id of the instance used for deployment.
        deployment_instance_count: (int, optional). Defaults to 1.
            The number of instance used for deployment.
        deployment_bandwidth_mbps: (int, optional). Defaults to 10.
            The bandwidth limit on the load balancer in Mbps.
        deployment_memory_in_gbs: (float, optional). Defaults to None.
            Specifies the size of the memory of the model deployment instance in GBs.
        deployment_ocpus: (float, optional). Defaults to None.
            Specifies the ocpus count of the model deployment instance.
        deployment_log_group_id: (str, optional). Defaults to None.
            The oci logging group id. The access log and predict log share the same log group.
        deployment_access_log_id: (str, optional). Defaults to None.
            The access log OCID for the access logs. https://docs.oracle.com/en-us/iaas/data-science/using/model_dep_using_logging.htm
        deployment_predict_log_id: (str, optional). Defaults to None.
            The predict log OCID for the predict logs. https://docs.oracle.com/en-us/iaas/data-science/using/model_dep_using_logging.htm
        deployment_image: (str, optional). Defaults to None.
            The OCIR path of docker container image. Required for deploying model on container runtime.
        kwargs:
            project_id: (str, optional).
                Project OCID. If not specified, the value will be taken from the environment variables.
            compartment_id : (str, optional).
                Compartment OCID. If not specified, the value will be taken from the environment variables.
            max_wait_time : (int, optional). Defaults to 1200 seconds.
                Maximum amount of time to wait in seconds.
                Negative implies infinite wait time.
            poll_interval : (int, optional). Defaults to 10 seconds.
                Poll interval in seconds.
            freeform_tags: (Dict[str, str], optional). Defaults to None.
                Freeform tags of the model deployment.
            defined_tags: (Dict[str, dict[str, object]], optional). Defaults to None.
                Defined tags of the model deployment.
            image_digest: (str, optional). Defaults to None.
                The digest of docker container image.
            cmd: (List, optional). Defaults to empty.
                The command line arguments for running docker container image.
            entrypoint: (List, optional). Defaults to empty.
                The entrypoint for running docker container image.
            server_port: (int, optional). Defaults to 8080.
                The server port for docker container image.
            health_check_port: (int, optional). Defaults to 8080.
                The health check port for docker container image.
            deployment_mode: (str, optional). Defaults to HTTPS_ONLY.
                The deployment mode. Allowed values are: HTTPS_ONLY and STREAM_ONLY.
            input_stream_ids: (List, optional). Defaults to empty.
                The input stream ids. Required for STREAM_ONLY mode.
            output_stream_ids: (List, optional). Defaults to empty.
                The output stream ids. Required for STREAM_ONLY mode.
            environment_variables: (Dict, optional). Defaults to empty.
                The environment variables for model deployment.

            Also can be any keyword argument for initializing the `ads.model.deployment.ModelDeploymentProperties`.
            See `ads.model.deployment.ModelDeploymentProperties()` for details.

        Returns
        -------
        ModelDeployment
            The ModelDeployment instance.

        Raises
        ------
        ValueError
            If `model_id` is not specified.
        """
        # Set default display_name if not specified - randomly generated easy to remember name generated
        if not display_name:
            display_name = utils.get_random_name_for_resource()
        # populates properties from args and kwargs. Empty values will be ignored.
        override_properties = _extract_locals(locals())
        # clears out project_id and compartment_id from kwargs, to prevent passing
        # these params to the deployment via kwargs.
        kwargs.pop("project_id", None)
        kwargs.pop("compartment_id", None)

        max_wait_time = kwargs.pop("max_wait_time", DEFAULT_WAIT_TIME)
        poll_interval = kwargs.pop("poll_interval", DEFAULT_POLL_INTERVAL)

        # GenericModel itself has a ModelDeployment instance. When calling deploy(),
        # if there are parameters passed in they will override this ModelDeployment instance,
        # otherwise the properties of the ModelDeployment instance will be applied for deployment.
        existing_infrastructure = self.model_deployment.infrastructure
        existing_runtime = self.model_deployment.runtime
        property_dict = ModelProperties(
            compartment_id=existing_infrastructure.compartment_id
            or self.properties.compartment_id
            or _COMPARTMENT_OCID,
            project_id=existing_infrastructure.project_id
            or self.properties.project_id
            or PROJECT_OCID,
            deployment_instance_shape=existing_infrastructure.shape_name
            or self.properties.deployment_instance_shape
            or MODEL_DEPLOYMENT_INSTANCE_SHAPE,
            deployment_instance_count=existing_infrastructure.replica
            or self.properties.deployment_instance_count
            or MODEL_DEPLOYMENT_INSTANCE_COUNT,
            deployment_bandwidth_mbps=existing_infrastructure.bandwidth_mbps
            or self.properties.deployment_bandwidth_mbps
            or MODEL_DEPLOYMENT_BANDWIDTH_MBPS,
            deployment_ocpus=existing_infrastructure.shape_config_details.get(
                "ocpus", None
            )
            or self.properties.deployment_ocpus
            or MODEL_DEPLOYMENT_INSTANCE_OCPUS,
            deployment_memory_in_gbs=existing_infrastructure.shape_config_details.get(
                "memoryInGBs", None
            )
            or self.properties.deployment_memory_in_gbs
            or MODEL_DEPLOYMENT_INSTANCE_MEMORY_IN_GBS,
            deployment_log_group_id=existing_infrastructure.log_group_id
            or self.properties.deployment_log_group_id,
            deployment_access_log_id=existing_infrastructure.access_log.get(
                "log_id", None
            )
            or self.properties.deployment_access_log_id,
            deployment_predict_log_id=existing_infrastructure.predict_log.get(
                "log_id", None
            )
            or self.properties.deployment_predict_log_id,
<<<<<<< HEAD
            deployment_image=existing_runtime.image or self.properties.deployment_image,
            deployment_instance_subnet_id=existing_infrastructure.subnet_id
            or self.properties.deployment_instance_subnet_id,
=======
            deployment_image = getattr(existing_runtime, "image", None)
            or self.properties.deployment_image,
            deployment_instance_subnet_id = existing_infrastructure.subnet_id
            or self.properties.deployment_instance_subnet_id
>>>>>>> ca5766d6
        ).to_dict()

        property_dict.update(override_properties)
        self.properties.with_dict(property_dict)

        if not self.model_id:
            raise ValueError(
                "The model needs to be saved to the Model Catalog "
                "before it can be deployed."
            )

        if (
            self.properties.deployment_access_log_id
            or self.properties.deployment_predict_log_id
        ) and not self.properties.deployment_log_group_id:
            raise ValueError(
                "`deployment_log_group_id` needs to be specified. "
                "`deployment_access_log_id` and `deployment_predict_log_id` "
                "cannot be used without `deployment_log_group_id`."
            )

        if not self.properties.compartment_id:
            raise ValueError("`compartment_id` has to be provided.")
        if not self.properties.project_id:
            raise ValueError("`project_id` has to be provided.")
        infrastructure = (
            ModelDeploymentInfrastructure()
            .with_compartment_id(self.properties.compartment_id)
            .with_project_id(self.properties.project_id)
            .with_bandwidth_mbps(self.properties.deployment_bandwidth_mbps)
            .with_shape_name(self.properties.deployment_instance_shape)
            .with_replica(self.properties.deployment_instance_count)
            .with_subnet_id(self.properties.deployment_instance_subnet_id)
        )

        web_concurrency = (
            kwargs.pop("web_concurrency", None)
            or existing_infrastructure.web_concurrency
        )
        if web_concurrency:
            infrastructure.with_web_concurrency(web_concurrency)

        if infrastructure.shape_name.endswith("Flex"):
            infrastructure.with_shape_config_details(
                ocpus=self.properties.deployment_ocpus,
                memory_in_gbs=self.properties.deployment_memory_in_gbs,
            )

        # specifies the access log id
        if self.properties.deployment_access_log_id:
            infrastructure.with_access_log(
                log_group_id=self.properties.deployment_log_group_id,
                log_id=self.properties.deployment_access_log_id,
            )

        # specifies the predict log id
        if self.properties.deployment_predict_log_id:
            infrastructure.with_predict_log(
                log_group_id=self.properties.deployment_log_group_id,
                log_id=self.properties.deployment_predict_log_id,
            )

        environment_variables = (
            kwargs.pop("environment_variables", {}) or existing_runtime.env
        )
        deployment_mode = (
            kwargs.pop("deployment_mode", None)
            or existing_runtime.deployment_mode
            or ModelDeploymentMode.HTTPS
        )

        runtime = None
        if self.properties.deployment_image:
            image_digest = (
                kwargs.pop("image_digest", None) 
                or getattr(existing_runtime, "image_digest", None)
            )
            cmd = (
                kwargs.pop("cmd", []) 
                or getattr(existing_runtime, "cmd", [])
            )
            entrypoint = (
                kwargs.pop("entrypoint", [])
                or getattr(existing_runtime, "entrypoint", [])
            )
            server_port = (
                kwargs.pop("server_port", None) 
                or getattr(existing_runtime, "server_port", None)
            )
            health_check_port = (
                kwargs.pop("health_check_port", None)
                or getattr(existing_runtime, "health_check_port", None)
            )
            runtime = (
                ModelDeploymentContainerRuntime()
                .with_image(self.properties.deployment_image)
                .with_image_digest(image_digest)
                .with_cmd(cmd)
                .with_entrypoint(entrypoint)
                .with_server_port(server_port)
                .with_health_check_port(health_check_port)
                .with_deployment_mode(deployment_mode)
                .with_model_uri(self.model_id)
                .with_env(environment_variables)
            )
        else:
            runtime = (
                ModelDeploymentCondaRuntime()
                .with_env(environment_variables)
                .with_deployment_mode(deployment_mode)
                .with_model_uri(self.model_id)
            )

        if deployment_mode == ModelDeploymentMode.STREAM:
            input_stream_ids = (
                kwargs.pop("input_stream_ids", []) or existing_runtime.input_stream_ids
            )
            output_stream_ids = (
                kwargs.pop("output_stream_ids", [])
                or existing_runtime.output_stream_ids
            )
            if not (input_stream_ids and output_stream_ids):
                raise ValueError(
                    "Parameter `input_stream_ids` and `output_stream_ids` need to be provided for `STREAM_ONLY` mode."
                )

            runtime.with_input_stream_ids(input_stream_ids)
            runtime.with_output_stream_ids(output_stream_ids)

        freeform_tags = (
            kwargs.pop("freeform_tags", {}) or self.model_deployment.freeform_tags
        )
        defined_tags = (
            kwargs.pop("defined_tags", {}) or self.model_deployment.defined_tags
        )

        model_deployment = (
            ModelDeployment()
            .with_display_name(display_name or self.model_deployment.display_name)
            .with_description(description or self.model_deployment.description)
            .with_defined_tags(**defined_tags)
            .with_freeform_tags(**freeform_tags)
            .with_infrastructure(infrastructure)
            .with_runtime(runtime)
        )

        self.model_deployment = model_deployment.deploy(
            wait_for_completion=wait_for_completion,
            max_wait_time=max_wait_time,
            poll_interval=poll_interval,
        )
        self._summary_status.update_status(
            detail="Deployed the model",
            status=self.model_deployment.state.name.upper(),
        )
        return self.model_deployment

    def prepare_save_deploy(
        self,
        inference_conda_env: str = None,
        inference_python_version: str = None,
        training_conda_env: str = None,
        training_python_version: str = None,
        model_file_name: str = None,
        as_onnx: bool = False,
        initial_types: List[Tuple] = None,
        force_overwrite: bool = False,
        namespace: str = CONDA_BUCKET_NS,
        use_case_type: str = None,
        X_sample: Union[list, tuple, pd.DataFrame, pd.Series, np.ndarray] = None,
        y_sample: Union[list, tuple, pd.DataFrame, pd.Series, np.ndarray] = None,
        training_script_path: str = None,
        training_id: str = _TRAINING_RESOURCE_ID,
        ignore_pending_changes: bool = True,
        max_col_num: int = DATA_SCHEMA_MAX_COL_NUM,
        ignore_conda_error: bool = False,
        model_display_name: Optional[str] = None,
        model_description: Optional[str] = None,
        model_freeform_tags: Optional[dict] = None,
        model_defined_tags: Optional[dict] = None,
        ignore_introspection: Optional[bool] = False,
        wait_for_completion: Optional[bool] = True,
        deployment_display_name: Optional[str] = None,
        deployment_description: Optional[str] = None,
        deployment_instance_shape: Optional[str] = None,
        deployment_instance_subnet_id: Optional[str] = None,
        deployment_instance_count: Optional[int] = None,
        deployment_bandwidth_mbps: Optional[int] = None,
        deployment_log_group_id: Optional[str] = None,
        deployment_access_log_id: Optional[str] = None,
        deployment_predict_log_id: Optional[str] = None,
        deployment_memory_in_gbs: Optional[float] = None,
        deployment_ocpus: Optional[float] = None,
        deployment_image: Optional[str] = None,
        bucket_uri: Optional[str] = None,
        overwrite_existing_artifact: Optional[bool] = True,
        remove_existing_artifact: Optional[bool] = True,
        model_version_set: Optional[Union[str, ModelVersionSet]] = None,
        version_label: Optional[str] = None,
        **kwargs: Dict,
    ) -> "ModelDeployment":
        """Shortcut for prepare, save and deploy steps.

        Parameters
        ----------
        inference_conda_env: (str, optional). Defaults to None.
            Can be either slug or object storage path of the conda pack.
            You can only pass in slugs if the conda pack is a service pack.
        inference_python_version: (str, optional). Defaults to None.
            Python version which will be used in deployment.
        training_conda_env: (str, optional). Defaults to None.
            Can be either slug or object storage path of the conda pack.
            You can only pass in slugs if the conda pack is a service pack.
            If `training_conda_env` is not provided, `training_conda_env` will
            use the same value of `training_conda_env`.
        training_python_version: (str, optional). Defaults to None.
            Python version used during training.
        model_file_name: (str, optional). Defaults to `None`.
            Name of the serialized model.
        as_onnx: (bool, optional). Defaults to False.
            Whether to serialize as onnx model.
        initial_types: (list[Tuple], optional).
            Defaults to None. Only used for SklearnModel, LightGBMModel and XGBoostModel.
            Each element is a tuple of a variable name and a type.
            Check this link http://onnx.ai/sklearn-onnx/api_summary.html#id2 for
            more explanation and examples for `initial_types`.
        force_overwrite: (bool, optional). Defaults to False.
            Whether to overwrite existing files.
        namespace: (str, optional).
            Namespace of region. This is used for identifying which region the service pack
            is from when you pass a slug to inference_conda_env and training_conda_env.
        use_case_type: str
            The use case type of the model. Use it through UserCaseType class or string provided in `UseCaseType`. For
            example, use_case_type=UseCaseType.BINARY_CLASSIFICATION or use_case_type="binary_classification". Check
            with UseCaseType class to see all supported types.
        X_sample: Union[list, tuple, pd.Series, np.ndarray, pd.DataFrame]. Defaults to None.
            A sample of input data that will be used to generate input schema.
        y_sample: Union[list, tuple, pd.Series, np.ndarray, pd.DataFrame]. Defaults to None.
            A sample of output data that will be used to generate output schema.
        training_script_path: str. Defaults to None.
            Training script path.
        training_id: (str, optional). Defaults to value from environment variables.
            The training OCID for model. Can be notebook session or job OCID.
        ignore_pending_changes: bool. Defaults to False.
            whether to ignore the pending changes in the git.
        max_col_num: (int, optional). Defaults to utils.DATA_SCHEMA_MAX_COL_NUM.
            Do not generate the input schema if the input has more than this
            number of features(columns).
        ignore_conda_error: (bool, optional). Defaults to False.
            Parameter to ignore error when collecting conda information.
        model_display_name: (str, optional). Defaults to None.
            The name of the model. If a model_display_name is not provided in kwargs,
            a randomly generated easy to remember name with timestamp will be generated,
            like 'strange-spider-2022-08-17-23:55.02'.
        model_description: (str, optional). Defaults to None.
            The description of the model.
        model_freeform_tags : Dict(str, str), Defaults to None.
            Freeform tags for the model.
        model_defined_tags : (Dict(str, dict(str, object)), optional). Defaults to None.
            Defined tags for the model.
        ignore_introspection: (bool, optional). Defaults to None.
            Determine whether to ignore the result of model introspection or not.
            If set to True, the save will ignore all model introspection errors.
        wait_for_completion : (bool, optional). Defaults to True.
            Flag set for whether to wait for deployment to complete before proceeding.
        deployment_display_name: (str, optional). Defaults to None.
            The name of the model deployment. If a deployment_display_name is not provided in kwargs,
            a randomly generated easy to remember name with timestamp will be generated,
            like 'strange-spider-2022-08-17-23:55.02'.
        description: (str, optional). Defaults to None.
            The description of the model.
        deployment_instance_shape: (str, optional). Default to `VM.Standard2.1`.
            The shape of the instance used for deployment.
        deployment_instance_subnet_id: (str, optional). Default to None.
            The subnet id of the instance used for deployment.
        deployment_instance_count: (int, optional). Defaults to 1.
            The number of instance used for deployment.
        deployment_bandwidth_mbps: (int, optional). Defaults to 10.
            The bandwidth limit on the load balancer in Mbps.
        deployment_log_group_id: (str, optional). Defaults to None.
            The oci logging group id. The access log and predict log share the same log group.
        deployment_access_log_id: (str, optional). Defaults to None.
            The access log OCID for the access logs. https://docs.oracle.com/en-us/iaas/data-science/using/model_dep_using_logging.htm
        deployment_predict_log_id: (str, optional). Defaults to None.
            The predict log OCID for the predict logs. https://docs.oracle.com/en-us/iaas/data-science/using/model_dep_using_logging.htm
        deployment_memory_in_gbs: (float, optional). Defaults to None.
            Specifies the size of the memory of the model deployment instance in GBs.
        deployment_ocpus: (float, optional). Defaults to None.
            Specifies the ocpus count of the model deployment instance.
        deployment_image: (str, optional). Defaults to None.
            The OCIR path of docker container image. Required for deploying model on container runtime.
        bucket_uri: (str, optional). Defaults to None.
            The OCI Object Storage URI where model artifacts will be copied to.
            The `bucket_uri` is only necessary for downloading large artifacts with
            size is greater than 2GB. Example: `oci://<bucket_name>@<namespace>/prefix/`.
        overwrite_existing_artifact: (bool, optional). Defaults to `True`.
            Overwrite target bucket artifact if exists.
        remove_existing_artifact: (bool, optional). Defaults to `True`.
            Wether artifacts uploaded to object storage bucket need to be removed or not.
        model_version_set: (Union[str, ModelVersionSet], optional). Defaults to None.
            The Model version set OCID, or name, or `ModelVersionSet` instance.
        version_label: (str, optional). Defaults to None.
            The model version lebel.
        kwargs:
            impute_values: (dict, optional).
                The dictionary where the key is the column index(or names is accepted
                for pandas dataframe) and the value is the impute value for the corresponding column.
            project_id: (str, optional).
                Project OCID. If not specified, the value will be taken either
                from the environment variables or model properties.
            compartment_id : (str, optional).
                Compartment OCID. If not specified, the value will be taken either
                from the environment variables or model properties.
            image_digest: (str, optional). Defaults to None.
                The digest of docker container image.
            cmd: (List, optional). Defaults to empty.
                The command line arguments for running docker container image.
            entrypoint: (List, optional). Defaults to empty.
                The entrypoint for running docker container image.
            server_port: (int, optional). Defaults to 8080.
                The server port for docker container image.
            health_check_port: (int, optional). Defaults to 8080.
                The health check port for docker container image.
            deployment_mode: (str, optional). Defaults to HTTPS_ONLY.
                The deployment mode. Allowed values are: HTTPS_ONLY and STREAM_ONLY.
            input_stream_ids: (List, optional). Defaults to empty.
                The input stream ids. Required for STREAM_ONLY mode.
            output_stream_ids: (List, optional). Defaults to empty.
                The output stream ids. Required for STREAM_ONLY mode.
            environment_variables: (Dict, optional). Defaults to empty.
                The environment variables for model deployment.
            timeout: (int, optional). Defaults to 10 seconds.
                The connection timeout in seconds for the client.
            max_wait_time : (int, optional). Defaults to 1200 seconds.
                Maximum amount of time to wait in seconds.
                Negative implies infinite wait time.
            poll_interval : (int, optional). Defaults to 10 seconds.
                Poll interval in seconds.
            freeform_tags: (Dict[str, str], optional). Defaults to None.
                Freeform tags of the model deployment.
            defined_tags: (Dict[str, dict[str, object]], optional). Defaults to None.
                Defined tags of the model deployment.
            region: (str, optional). Defaults to `None`.
                The destination Object Storage bucket region.
                By default the value will be extracted from the `OCI_REGION_METADATA` environment variables.

            Also can be any keyword argument for initializing the
            `ads.model.deployment.ModelDeploymentProperties`.
            See `ads.model.deployment.ModelDeploymentProperties()` for details.

        Returns
        -------
        ModelDeployment
            The ModelDeployment instance.

        Raises
        ------
        FileExistsError
            If files already exist but `force_overwrite` is False.
        ValueError
            If `inference_python_version` is not provided,
            but also cannot be found through manifest file.
        """
        locals_dict = _extract_locals(locals())
        locals_dict.pop("training_id", None)
        self.properties.with_dict(locals_dict)

        self.prepare(
            inference_conda_env=self.properties.inference_conda_env,
            inference_python_version=self.properties.inference_python_version,
            training_conda_env=self.properties.training_conda_env,
            training_python_version=self.properties.training_python_version,
            model_file_name=model_file_name,
            as_onnx=as_onnx,
            initial_types=initial_types,
            force_overwrite=force_overwrite,
            namespace=namespace,
            use_case_type=use_case_type,
            X_sample=X_sample,
            y_sample=y_sample,
            training_script_path=self.properties.training_script_path,
            training_id=self.properties.training_id,
            ignore_pending_changes=ignore_pending_changes,
            max_col_num=max_col_num,
            ignore_conda_error=ignore_conda_error,
            impute_values=kwargs.pop("impute_values", None),
        )
        # Set default model_display_name if not specified - randomly generated easy to remember name generated
        if not model_display_name:
            model_display_name = utils.get_random_name_for_resource()

        self.save(
            display_name=model_display_name,
            description=model_description,
            freeform_tags=model_freeform_tags,
            defined_tags=model_defined_tags,
            ignore_introspection=ignore_introspection,
            compartment_id=self.properties.compartment_id,
            project_id=self.properties.project_id,
            timeout=kwargs.pop("timeout", None),
            bucket_uri=bucket_uri,
            overwrite_existing_artifact=overwrite_existing_artifact,
            remove_existing_artifact=remove_existing_artifact,
            model_version_set=model_version_set,
            version_label=version_label,
            region=kwargs.pop("region", None),
        )
        # Set default deployment_display_name if not specified - randomly generated easy to remember name generated
        if not deployment_display_name:
            deployment_display_name = utils.get_random_name_for_resource()

        self.deploy(
            wait_for_completion=wait_for_completion,
            display_name=deployment_display_name,
            description=deployment_description,
            deployment_instance_shape=self.properties.deployment_instance_shape,
            deployment_instance_subnet_id=self.properties.deployment_instance_subnet_id,
            deployment_instance_count=self.properties.deployment_instance_count,
            deployment_bandwidth_mbps=self.properties.deployment_bandwidth_mbps,
            deployment_log_group_id=self.properties.deployment_log_group_id,
            deployment_access_log_id=self.properties.deployment_access_log_id,
            deployment_predict_log_id=self.properties.deployment_predict_log_id,
            deployment_memory_in_gbs=self.properties.deployment_memory_in_gbs,
            deployment_ocpus=self.properties.deployment_ocpus,
            deployment_image=deployment_image,
            kwargs=kwargs,
        )
        return self.model_deployment

    def predict(
        self,
        data: Any = None,
        auto_serialize_data: bool = False,
        local: bool = False,
        **kwargs,
    ) -> Dict[str, Any]:
        """Returns prediction of input data run against the model deployment endpoint.

        Examples
        --------
        >>> uri = "https://github.com/pytorch/hub/raw/master/images/dog.jpg"
        >>> prediction = model.predict(image=uri)['prediction']

        >>> # examples on storage options
        >>> prediction = model.predict(
        ...        image="oci://<bucket>@<tenancy>/myimage.png",
        ...        storage_options=ads.auth.default_signer()
        ... )['prediction']

        Parameters
        ----------
        data: Any
            Data for the prediction for onnx models, for local serialization
            method, data can be the data types that each framework support.
        auto_serialize_data: bool.
            Whether to auto serialize input data. Defauls to `False` for GenericModel, and `True` for other frameworks.
            `data` required to be json serializable if `auto_serialize_data=False`.
            If `auto_serialize_data` set to True, data will be serialized before sending to model deployment endpoint.
        local: bool.
            Whether to invoke the prediction locally. Default to False.
        kwargs:
            content_type: str, used to indicate the media type of the resource.
            image: PIL.Image Object or uri for the image.
               A valid string path for image file can be local path, http(s), oci, s3, gs.
            storage_options: dict
               Passed to `fsspec.open` for a particular storage connection.
               Please see `fsspec` (https://filesystem-spec.readthedocs.io/en/latest/api.html#fsspec.open) for more details.

        Returns
        -------
        Dict[str, Any]
            Dictionary with the predicted values.

        Raises
        ------
        NotActiveDeploymentError
            If model deployment process was not started or not finished yet.
        ValueError
            If model is not deployed yet or the endpoint information is not available.
        """
        if local:
            return self.verify(
                data=data, auto_serialize_data=auto_serialize_data, **kwargs
            )

        if not (self.model_deployment and self.model_deployment.url):
            raise ValueError(
                "Error invoking the remote endpoint as the model is not "
                "deployed yet or the endpoint information is not available. "
                "Use `deploy()` method to start model deployment. "
                "If you intend to invoke inference using locally available "
                "model artifact, set parameter `local=True`"
            )

        current_state = self.model_deployment.state.name.upper()
        if current_state != ModelDeploymentState.ACTIVE.name:
            raise NotActiveDeploymentError(current_state)

        data = self._handle_input_data(data, auto_serialize_data, **kwargs)
        prediction = self.model_deployment.predict(
            data=data,
            serializer=self.get_data_serializer(),
            **kwargs,
        )

        self._summary_status.update_status(
            detail="Called deployment predict endpoint", status=ModelState.DONE.value
        )
        return prediction

    def summary_status(self) -> pd.DataFrame:
        """A summary table of the current status.

        Returns
        -------
        pd.DataFrame
            The summary stable of the current status.
        """
        if (
            not self.ignore_conda_error
            and self.model_file_name
            and not os.path.exists(
                os.path.join(self.artifact_dir, self.model_file_name)
            )
        ):
            self._summary_status.update_action(
                detail="Serialized model",
                action=f"Model is not automatically serialized. Serialize the model as `{self.model_file_name}` and save to the {self.artifact_dir}.",
            )
            self._summary_status.update_status(
                detail="Serialized model", status=ModelState.NEEDSACTION.value
            )
        else:
            self._summary_status.update_action(detail="Serialized model", action="")
            if (
                ModelState.NEEDSACTION.value
                in self._summary_status.df.loc[
                    self._summary_status.df["Details"] == "Serialized model", "Status"
                ].values
            ):
                self._summary_status.update_status(
                    detail="Serialized model", status=ModelState.DONE.value
                )
        if (
            self._summary_status.df.loc[
                self._summary_status.df["Details"] == "Generated score.py",
                "Actions Needed",
            ].values
            != ""
        ):
            try:
                self.model_artifact.reload()
                self._summary_status.update_action(
                    detail="Generated score.py", action=""
                )
            except:
                pass

        if self.model_deployment:
            self._summary_status.update_status(
                detail="Deployed the model",
                status=self.model_deployment.state.name.upper(),
            )

            if self.model_deployment.state == ModelDeploymentState.ACTIVE:
                self._summary_status.update_status(
                    detail="Called deployment predict endpoint",
                    status=ModelState.AVAILABLE.value,
                )
            elif (
                self.model_deployment.state
                and self.model_deployment.state != ModelDeploymentState.ACTIVE
            ):
                self._summary_status.update_status(
                    detail="Called deployment predict endpoint",
                    status=ModelState.NOTAVAILABLE.value,
                )

        return self._summary_status.df.set_index(["Step", "Status", "Details"])

    def delete_deployment(self, wait_for_completion: bool = True) -> None:
        """Deletes the current deployment.

        Parameters
        ----------
        wait_for_completion: (bool, optional). Defaults to `True`.
            Whether to wait till completion.

        Returns
        -------
        None

        Raises
        ------
        ValueError: if there is not deployment attached yet.
        """
        if not self.model_deployment:
            raise ValueError("Use `deploy()` method to start model deployment.")
        self.model_deployment.delete(wait_for_completion=wait_for_completion)

    def restart_deployment(
        self,
        max_wait_time: int = DEFAULT_WAIT_TIME,
        poll_interval: int = DEFAULT_POLL_INTERVAL,
    ) -> "ModelDeployment":
        """Restarts the current deployment.

        Parameters
        ----------
        max_wait_time : (int, optional). Defaults to 1200 seconds.
            Maximum amount of time to wait for activate or deactivate in seconds.
            Total amount of time to wait for restart deployment is twice as the value.
            Negative implies infinite wait time.
        poll_interval : (int, optional). Defaults to 10 seconds.
            Poll interval in seconds.

        Returns
        -------
        ModelDeployment
            The ModelDeployment instance.
        """
        if not self.model_deployment:
            raise ValueError("Use `deploy()` method to start model deployment.")
        logger.info(
            f"Deactivating model deployment {self.model_deployment.model_deployment_id}."
        )
        self.model_deployment.deactivate(
            max_wait_time=max_wait_time, poll_interval=poll_interval
        )
        logger.info(
            f"Model deployment {self.model_deployment.model_deployment_id} has successfully been deactivated."
        )
        logger.info(
            f"Activating model deployment {self.model_deployment.model_deployment_id}."
        )
        self.model_deployment.activate(
            max_wait_time=max_wait_time, poll_interval=poll_interval
        )
        logger.info(
            f"Model deployment {self.model_deployment.model_deployment_id} has successfully been activated."
        )
        return self.model_deployment

    @class_or_instance_method
    def delete(
        cls,
        model_id: Optional[str] = None,
        delete_associated_model_deployment: Optional[bool] = False,
        delete_model_artifact: Optional[bool] = False,
        artifact_dir: Optional[str] = None,
        **kwargs: Dict,
    ) -> None:
        """
        Deletes a model from Model Catalog.

        Parameters
        ----------
        model_id: (str, optional). Defaults to None.
            The model OCID to be deleted.
            If the method called on instance level, then `self.model_id` will be used.
        delete_associated_model_deployment: (bool, optional). Defaults to `False`.
            Whether associated model deployments need to be deleted or not.
        delete_model_artifact: (bool, optional). Defaults to `False`.
            Whether associated model artifacts need to be deleted or not.
        artifact_dir: (str, optional). Defaults to `None`
            The local path to the model artifacts folder.
            If the method called on instance level,
            the `self.artifact_dir` will be used by default.

        Returns
        -------
        None

        Raises
        ------
        ValueError
            If `model_id` not provided.
        """
        if not inspect.isclass(cls):
            model_id = model_id or cls.model_id
            artifact_dir = artifact_dir or cls.artifact_dir

        if not model_id:
            raise ValueError("The `model_id` must be provided.")
        if delete_model_artifact and not artifact_dir:
            raise ValueError("The `artifact_dir` must be provided.")

        DataScienceModel.from_id(model_id).delete(
            delete_associated_model_deployment=delete_associated_model_deployment
        )

        if delete_model_artifact:
            shutil.rmtree(artifact_dir, ignore_errors=True)

    def upload_artifact(
        self,
        uri: str,
        auth: Optional[Dict] = None,
        force_overwrite: Optional[bool] = False,
        parallel_process_count: int = utils.DEFAULT_PARALLEL_PROCESS_COUNT,
    ) -> None:
        """Uploads model artifacts to the provided `uri`.
        The artifacts will be zipped before uploading.

        Parameters
        ----------
        uri: str
            The destination location for the model artifacts, which can be a local path or
            OCI object storage URI. Examples:

            >>> upload_artifact(uri="/some/local/folder/")
            >>> upload_artifact(uri="oci://bucket@namespace/prefix/")

        auth: (Dict, optional). Defaults to `None`.
            The default authetication is set using `ads.set_auth` API. If you need to override the
            default, use the `ads.common.auth.api_keys` or `ads.common.auth.resource_principal` to create appropriate
            authentication signer and kwargs required to instantiate IdentityClient object.
        force_overwrite: bool
            Overwrite target_dir if exists.
        parallel_process_count: (int, optional)
            The number of worker processes to use in parallel for uploading individual parts of a multipart upload.
        """
        if not uri:
            raise ValueError("The `uri` must be provided.")

        if not self.artifact_dir:
            raise ValueError(
                "The model artifacts not found. "
                "Use `prepare()` method to prepare model artifacts."
            )

        if not os.path.basename(uri) and self.model_id:
            uri = os.path.join(uri, f"{self.model_id}.zip")

        tmp_artifact_zip_path = None
        progressbar_description = f"Uploading an artifact ZIP archive to {uri}."
        try:
            # Zip artifacts
            tmp_artifact_zip_path = zip_artifact(self.artifact_dir)
            # Upload artifacts to the provided destination
            if ObjectStorageDetails.is_oci_path(
                uri
            ) and ObjectStorageDetails.is_valid_uri(uri):
                utils.upload_to_os(
                    src_uri=tmp_artifact_zip_path,
                    dst_uri=uri,
                    auth=auth,
                    parallel_process_count=parallel_process_count,
                    progressbar_description=progressbar_description,
                )
            else:
                utils.copy_file(
                    uri_src=tmp_artifact_zip_path,
                    uri_dst=uri,
                    auth=auth,
                    force_overwrite=force_overwrite,
                    progressbar_description=progressbar_description,
                )
        except Exception as ex:
            raise RuntimeError(
                f"Failed to upload model artifact to the given Object Storage path `{uri}`."
                f"See Exception: {ex}"
            )
        finally:
            if tmp_artifact_zip_path:
                os.remove(tmp_artifact_zip_path)

    def update(self, **kwargs) -> "GenericModel":
        """Updates model metadata in the Model Catalog.
        Updates only metadata information. The model artifacts are immutable and cannot be updated.

        Parameters
        ----------
        kwargs
            display_name: (str, optional). Defaults to None.
                The name of the model.
            description: (str, optional). Defaults to None.
                The description of the model.
            freeform_tags : Dict(str, str), Defaults to None.
                Freeform tags for the model.
            defined_tags : (Dict(str, dict(str, object)), optional). Defaults to None.
                Defined tags for the model.
            version_label: (str, optional). Defaults to None.
                The model version lebel.

            Additional kwargs arguments.
            Can be any attribute that `oci.data_science.models.Model` accepts.

        Returns
        -------
        GenericModel
            An instance of `GenericModel` (self).

        Raises
        ------
        ValueError
            if model not saved to the Model Catalog.
        """
        if not self.model_id:
            raise ValueError(
                "Use `save()` method to save a model to the Model Catalog."
            )

        self.dsc_model = (
            self.dsc_model.with_display_name(
                kwargs.pop("display_name", self.dsc_model.display_name)
            )
            .with_description(kwargs.pop("description", self.dsc_model.description))
            .with_freeform_tags(
                **(
                    kwargs.pop("freeform_tags", self.dsc_model.freeform_tags or {})
                    or {}
                )
            )
            .with_defined_tags(
                **(kwargs.pop("defined_tags", self.dsc_model.defined_tags or {}) or {})
            )
            .with_version_label(
                kwargs.pop("version_label", self.dsc_model.version_label)
            )
            .update(**kwargs)
        )

        return self


class ModelState(Enum):
    DONE = "Done"
    AVAILABLE = "Available"
    NOTAVAILABLE = "Not Available"
    NEEDSACTION = "Needs Action"


class SummaryStatus:
    """SummaryStatus class which track the status of the Model frameworks."""

    def __init__(self):
        summary_data = [
            [INITIATE_STATUS_NAME, "Initiated the model", ModelState.DONE.value, ""],
            [
                PREPARE_STATUS_NAME,
                "Generated runtime.yaml",
                ModelState.AVAILABLE.value,
                "",
            ],
            [PREPARE_STATUS_NAME, "Generated score.py", ModelState.AVAILABLE.value, ""],
            [PREPARE_STATUS_NAME, "Serialized model", ModelState.AVAILABLE.value, ""],
            [
                PREPARE_STATUS_NAME,
                "Populated metadata(Custom, Taxonomy and Provenance)",
                ModelState.AVAILABLE.value,
                "",
            ],
            [
                VERIFY_STATUS_NAME,
                "Local tested .predict from score.py",
                ModelState.NOTAVAILABLE.value,
                "",
            ],
            [
                SAVE_STATUS_NAME,
                "Conducted Introspect Test",
                ModelState.NOTAVAILABLE.value,
                "",
            ],
            [
                SAVE_STATUS_NAME,
                "Uploaded artifact to model catalog",
                ModelState.NOTAVAILABLE.value,
                "",
            ],
            [
                DEPLOY_STATUS_NAME,
                "Deployed the model",
                ModelState.NOTAVAILABLE.value,
                "",
            ],
            [
                PREDICT_STATUS_NAME,
                "Called deployment predict endpoint",
                ModelState.NOTAVAILABLE.value,
                "",
            ],
        ]
        self.df = pd.DataFrame(
            summary_data, columns=["Step", "Details", "Status", "Actions Needed"]
        )

    def update_status(self, detail: str, status: str) -> None:
        """Updates the status of the summary status table of the corresponding detail.

        Parameters
        ----------
        detail: (str)
            value of the detail in the Details column. Used to locate which row to update.
        status: (str)
            new status to be updated for the row specified by detail.

        Returns
        -------
        None
            Nothing.
        """
        self.df.loc[self.df["Details"] == detail, "Status"] = status

    def update_action(self, detail: str, action: str) -> None:
        """Updates the action of the summary status table of the corresponding detail.

        Parameters
        ----------
        detail: (str)
            Value of the detail in the Details column. Used to locate which row to update.
        status: (str)
            New status to be updated for the row specified by detail.

        Returns
        -------
        None
            Nothing.
        """
        self.df.loc[
            self.df["Details"] == detail,
            "Actions Needed",
        ] = action


class FrameworkSpecificModel(GenericModel):
    def verify(
        self,
        data: Any = None,
        reload_artifacts: bool = True,
        auto_serialize_data: bool = True,
        **kwargs,
    ) -> Dict[str, Any]:
        """Test if deployment works in local environment.

        Examples
        --------
        >>> uri = "https://github.com/pytorch/hub/raw/master/images/dog.jpg"
        >>> prediction = model.verify(image=uri)['prediction']

        >>> # examples on storage options
        >>> prediction = model.verify(
        ...        image="oci://<bucket>@<tenancy>/myimage.png",
        ...        storage_options=ads.auth.default_signer()
        ... )['prediction']

        Parameters
        ----------
        data: Any
            Data used to test if deployment works in local environment.
        reload_artifacts: bool. Defaults to True.
            Whether to reload artifacts or not.
        auto_serialize_data: bool.
            Whether to auto serialize input data. Defauls to `False` for GenericModel, and `True` for other frameworks.
            `data` required to be json serializable if `auto_serialize_data=False`.
            if `auto_serialize_data` set to True, data will be serialized before sending to model deployment endpoint.
        kwargs:
            content_type: str, used to indicate the media type of the resource.
            image: PIL.Image Object or uri for the image.
               A valid string path for image file can be local path, http(s), oci, s3, gs.
            storage_options: dict
               Passed to `fsspec.open` for a particular storage connection.
               Please see `fsspec` (https://filesystem-spec.readthedocs.io/en/latest/api.html#fsspec.open) for more details.

        Returns
        -------
        Dict
            A dictionary which contains prediction results.
        """
        return super().verify(
            data=data,
            reload_artifacts=reload_artifacts,
            auto_serialize_data=auto_serialize_data,
            **kwargs,
        )

    def predict(
        self, data: Any = None, auto_serialize_data: bool = True, **kwargs
    ) -> Dict[str, Any]:
        """Returns prediction of input data run against the model deployment endpoint.

        Examples
        --------
        >>> uri = "https://github.com/pytorch/hub/raw/master/images/dog.jpg"
        >>> prediction = model.predict(image=uri)['prediction']

        >>> # examples on storage options
        >>> prediction = model.predict(
        ...        image="oci://<bucket>@<tenancy>/myimage.png",
        ...        storage_options=ads.auth.default_signer()
        ... )['prediction']

        Parameters
        ----------
        data: Any
            Data for the prediction for onnx models, for local serialization
            method, data can be the data types that each framework support.
        auto_serialize_data: bool.
            Whether to auto serialize input data. Defauls to `False` for GenericModel, and `True` for other frameworks.
            `data` required to be json serializable if `auto_serialize_data=False`.
            If `auto_serialize_data` set to True, data will be serialized before sending to model deployment endpoint.
        kwargs:
            content_type: str, used to indicate the media type of the resource.
            image: PIL.Image Object or uri for the image.
               A valid string path for image file can be local path, http(s), oci, s3, gs.
            storage_options: dict
               Passed to `fsspec.open` for a particular storage connection.
               Please see `fsspec` (https://filesystem-spec.readthedocs.io/en/latest/api.html#fsspec.open) for more details.

        Returns
        -------
        Dict[str, Any]
            Dictionary with the predicted values.

        Raises
        ------
        NotActiveDeploymentError
            If model deployment process was not started or not finished yet.
        ValueError
            If `data` is empty or not JSON serializable.
        """
        return super().predict(
            data=data, auto_serialize_data=auto_serialize_data, **kwargs
        )<|MERGE_RESOLUTION|>--- conflicted
+++ resolved
@@ -2167,16 +2167,10 @@
                 "log_id", None
             )
             or self.properties.deployment_predict_log_id,
-<<<<<<< HEAD
-            deployment_image=existing_runtime.image or self.properties.deployment_image,
+            deployment_image=getattr(existing_runtime, "image", None)
+            or self.properties.deployment_image,
             deployment_instance_subnet_id=existing_infrastructure.subnet_id
             or self.properties.deployment_instance_subnet_id,
-=======
-            deployment_image = getattr(existing_runtime, "image", None)
-            or self.properties.deployment_image,
-            deployment_instance_subnet_id = existing_infrastructure.subnet_id
-            or self.properties.deployment_instance_subnet_id
->>>>>>> ca5766d6
         ).to_dict()
 
         property_dict.update(override_properties)
@@ -2250,25 +2244,18 @@
 
         runtime = None
         if self.properties.deployment_image:
-            image_digest = (
-                kwargs.pop("image_digest", None) 
-                or getattr(existing_runtime, "image_digest", None)
-            )
-            cmd = (
-                kwargs.pop("cmd", []) 
-                or getattr(existing_runtime, "cmd", [])
-            )
-            entrypoint = (
-                kwargs.pop("entrypoint", [])
-                or getattr(existing_runtime, "entrypoint", [])
-            )
-            server_port = (
-                kwargs.pop("server_port", None) 
-                or getattr(existing_runtime, "server_port", None)
-            )
-            health_check_port = (
-                kwargs.pop("health_check_port", None)
-                or getattr(existing_runtime, "health_check_port", None)
+            image_digest = kwargs.pop("image_digest", None) or getattr(
+                existing_runtime, "image_digest", None
+            )
+            cmd = kwargs.pop("cmd", []) or getattr(existing_runtime, "cmd", [])
+            entrypoint = kwargs.pop("entrypoint", []) or getattr(
+                existing_runtime, "entrypoint", []
+            )
+            server_port = kwargs.pop("server_port", None) or getattr(
+                existing_runtime, "server_port", None
+            )
+            health_check_port = kwargs.pop("health_check_port", None) or getattr(
+                existing_runtime, "health_check_port", None
             )
             runtime = (
                 ModelDeploymentContainerRuntime()
