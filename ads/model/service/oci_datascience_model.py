#!/usr/bin/env python

# Copyright (c) 2022, 2024 Oracle and/or its affiliates.
# Licensed under the Universal Permissive License v 1.0 as shown at https://oss.oracle.com/licenses/upl/

import logging
from functools import wraps
from io import BytesIO
from typing import Callable, Dict, List, Optional

import oci.data_science
from oci.data_science.models import (
    ArtifactExportDetailsObjectStorage,
    ArtifactImportDetailsObjectStorage,
    CreateModelDetails,
    ExportModelArtifactDetails,
    ImportModelArtifactDetails,
    UpdateModelDetails,
<<<<<<< HEAD
    WorkRequest, RegisterModelArtifactReferenceDetails, OSSModelArtifactReferenceDetails, ModelArtifactReferenceDetails,
=======
>>>>>>> 88d6feb3
)
from oci.exceptions import ServiceError

from ads.common.object_storage_details import ObjectStorageDetails
from ads.common.oci_datascience import OCIDataScienceMixin
from ads.common.oci_mixin import OCIWorkRequestMixin
from ads.common.oci_resource import SEARCH_TYPE, OCIResource
from ads.common.utils import extract_region
from ads.common.work_request import DataScienceWorkRequest
from ads.model.deployment import ModelDeployment

logger = logging.getLogger(__name__)

_REQUEST_INTERVAL_IN_SEC = 3

MODEL_NEEDS_TO_BE_SAVED = (
    "Model needs to be saved to the Model Catalog before it can be accessed."
)

MODEL_BY_REFERENCE_DESC = "modelDescription"


class ModelProvenanceNotFoundError(Exception):  # pragma: no cover
    pass


class ModelArtifactNotFoundError(Exception):  # pragma: no cover
    pass


class ModelNotSavedError(Exception):  # pragma: no cover
    pass


class ModelWithActiveDeploymentError(Exception):  # pragma: no cover
    pass


def check_for_model_id(msg: str = MODEL_NEEDS_TO_BE_SAVED):
    """The decorator helping to check if the ID attribute sepcified for a datascience model.

    Parameters
    ----------
    msg: str
        The message that will be thrown.

    Raises
    ------
    ModelNotSavedError
        In case if the ID attribute not specified.

    Examples
    --------
    >>> @check_for_id(msg="Some message.")
    ... def test_function(self, name: str, last_name: str)
    ...     pass
    """

    def decorator(func: Callable):
        @wraps(func)
        def wrapper(self, *args, **kwargs):
            if not self.id:
                raise ModelNotSavedError(msg)
            return func(self, *args, **kwargs)

        return wrapper

    return decorator


class OCIDataScienceModel(
    OCIDataScienceMixin,
    OCIWorkRequestMixin,
    oci.data_science.models.Model,
):
    """Represents an OCI Data Science Model.
    This class contains all attributes of the `oci.data_science.models.Model`.
    The main purpose of this class is to link the `oci.data_science.models.Model`
    and the related client methods.
    Linking the `Model` (payload) to Create/Update/Get/List/Delete methods.

    The `OCIDataScienceModel` can be initialized by unpacking the properties stored in a dictionary:

    .. code-block:: python

        properties = {
            "compartment_id": "<compartment_ocid>",
            "name": "<model_name>",
            "description": "<model_description>",
        }
        ds_model = OCIDataScienceModel(**properties)

    The properties can also be OCI REST API payload, in which the keys are in camel format.

    .. code-block:: python

        payload = {
            "compartmentId": "<compartment_ocid>",
            "name": "<model_name>",
            "description": "<model_description>",
        }
        ds_model = OCIDataScienceModel(**payload)

    Methods
    -------
    create(self) -> "OCIDataScienceModel"
        Creates datascience model in model catalog.
    create_model_provenance(self, model_provenance: ModelProvenance) -> oci.data_science.models.ModelProvenance:
        Creates model provenance metadata.
    def update_model_provenance(self, ModelProvenance) -> oci.data_science.models.ModelProvenance:
        Updates model provenance metadata.
    get_model_provenance(self) -> oci.data_science.models.ModelProvenance:
        Gets model provenance metadata.
    get_artifact_info(self) -> Dict:
        Gets model artifact attachment information.
    def get_model_artifact_content(self) -> BytesIO:
        Gets model artifact content.
    create_model_artifact(self, bytes_content: BytesIO) -> None:
        Creates model artifact for specified model.
    import_model_artifact(self, bucket_uri: str, region: str = None) -> None:
        Imports model artifact content from the model catalog.
    export_model_artifact(self, bucket_uri: str, region: str = None):
        Exports model artifact to the model catalog.
    update(self) -> "OCIDataScienceModel":
        Updates datascience Model.
    delete(self, delete_associated_model_deployment: Optional[bool] = False) -> "OCIDataScienceModel":
        Deletes detascience Model.
    model_deployment(self, ...) -> List:
        Gets the list of model deployments by model ID across the compartments.
    from_id(cls, ocid: str) -> "OCIDataScienceModel":
        Gets model by OCID.

    Examples
    --------
    >>> oci_model = OCIDataScienceModel.from_id(<model_ocid>)
    >>> oci_model.model_deployment()
    >>> oci_model.get_model_provenance()
    >>> oci_model.description = "A brand new description"
    ... oci_model.update()
    >>> oci_model.sync()
    >>> oci_model.get_artifact_info()
    """

    def create(self) -> "OCIDataScienceModel":
        """Creates datascience model in model catalog.

        Returns
        -------
        OCIDataScienceModel
            The `OCIDataScienceModel` instance (self), which allows chaining additional method.
        """
        if not self.compartment_id:
            raise ValueError("The `compartment_id` must be specified.")

        if not self.project_id:
            raise ValueError("The `project_id` must be specified.")

        return self.update_from_oci_model(
            self.client.create_model(self.to_oci_model(CreateModelDetails)).data
        )

    @check_for_model_id(
        msg="Model needs to be saved to the Model Catalog before the provenance metadata can be created."
    )
    def create_model_provenance(
        self, model_provenance: oci.data_science.models.ModelProvenance
    ) -> oci.data_science.models.ModelProvenance:
        """Creates model provenance metadata.

        Parameters
        ----------
        model_provenance: oci.data_science.models.ModelProvenance
            OCI model provenance metadata.

        Returns
        -------
        oci.data_science.models.ModelProvenance
            The OCI model provenance object.
        """
        return self.client.create_model_provenance(self.id, model_provenance).data

    @check_for_model_id(
        msg="Model needs to be saved to the Model Catalog before the provenance metadata can be updated."
    )
    def update_model_provenance(
        self, model_provenance: oci.data_science.models.ModelProvenance
    ) -> oci.data_science.models.ModelProvenance:
        """Updates model provenance metadata.

        Parameters
        ----------
        model_provenance: oci.data_science.models.ModelProvenance
            OCI model provenance metadata.

        Returns
        -------
        oci.data_science.models.ModelProvenance
            The OCI model provenance object.
        """
        return self.client.update_model_provenance(self.id, model_provenance).data

    @check_for_model_id(
        msg="Model needs to be saved to the Model Catalog before the provenance metadata can be read."
    )
    def get_model_provenance(self) -> oci.data_science.models.ModelProvenance:
        """Gets model provenance metadata.

        Returns
        -------
        oci.data_science.models.ModelProvenance
            OCI model provenance metadata.

        Raises
        ------
        ModelProvenanceNotFoundError
            If model provenance not found.
        """
        try:
            return self.client.get_model_provenance(self.id).data
        except ServiceError as ex:
            if ex.status == 404:
                raise ModelProvenanceNotFoundError()
            raise

    @check_for_model_id(
        msg="Model needs to be saved to the Model Catalog before the artifact information can be read."
    )
    def get_artifact_info(self) -> Dict:
        """Gets model artifact attachment information.

        Returns
        -------
        Dict
            The model artifact attachement info.
            Example:
            {
                'Date': 'Sun, 13 Nov 2022 06:01:27 GMT',
                'opc-request-id': 'E4F7',
                'ETag': '77156317-8bb9-4c4a-882b-0d85f8140d93',
                'Content-Disposition': 'attachment; filename=artifact.zip',
                'Last-Modified': 'Sun, 09 Oct 2022 16:50:14 GMT',
                'Content-Type': 'application/json',
                'Content-MD5': 'orMy3Gs386GZLjYWATJWuA==',
                'X-Content-Type-Options': 'nosniff',
                'Content-Length': '4029958'
            }

        Raises
        ------
        ModelArtifactNotFoundError
            If model artifact attchment not found.
        """
        try:
            return self.client.head_model_artifact(model_id=self.id).headers
        except ServiceError as ex:
            if ex.status == 404:
                raise ModelArtifactNotFoundError()
        return {}

    @check_for_model_id(
        msg="Model needs to be restored before the archived artifact content can be accessed."
    )
    def restore_archived_model_artifact(
        self, restore_model_for_hours_specified: Optional[int] = None
    ) -> None:
        """Restores the archived model artifact.

        Parameters
        ----------
        model_id : str
            The unique identifier of the model to restore.
        restore_model_for_hours_specified : Optional[int]
            The duration (in hours) for which the model should be restored.

        Returns
        -------
        None

        Raises
        ------
        ModelArtifactNotFoundError
            If model artifact not found.
        """
        return self.client.restore_archived_model_artifact(
            model_id=self.id,
            restore_model_for_hours_specified=restore_model_for_hours_specified,
        ).headers["opc-work-request-id"]

    @check_for_model_id(
        msg="Model needs to be saved to the Model Catalog before the artifact content can be read."
    )
    def get_model_artifact_content(self) -> BytesIO:
        """Gets model artifact content.
        Can only be used to the small artifacts, which size is less than 2GB.
        For the large artifacts needs to be used a `import_model_artifact` method.

        Returns
        -------
        BytesIO
            Object with data of type stream.

        Raises
        ------
        ModelArtifactNotFoundError
            If model artifact not found.

        """
        try:
            return self.client.get_model_artifact_content(model_id=self.id).data.content
        except ServiceError as ex:
            if ex.status == 404:
                raise ModelArtifactNotFoundError()

    @check_for_model_id(
        msg="Model needs to be saved to the Model Catalog before the artifact can be created."
    )
    def create_model_artifact(
        self,
        bytes_content: BytesIO,
        extension: str = None,
    ) -> None:
        """Creates model artifact for specified model.

        Parameters
        ----------
        bytes_content: BytesIO
            Model artifacts to upload.
        extension: str
            File extension, defaults to zip
        """
        ext = ".json" if extension and extension.lower() == ".json" else ".zip"
        self.client.create_model_artifact(
            self.id,
            bytes_content,
            content_disposition=f'attachment; filename="{self.id}{ext}"',
        )

    @check_for_model_id(
        msg="Model needs to be saved to the Model Catalog before the artifact can be created."
    )
    def import_model_artifact(self, bucket_uri: str, region: str = None) -> None:
        """Imports model artifact content from the model catalog.
        Requires to provide an Object Storage bucket for transitional saving artifacts.
        This method can be used either for small or large artifacts.

        Parameters
        ----------
        bucket_uri: str
            The OCI Object Storage URI where model artifacts will be copied to.
            The `bucket_uri` is only necessary for downloading large artifacts which
            size is greater than 2GB.
            Example: `oci://<bucket_name>@<namespace>/prefix/`.
        region: (str, optional). Defaults to `None`.
            The destination Object Storage bucket region.
            By default the value will be extracted from the `OCI_REGION_METADATA` environment variable.

        Returns
        -------
        None

        Raises
        ------
        ModelArtifactNotFoundError
            If model artifact not found.
        """
        bucket_details = ObjectStorageDetails.from_path(bucket_uri)
        region = region or extract_region(self.auth)
        try:
            work_request_id = self.client.import_model_artifact(
                model_id=self.id,
                import_model_artifact_details=ImportModelArtifactDetails(
                    artifact_import_details=ArtifactImportDetailsObjectStorage(
                        namespace=bucket_details.namespace,
                        destination_bucket=bucket_details.bucket,
                        destination_object_name=bucket_details.filepath,
                        destination_region=region,
                    )
                ),
            ).headers["opc-work-request-id"]

            # Show progress of importing artifacts
            DataScienceWorkRequest(work_request_id).wait_work_request(
                progress_bar_description="Importing model artifacts."
            )
        except ServiceError as ex:
            if ex.status == 404:
                raise ModelArtifactNotFoundError()

    @check_for_model_id(
        msg="Model needs to be saved to the Model Catalog before the artifact can be exported."
    )
    def export_model_artifact(self, bucket_uri: str, region: str = None):
        """Exports model artifact to the model catalog.
        Can be used for any model artifact. Requires to provide an Object Storage bucket,
        for transitional saving artifacts. For the small artifacts use `create_model_artifact` method.

        Parameters
        ----------
        bucket_uri: str
            The OCI Object Storage URI where model artifacts will be copied to.
            The `bucket_uri` is only necessary for downloading large artifacts which
            size is greater than 2GB.
            Example: `oci://<bucket_name>@<namespace>/prefix/`.
        region: (str, optional). Defaults to `None`.
            The destination Object Storage bucket region.
            By default the value will be extracted from the `OCI_REGION_METADATA` environment variables.

        Returns
        -------
        None
        """
        bucket_details = ObjectStorageDetails.from_path(bucket_uri)
        region = region or extract_region(self.auth)

        work_request_id = self.client.export_model_artifact(
            model_id=self.id,
            export_model_artifact_details=ExportModelArtifactDetails(
                artifact_export_details=ArtifactExportDetailsObjectStorage(
                    namespace=bucket_details.namespace,
                    source_bucket=bucket_details.bucket,
                    source_object_name=bucket_details.filepath,
                    source_region=region,
                )
            ),
        ).headers["opc-work-request-id"]

        # Show progress of exporting model artifacts
        DataScienceWorkRequest(work_request_id).wait_work_request(
            progress_bar_description="Exporting model artifacts."
        )

    @check_for_model_id(
        msg="Model needs to be saved to the Model Catalog before the artifact can be registered against it."
    )
    def register_model_artifact_reference(self, bucket_uri_list: List[str]) -> None:
        """
        Registers model artifact references against a model.
        Can be used for any model for which model-artifact doesn't exist yet. Requires to provide List of Object
        Storage buckets_uri(s) which contain the artifacts.

        Parameters
        ----------
        bucket_uri_list: List[str]
            The list of OCI Object Storage URIs where model artifacts are present.
            Example: [`oci://<bucket_name>@<namespace>/prefix/`, `oci://<bucket_name>@<namespace>/prefix/`].

        Returns
        -------
        None
        """
        model_artifact_reference_details_list = []
        for bucket_uri in bucket_uri_list:
            bucket_details = ObjectStorageDetails.from_path(bucket_uri)
            model_artifact_reference_details = OSSModelArtifactReferenceDetails()
            model_artifact_reference_details.namespace = bucket_details.namespace
            model_artifact_reference_details.bucket_name = bucket_details.bucket
            if bucket_details.filepath is not None and bucket_details.filepath != "":
                model_artifact_reference_details.prefix = bucket_details.filepath.strip('/')
            model_artifact_reference_details_list.append(model_artifact_reference_details)

        register_model_artifact_reference_details = RegisterModelArtifactReferenceDetails()
        register_model_artifact_reference_details.model_artifact_references = model_artifact_reference_details_list

        work_request_id = self.client.register_model_artifact_reference(
            model_id=self.id,
            register_model_artifact_reference_details=register_model_artifact_reference_details
        ).headers["opc-work-request-id"]

        # Show progress of model artifact references being registered
        try :
            DataScienceWorkRequest(work_request_id).wait_work_request(
                progress_bar_description="Registering model artifact references."
            )
            logger.info("Artifact references registered successfully.")
        except Exception as ex:
            logger.error(f"WorkRequest: `{work_request_id}` failed. Fetching Work Request Error Logs.")
            get_work_request_errors_response = self.client.list_work_request_errors(work_request_id)
            logger.error(get_work_request_errors_response.data)
            raise Exception(get_work_request_errors_response.data)

    @check_for_model_id(
        msg="Model needs to be saved to the Model Catalog before it can be updated."
    )
    def update(self) -> "OCIDataScienceModel":
        """Updates datascience Model.

        Returns
        -------
        OCIDataScienceModel
            The `OCIDataScienceModel` instance (self).
        """

        model_details = self.to_oci_model(UpdateModelDetails)

        # Clean up the model version set, otherwise it throws an error that model is already
        # associated with the model version set.
        model_details.model_version_set_id = None
        return self.update_from_oci_model(
            self.client.update_model(self.id, model_details).data
        )

    @check_for_model_id(
        msg="Model needs to be saved to the Model Catalog before it can be deleted."
    )
    def delete(
        self,
        delete_associated_model_deployment: Optional[bool] = False,
    ) -> "OCIDataScienceModel":
        """Deletes detascience Model.

        Parameters
        ----------
        delete_associated_model_deployment: (bool, optional). Defaults to `False`.
            Whether associated model deployments need to be deleted or not.

        Returns
        -------
        OCIDataScienceModel
            The `OCIDataScienceModel` instance (self).

        Raises
        ------
        ModelWithActiveDeploymentError
            If model has active deployments and `delete_associated_model_deployment` set to `False`.
        """
        active_deployments = tuple(
            item for item in self.model_deployment() if item.lifecycle_state == "ACTIVE"
        )

        if len(active_deployments) > 0:
            if not delete_associated_model_deployment:
                raise ModelWithActiveDeploymentError()

            logger.info(
                f"Deleting model deployments associated with the model `{self.id}`."
            )
            for oci_model_deployment in active_deployments:
                logger.info(
                    f"Deleting model deployment `{oci_model_deployment.identifier}`."
                )
                ModelDeployment.from_id(oci_model_deployment.identifier).delete()

        logger.info(f"Deleting model `{self.id}`.")
        self.client.delete_model(self.id)
        return self.sync()

    @check_for_model_id(
        msg="Model needs to be saved to the Model Catalog before the associated model deployments can be read."
    )
    def model_deployment(
        self,
        config: Optional[Dict] = None,
        tenant_id: Optional[str] = None,
        limit: Optional[int] = 500,
        page: Optional[str] = None,
        **kwargs: Dict,
    ) -> List:
        """
        Gets the list of model deployments by model ID across the compartments.

        Parameters
        ----------
        model_id: str
            The model ID.
        config: (Dict, optional). Defaults to `None`.
            Configuration keys and values as per SDK and Tool Configuration.
            The from_file() method can be used to load configuration from a file.
            Alternatively, a dict can be passed. You can validate_config the dict
            using validate_config(). Defaults to None.
        tenant_id: (str, optional). Defaults to `None`.
            The tenancy ID, which can be used to specify a different tenancy
            (for cross-tenancy authorization) when searching for resources in
            a different tenancy. Defaults to None.
        limit: (int, optional). Defaults to `None`.
            The maximum number of items to return. The value must be between
            1 and 1000. Defaults to 500.
        page: (str, optional). Defaults to `None`.
            The page at which to start retrieving results.

        Returns
        -------
            The list of model deployments associated with given model ID.
        """
        query = f"query datasciencemodeldeployment resources where ModelId='{self.id}'"
        return OCIResource.search(
            query,
            type=SEARCH_TYPE.STRUCTURED,
            config=config,
            tenant_id=tenant_id,
            limit=limit,
            page=page,
            **kwargs,
        )

    @classmethod
    def from_id(cls, ocid: str) -> "OCIDataScienceModel":
        """Gets model by OCID.

        Parameters
        ----------
        ocid: str
            The OCID of the datascience model.

        Returns
        -------
        OCIDataScienceModel
            An instance of `OCIDataScienceModel`.
        """
        if not ocid:
            raise ValueError("Model OCID not provided.")
        return super().from_ocid(ocid)

    def is_model_created_by_reference(self):
        """Checks if model is created by reference
        Returns
        -------
            bool flag denoting whether model was created by reference.

        """
        if self.custom_metadata_list:
            for metadata in self.custom_metadata_list:
                if (
                    metadata.key == MODEL_BY_REFERENCE_DESC
                    and metadata.value.lower() == "true"
                ):
                    return True
        return False<|MERGE_RESOLUTION|>--- conflicted
+++ resolved
@@ -16,11 +16,11 @@
     ExportModelArtifactDetails,
     ImportModelArtifactDetails,
     UpdateModelDetails,
-<<<<<<< HEAD
-    WorkRequest, RegisterModelArtifactReferenceDetails, OSSModelArtifactReferenceDetails, ModelArtifactReferenceDetails,
-=======
->>>>>>> 88d6feb3
-)
+    WorkRequest, 
+    RegisterModelArtifactReferenceDetails, 
+    OSSModelArtifactReferenceDetails, 
+    ModelArtifactReferenceDetails
+
 from oci.exceptions import ServiceError
 
 from ads.common.object_storage_details import ObjectStorageDetails
