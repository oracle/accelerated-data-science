--- conflicted
+++ resolved
@@ -625,11 +625,7 @@
         msg="Model needs to be saved to the Model Catalog before the creating custom metadata artifact corresponding to that model"
     )
     def create_custom_metadata_artifact(
-<<<<<<< HEAD
-        self, metadata_key_name: str, artifact_path: str
-=======
         self, metadata_key_name: str, artifact_path: str, path_type: str
->>>>>>> f0091cce
     ) -> ModelMetadataArtifactDetails:
         """Creates model custom metadata artifact for specified model.
 
@@ -657,18 +653,9 @@
             }
 
         """
-<<<<<<< HEAD
-        if not utils.is_path_exists(artifact_path):
-            raise FileNotFoundError(f"File not found:  {artifact_path} . ")
-        with open(artifact_path, "rb") as f:
-            contents = f.read()
-            logger.info(f"The metadata artifact content - {contents}")
-
-=======
         contents = self.get_metadata_content(
             artifact_path_or_content=artifact_path, path_type=path_type
         )
->>>>>>> f0091cce
         response = self.client.create_model_custom_metadatum_artifact(
             self.id,
             metadata_key_name,
@@ -681,8 +668,6 @@
         return response_data
 
     def get_metadata_content(self, artifact_path_or_content: str, path_type):
-<<<<<<< HEAD
-=======
         """
         returns the content of the metadata artifact
 
@@ -698,7 +683,6 @@
         metadata artifact content
         """
 
->>>>>>> f0091cce
         if path_type == utils.MetadataArtifactPathType.CONTENT:
             return artifact_path_or_content
         elif path_type == utils.MetadataArtifactPathType.LOCAL:
@@ -751,13 +735,9 @@
             }
 
         """
-<<<<<<< HEAD
-        contents = self.get_metadata_content(artifact_path, path_type)
-=======
         contents = self.get_metadata_content(
             artifact_path_or_content=artifact_path, path_type=path_type
         )
->>>>>>> f0091cce
         response = self.client.create_model_defined_metadatum_artifact(
             self.id,
             metadata_key_name,
@@ -801,13 +781,9 @@
             }
 
         """
-<<<<<<< HEAD
-        contents = self.get_metadata_content(artifact_path, path_type)
-=======
         contents = self.get_metadata_content(
             artifact_path_or_content=artifact_path, path_type=path_type
         )
->>>>>>> f0091cce
         response = self.client.update_model_defined_metadatum_artifact(
             self.id,
             metadata_key_name,
@@ -851,13 +827,9 @@
             }
 
         """
-<<<<<<< HEAD
-        contents = self.get_metadata_content(artifact_path, path_type)
-=======
         contents = self.get_metadata_content(
             artifact_path_or_content=artifact_path, path_type=path_type
         )
->>>>>>> f0091cce
         response = self.client.update_model_custom_metadatum_artifact(
             self.id,
             metadata_key_name,
