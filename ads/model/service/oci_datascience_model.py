#!/usr/bin/env python
# -*- coding: utf-8; -*-

# Copyright (c) 2022, 2023 Oracle and/or its affiliates.
# Licensed under the Universal Permissive License v 1.0 as shown at https://oss.oracle.com/licenses/upl/

import logging
import time
from functools import wraps
from io import BytesIO
from typing import Callable, Dict, List, Optional

import oci.data_science
from ads.common import utils
from ads.common.object_storage_details import ObjectStorageDetails
from ads.common.oci_datascience import OCIDataScienceMixin
from ads.common.oci_mixin import OCIWorkRequestMixin
from ads.common.oci_resource import SEARCH_TYPE, OCIResource
from ads.common.utils import extract_region
from ads.model.deployment.model_deployer import ModelDeployer
from oci.data_science.models import (
    ArtifactExportDetailsObjectStorage,
    ArtifactImportDetailsObjectStorage,
    CreateModelDetails,
    ExportModelArtifactDetails,
    ImportModelArtifactDetails,
    UpdateModelDetails,
    WorkRequest,
)
from oci.exceptions import ServiceError

logger = logging.getLogger(__name__)

_REQUEST_INTERVAL_IN_SEC = 3

MODEL_NEEDS_TO_BE_SAVED = (
    "Model needs to be saved to the Model Catalog before it can be accessed."
)


class ModelProvenanceNotFoundError(Exception):   # pragma: no cover
    pass


class ModelArtifactNotFoundError(Exception):   # pragma: no cover
    pass


class ModelNotSavedError(Exception):   # pragma: no cover
    pass


class ModelWithActiveDeploymentError(Exception):   # pragma: no cover
    pass


def check_for_model_id(msg: str = MODEL_NEEDS_TO_BE_SAVED):
    """The decorator helping to check if the ID attribute sepcified for a datascience model.

    Parameters
    ----------
    msg: str
        The message that will be thrown.

    Raises
    ------
    ModelNotSavedError
        In case if the ID attribute not specified.

    Examples
    --------
    >>> @check_for_id(msg="Some message.")
    ... def test_function(self, name: str, last_name: str)
    ...     pass
    """

    def decorator(func: Callable):
        @wraps(func)
        def wrapper(self, *args, **kwargs):
            if not self.id:
                raise ModelNotSavedError(msg)
            return func(self, *args, **kwargs)

        return wrapper

    return decorator


class OCIDataScienceModel(
    OCIDataScienceMixin,
    OCIWorkRequestMixin,
    oci.data_science.models.Model,
):
    """Represents an OCI Data Science Model.
    This class contains all attributes of the `oci.data_science.models.Model`.
    The main purpose of this class is to link the `oci.data_science.models.Model`
    and the related client methods.
    Linking the `Model` (payload) to Create/Update/Get/List/Delete methods.

    The `OCIDataScienceModel` can be initialized by unpacking the properties stored in a dictionary:

    .. code-block:: python

        properties = {
            "compartment_id": "<compartment_ocid>",
            "name": "<model_name>",
            "description": "<model_description>",
        }
        ds_model = OCIDataScienceModel(**properties)

    The properties can also be OCI REST API payload, in which the keys are in camel format.

    .. code-block:: python

        payload = {
            "compartmentId": "<compartment_ocid>",
            "name": "<model_name>",
            "description": "<model_description>",
        }
        ds_model = OCIDataScienceModel(**payload)

    Methods
    -------
    create(self) -> "OCIDataScienceModel"
        Creates datascience model in model catalog.
    create_model_provenance(self, model_provenance: ModelProvenance) -> oci.data_science.models.ModelProvenance:
        Creates model provenance metadata.
    def update_model_provenance(self, ModelProvenance) -> oci.data_science.models.ModelProvenance:
        Updates model provenance metadata.
    get_model_provenance(self) -> oci.data_science.models.ModelProvenance:
        Gets model provenance metadata.
    get_artifact_info(self) -> Dict:
        Gets model artifact attachment information.
    def get_model_artifact_content(self) -> BytesIO:
        Gets model artifact content.
    create_model_artifact(self, bytes_content: BytesIO) -> None:
        Creates model artifact for specified model.
    import_model_artifact(self, bucket_uri: str, region: str = None) -> None:
        Imports model artifact content from the model catalog.
    export_model_artifact(self, bucket_uri: str, region: str = None):
        Exports model artifact to the model catalog.
    update(self) -> "OCIDataScienceModel":
        Updates datascience Model.
    delete(self, delete_associated_model_deployment: Optional[bool] = False) -> "OCIDataScienceModel":
        Deletes detascience Model.
    model_deployment(self, ...) -> List:
        Gets the list of model deployments by model ID across the compartments.
    from_id(cls, ocid: str) -> "OCIDataScienceModel":
        Gets model by OCID.

    Examples
    --------
    >>> oci_model = OCIDataScienceModel.from_id(<model_ocid>)
    >>> oci_model.model_deployment()
    >>> oci_model.get_model_provenance()
    >>> oci_model.description = "A brand new description"
    ... oci_model.update()
    >>> oci_model.sync()
    >>> oci_model.get_artifact_info()
    """

    def create(self) -> "OCIDataScienceModel":
        """Creates datascience model in model catalog.

        Returns
        -------
        OCIDataScienceModel
            The `OCIDataScienceModel` instance (self), which allows chaining additional method.
        """
        if not self.compartment_id:
            raise ValueError("The `compartment_id` must be specified.")

        if not self.project_id:
            raise ValueError("The `project_id` must be specified.")

        return self.update_from_oci_model(
            self.client.create_model(self.to_oci_model(CreateModelDetails)).data
        )

    @check_for_model_id(
        msg="Model needs to be saved to the Model Catalog before the provenance metadata can be created."
    )
    def create_model_provenance(
        self, model_provenance: oci.data_science.models.ModelProvenance
    ) -> oci.data_science.models.ModelProvenance:
        """Creates model provenance metadata.

        Parameters
        ----------
        model_provenance: oci.data_science.models.ModelProvenance
            OCI model provenance metadata.

        Returns
        -------
        oci.data_science.models.ModelProvenance
            The OCI model provenance object.
        """
        return self.client.create_model_provenance(self.id, model_provenance).data

    @check_for_model_id(
        msg="Model needs to be saved to the Model Catalog before the provenance metadata can be updated."
    )
    def update_model_provenance(
        self, model_provenance: oci.data_science.models.ModelProvenance
    ) -> oci.data_science.models.ModelProvenance:
        """Updates model provenance metadata.

        Parameters
        ----------
        model_provenance: oci.data_science.models.ModelProvenance
            OCI model provenance metadata.

        Returns
        -------
        oci.data_science.models.ModelProvenance
            The OCI model provenance object.
        """
        return self.client.update_model_provenance(self.id, model_provenance).data

    @check_for_model_id(
        msg="Model needs to be saved to the Model Catalog before the provenance metadata can be read."
    )
    def get_model_provenance(self) -> oci.data_science.models.ModelProvenance:
        """Gets model provenance metadata.

        Returns
        -------
        oci.data_science.models.ModelProvenance
            OCI model provenance metadata.

        Raises
        ------
        ModelProvenanceNotFoundError
            If model provenance not found.
        """
        try:
            return self.client.get_model_provenance(self.id).data
        except ServiceError as ex:
            if ex.status == 404:
                raise ModelProvenanceNotFoundError()
            raise

    @check_for_model_id(
        msg="Model needs to be saved to the Model Catalog before the artifact information can be read."
    )
    def get_artifact_info(self) -> Dict:
        """Gets model artifact attachment information.

        Returns
        -------
        Dict
            The model artifact attachement info.
            Example:
            {
                'Date': 'Sun, 13 Nov 2022 06:01:27 GMT',
                'opc-request-id': 'E4F7',
                'ETag': '77156317-8bb9-4c4a-882b-0d85f8140d93',
                'Content-Disposition': 'attachment; filename=artifact.zip',
                'Last-Modified': 'Sun, 09 Oct 2022 16:50:14 GMT',
                'Content-Type': 'application/json',
                'Content-MD5': 'orMy3Gs386GZLjYWATJWuA==',
                'X-Content-Type-Options': 'nosniff',
                'Content-Length': '4029958'
            }

        Raises
        ------
        ModelArtifactNotFoundError
            If model artifact attchment not found.
        """
        try:
            return self.client.head_model_artifact(model_id=self.id).headers
        except ServiceError as ex:
            if ex.status == 404:
                raise ModelArtifactNotFoundError()
        return {}

    @check_for_model_id(
        msg="Model needs to be saved to the Model Catalog before the artifact content can be read."
    )
    def get_model_artifact_content(self) -> BytesIO:
        """Gets model artifact content.
        Can only be used to the small artifacts, which size is less than 2GB.
        For the large artifacts needs to be used a `import_model_artifact` method.

        Returns
        -------
        BytesIO
            Object with data of type stream.

        Raises
        ------
        ModelArtifactNotFoundError
            If model artifact not found.

        """
        try:
            return self.client.get_model_artifact_content(model_id=self.id).data.content
        except ServiceError as ex:
            if ex.status == 404:
                raise ModelArtifactNotFoundError()

    @check_for_model_id(
        msg="Model needs to be saved to the Model Catalog before the artifact can be created."
    )
    def create_model_artifact(self, bytes_content: BytesIO) -> None:
        """Creates model artifact for specified model.

        Parameters
        ----------
        bytes_content: BytesIO
            Model artifacts to upload.
        """
        self.client.create_model_artifact(
            self.id,
            bytes_content,
            content_disposition=f'attachment; filename="{self.id}.zip"',
        )

    @check_for_model_id(
        msg="Model needs to be saved to the Model Catalog before the artifact can be created."
    )
    def import_model_artifact(self, bucket_uri: str, region: str = None) -> None:
        """Imports model artifact content from the model catalog.
        Requires to provide an Object Storage bucket for transitional saving artifacts.
        This method can be used either for small or large artifacts.

        Parameters
        ----------
        bucket_uri: str
            The OCI Object Storage URI where model artifacts will be copied to.
            The `bucket_uri` is only necessary for downloading large artifacts which
            size is greater than 2GB.
            Example: `oci://<bucket_name>@<namespace>/prefix/`.
        region: (str, optional). Defaults to `None`.
            The destination Object Storage bucket region.
            By default the value will be extracted from the `OCI_REGION_METADATA` environment variable.

        Returns
        -------
        None

        Raises
        ------
        ModelArtifactNotFoundError
            If model artifact not found.
        """
        bucket_details = ObjectStorageDetails.from_path(bucket_uri)
        region = region or extract_region(self.auth)
        try:
            work_request_id = self.client.import_model_artifact(
                model_id=self.id,
                import_model_artifact_details=ImportModelArtifactDetails(
                    artifact_import_details=ArtifactImportDetailsObjectStorage(
                        namespace=bucket_details.namespace,
                        destination_bucket=bucket_details.bucket,
                        destination_object_name=bucket_details.filepath,
                        destination_region=region,
                    )
                ),
            ).headers["opc-work-request-id"]

            # Show progress of importing artifacts
            self._wait_for_work_request(
                work_request_id=work_request_id,
                num_steps=2,
            )
        except ServiceError as ex:
            if ex.status == 404:
                raise ModelArtifactNotFoundError()

    @check_for_model_id(
        msg="Model needs to be saved to the Model Catalog before the artifact can be exported."
    )
    def export_model_artifact(self, bucket_uri: str, region: str = None):
        """Exports model artifact to the model catalog.
        Can be used for any model artifact. Requires to provide an Object Storage bucket,
        for transitional saving artifacts. For the small artifacts use `create_model_artifact` method.

        Parameters
        ----------
        bucket_uri: str
            The OCI Object Storage URI where model artifacts will be copied to.
            The `bucket_uri` is only necessary for downloading large artifacts which
            size is greater than 2GB.
            Example: `oci://<bucket_name>@<namespace>/prefix/`.
        region: (str, optional). Defaults to `None`.
            The destination Object Storage bucket region.
            By default the value will be extracted from the `OCI_REGION_METADATA` environment variables.

        Returns
        -------
        None
        """
        bucket_details = ObjectStorageDetails.from_path(bucket_uri)
        region = region or extract_region(self.auth)

        work_request_id = self.client.export_model_artifact(
            model_id=self.id,
            export_model_artifact_details=ExportModelArtifactDetails(
                artifact_export_details=ArtifactExportDetailsObjectStorage(
                    namespace=bucket_details.namespace,
                    source_bucket=bucket_details.bucket,
                    source_object_name=bucket_details.filepath,
                    source_region=region,
                )
            ),
        ).headers["opc-work-request-id"]

        # Show progress of exporting model artifacts
        self._wait_for_work_request(
            work_request_id=work_request_id,
            num_steps=3,
        )

    @check_for_model_id(
        msg="Model needs to be saved to the Model Catalog before it can be updated."
    )
    def update(self) -> "OCIDataScienceModel":
        """Updates datascience Model.

        Returns
        -------
        OCIDataScienceModel
            The `OCIDataScienceModel` instance (self).
        """
        return self.update_from_oci_model(
            self.client.update_model(
                self.id, self.to_oci_model(UpdateModelDetails)
            ).data
        )

    @check_for_model_id(
        msg="Model needs to be saved to the Model Catalog before it can be deleted."
    )
    def delete(
        self,
        delete_associated_model_deployment: Optional[bool] = False,
    ) -> "OCIDataScienceModel":
        """Deletes detascience Model.

        Parameters
        ----------
        delete_associated_model_deployment: (bool, optional). Defaults to `False`.
            Whether associated model deployments need to be deleted or not.

        Returns
        -------
        OCIDataScienceModel
            The `OCIDataScienceModel` instance (self).

        Raises
        ------
        ModelWithActiveDeploymentError
            If model has active deployments and `delete_associated_model_deployment` set to `False`.
        """
        active_deployments = tuple(
            item for item in self.model_deployment() if item.lifecycle_state == "ACTIVE"
        )

        if len(active_deployments) > 0:
            if not delete_associated_model_deployment:
                raise ModelWithActiveDeploymentError()

            logger.info(
                f"Deleting model deployments associated with the model `{self.id}`."
            )
            for oci_model_deployment in active_deployments:
                logger.info(
                    f"Deleting model deployment `{oci_model_deployment.identifier}`."
                )
                ModelDeployer(ds_client=self.client).delete(
                    model_deployment_id=oci_model_deployment.identifier
                )

        logger.info(f"Deleting model `{self.id}`.")
        self.client.delete_model(self.id)
        return self.sync()

    @check_for_model_id(
        msg="Model needs to be saved to the Model Catalog before the associated model deployments can be read."
    )
    def model_deployment(
        self,
        config: Optional[Dict] = None,
        tenant_id: Optional[str] = None,
        limit: Optional[int] = 500,
        page: Optional[str] = None,
        **kwargs: Dict,
    ) -> List:
        """
        Gets the list of model deployments by model ID across the compartments.

        Parameters
        ----------
        model_id: str
            The model ID.
        config: (Dict, optional). Defaults to `None`.
            Configuration keys and values as per SDK and Tool Configuration.
            The from_file() method can be used to load configuration from a file.
            Alternatively, a dict can be passed. You can validate_config the dict
            using validate_config(). Defaults to None.
        tenant_id: (str, optional). Defaults to `None`.
            The tenancy ID, which can be used to specify a different tenancy
            (for cross-tenancy authorization) when searching for resources in
            a different tenancy. Defaults to None.
        limit: (int, optional). Defaults to `None`.
            The maximum number of items to return. The value must be between
            1 and 1000. Defaults to 500.
        page: (str, optional). Defaults to `None`.
            The page at which to start retrieving results.

        Returns
        -------
            The list of model deployments associated with given model ID.
        """
        query = f"query datasciencemodeldeployment resources where ModelId='{self.id}'"
        return OCIResource.search(
            query,
            type=SEARCH_TYPE.STRUCTURED,
            config=config,
            tenant_id=tenant_id,
            limit=limit,
            page=page,
            **kwargs,
        )

    @classmethod
    def from_id(cls, ocid: str) -> "OCIDataScienceModel":
        """Gets model by OCID.

        Parameters
        ----------
        ocid: str
            The OCID of the datascience model.

        Returns
        -------
        OCIDataScienceModel
            An instance of `OCIDataScienceModel`.
        """
        if not ocid:
            raise ValueError("Model OCID not provided.")
        return super().from_ocid(ocid)

    def _wait_for_work_request(self, work_request_id: str, num_steps: int = 3) -> None:
        """Waits for the work request to be completed.

        Parameters
        ----------
        work_request_id: str
            Work Request OCID.
        num_steps: (int, optional). Defaults to 3.
            Number of steps for the progress indicator.

        Returns
        -------
        None
        """
        STOP_STATE = (
            WorkRequest.STATUS_SUCCEEDED,
            WorkRequest.STATUS_CANCELED,
            WorkRequest.STATUS_FAILED,
        )
        work_request_logs = []

        i = 0
        with utils.get_progress_bar(num_steps) as progress:
            while not work_request_logs or len(work_request_logs) < num_steps:
                time.sleep(_REQUEST_INTERVAL_IN_SEC)
<<<<<<< HEAD
                work_request = self.client.get_work_request(work_request_id)
                work_request_logs = self.client.list_work_request_logs(
                    work_request_id
                ).data
                if work_request_logs:
                    new_work_request_logs = work_request_logs[i:]
=======
                new_work_request_logs = []

                try:
                    work_request = self.client.get_work_request(work_request_id).data
                    work_request_logs = self.client.list_work_request_logs(
                        work_request_id
                    ).data
                except Exception as ex:
                    logger.warn(ex)

                new_work_request_logs = (
                    work_request_logs[i:] if work_request_logs else []
                )
>>>>>>> 12a8d063

                for wr_item in new_work_request_logs:
                    progress.update(wr_item.message)
                    i += 1

<<<<<<< HEAD
                if work_request.data.status in STOP_STATE:
                    if work_request.data.status != WorkRequest.STATUS_SUCCEEDED:
                        if work_request_logs:
                            raise Exception(work_request_logs[-1].message)
                        else:
                            raise Exception(
                                "An error occurred in attempt to perform the operation. Check the service logs to get more details."
=======
                if work_request and work_request.status in STOP_STATE:
                    if work_request.status != WorkRequest.STATUS_SUCCEEDED:
                        if new_work_request_logs:
                            raise Exception(new_work_request_logs[-1].message)
                        else:
                            raise Exception(
                                "Error occurred in attempt to perform the operation. "
                                "Check the service logs to get more details. "
                                f"{work_request}"
>>>>>>> 12a8d063
                            )
                    else:
                        break<|MERGE_RESOLUTION|>--- conflicted
+++ resolved
@@ -568,14 +568,6 @@
         with utils.get_progress_bar(num_steps) as progress:
             while not work_request_logs or len(work_request_logs) < num_steps:
                 time.sleep(_REQUEST_INTERVAL_IN_SEC)
-<<<<<<< HEAD
-                work_request = self.client.get_work_request(work_request_id)
-                work_request_logs = self.client.list_work_request_logs(
-                    work_request_id
-                ).data
-                if work_request_logs:
-                    new_work_request_logs = work_request_logs[i:]
-=======
                 new_work_request_logs = []
 
                 try:
@@ -589,21 +581,11 @@
                 new_work_request_logs = (
                     work_request_logs[i:] if work_request_logs else []
                 )
->>>>>>> 12a8d063
 
                 for wr_item in new_work_request_logs:
                     progress.update(wr_item.message)
                     i += 1
 
-<<<<<<< HEAD
-                if work_request.data.status in STOP_STATE:
-                    if work_request.data.status != WorkRequest.STATUS_SUCCEEDED:
-                        if work_request_logs:
-                            raise Exception(work_request_logs[-1].message)
-                        else:
-                            raise Exception(
-                                "An error occurred in attempt to perform the operation. Check the service logs to get more details."
-=======
                 if work_request and work_request.status in STOP_STATE:
                     if work_request.status != WorkRequest.STATUS_SUCCEEDED:
                         if new_work_request_logs:
@@ -613,7 +595,6 @@
                                 "Error occurred in attempt to perform the operation. "
                                 "Check the service logs to get more details. "
                                 f"{work_request}"
->>>>>>> 12a8d063
                             )
                     else:
                         break