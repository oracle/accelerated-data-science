--- conflicted
+++ resolved
@@ -16,6 +16,7 @@
 from ads.common.auth import AuthContext, AuthType
 from ads.common.extended_enum import ExtendedEnumMeta
 from ads.common.oci_datascience import DSCNotebookSession
+from ads.opctl import logger
 from ads.opctl.backend.ads_dataflow import DataFlowBackend
 from ads.opctl.backend.ads_ml_job import MLJobBackend, MLJobDistributedBackend
 from ads.opctl.backend.ads_ml_pipeline import PipelineBackend
@@ -23,8 +24,8 @@
 from ads.opctl.backend.local import (
     LocalBackend,
     LocalBackendDistributed,
+    LocalModelDeploymentBackend,
     LocalPipelineBackend,
-    LocalModelDeploymentBackend,
 )
 from ads.opctl.config.base import ConfigProcessor
 from ads.opctl.config.merger import ConfigMerger
@@ -38,13 +39,13 @@
     ADS_JOBS_CONFIG_FILE_NAME,
     ADS_LOCAL_BACKEND_CONFIG_FILE_NAME,
     ADS_ML_PIPELINE_CONFIG_FILE_NAME,
+    ADS_MODEL_DEPLOYMENT_CONFIG_FILE_NAME,
     BACKEND_NAME,
     DEFAULT_ADS_CONFIG_FOLDER,
     DEFAULT_CONDA_PACK_FOLDER,
     DEFAULT_OCI_CONFIG_FILE,
     DEFAULT_PROFILE,
     RESOURCE_TYPE,
-    ADS_MODEL_DEPLOYMENT_CONFIG_FILE_NAME,
 )
 from ads.opctl.distributed.cmds import (
     docker_build_cmd,
@@ -54,20 +55,7 @@
     update_ini,
     verify_and_publish_image,
 )
-<<<<<<< HEAD
 from ads.opctl.utils import get_service_pack_prefix, is_in_notebook_session
-=======
-import yaml
-from ads.opctl.utils import (
-    parse_conda_uri,
-    run_container,
-    get_docker_client,
-    is_in_notebook_session,
-    run_command,
-)
-
-from ads.opctl import logger
->>>>>>> 0b18dfe9
 
 
 class DataScienceResource(str, metaclass=ExtendedEnumMeta):
@@ -678,7 +666,7 @@
             ("log_id", ""),
             ("bandwidth_mbps", ""),
             ("replica", ""),
-            ("web_concurrency", "")
+            ("web_concurrency", ""),
         ]
 
         _set_service_configurations(
