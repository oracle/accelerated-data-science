#!/usr/bin/env python
# -*- coding: utf-8; -*-

# Copyright (c) 2022, 2023 Oracle and/or its affiliates.
# Licensed under the Universal Permissive License v 1.0 as shown at https://oss.oracle.com/licenses/upl/

import configparser
import os
from typing import Dict, List, Union

import click
import fsspec
import yaml

import ads
from ads.common.auth import AuthContext, AuthType
from ads.common.extended_enum import ExtendedEnumMeta
from ads.common.oci_datascience import DSCNotebookSession
from ads.opctl import logger
from ads.opctl.backend.ads_dataflow import DataFlowBackend
from ads.opctl.backend.ads_ml_job import MLJobBackend, MLJobDistributedBackend
<<<<<<< HEAD
from ads.opctl.backend.ads_ml_pipeline import PipelineBackend
=======
>>>>>>> 129ede99
from ads.opctl.backend.ads_model_deployment import ModelDeploymentBackend
from ads.opctl.backend.local import (
    LocalBackend,
    LocalBackendDistributed,
    LocalModelDeploymentBackend,
    LocalPipelineBackend,
)
from ads.opctl.config.base import ConfigProcessor
from ads.opctl.config.merger import ConfigMerger
from ads.opctl.config.resolver import ConfigResolver
from ads.opctl.config.utils import read_from_ini
from ads.opctl.config.validator import ConfigValidator
from ads.opctl.config.yaml_parsers import YamlSpecParser
from ads.opctl.constants import (
    ADS_CONFIG_FILE_NAME,
    ADS_DATAFLOW_CONFIG_FILE_NAME,
    ADS_JOBS_CONFIG_FILE_NAME,
    ADS_LOCAL_BACKEND_CONFIG_FILE_NAME,
    ADS_ML_PIPELINE_CONFIG_FILE_NAME,
    ADS_MODEL_DEPLOYMENT_CONFIG_FILE_NAME,
    BACKEND_NAME,
    DEFAULT_ADS_CONFIG_FOLDER,
    DEFAULT_CONDA_PACK_FOLDER,
    DEFAULT_OCI_CONFIG_FILE,
    DEFAULT_PROFILE,
    RESOURCE_TYPE,
)
from ads.opctl.distributed.cmds import (
    docker_build_cmd,
    increment_tag_in_ini,
    update_config_image,
    update_image,
    update_ini,
    verify_and_publish_image,
)
from ads.opctl.utils import get_service_pack_prefix, is_in_notebook_session


class DataScienceResource(str, metaclass=ExtendedEnumMeta):
    JOB = "datasciencejob"
    DATAFLOW = "dataflowapplication"
    PIPELINE = "datasciencepipeline"
    MODEL_DEPLOYMENT = "datasciencemodeldeployment"
<<<<<<< HEAD
    MODEL = "datasciencemodel"
=======
>>>>>>> 129ede99


class DataScienceResourceRun(str, metaclass=ExtendedEnumMeta):
    JOB_RUN = "datasciencejobrun"
    DATAFLOW_RUN = "dataflowrun"
    PIPELINE_RUN = "datasciencepipelinerun"
    MODEL_DEPLOYMENT = "datasciencemodeldeployment"


DATA_SCIENCE_RESOURCE_BACKEND_MAP = {
    DataScienceResource.JOB: "job",
    DataScienceResourceRun.JOB_RUN: "job",
    DataScienceResource.DATAFLOW: "dataflow",
    DataScienceResourceRun.DATAFLOW_RUN: "dataflow",
    DataScienceResource.PIPELINE: "pipeline",
    DataScienceResourceRun.PIPELINE_RUN: "pipeline",
    DataScienceResourceRun.MODEL_DEPLOYMENT: "deployment",
<<<<<<< HEAD
    DataScienceResource.MODEL: "deployment",
=======
>>>>>>> 129ede99
}

DATA_SCIENCE_RESOURCE_RUN_BACKEND_MAP = {
    DataScienceResourceRun.JOB_RUN: "job",
    DataScienceResourceRun.DATAFLOW_RUN: "dataflow",
    DataScienceResourceRun.PIPELINE_RUN: "pipeline",
    DataScienceResourceRun.MODEL_DEPLOYMENT: "deployment",
}


class _BackendFactory:
    BACKENDS_MAP = {
        BACKEND_NAME.JOB.value: MLJobBackend,
        BACKEND_NAME.DATAFLOW.value: DataFlowBackend,
        BACKEND_NAME.PIPELINE.value: PipelineBackend,
        BACKEND_NAME.MODEL_DEPLOYMENT.value: ModelDeploymentBackend,
    }

    LOCAL_BACKENDS_MAP = {
        BACKEND_NAME.JOB.value: LocalBackend,
        BACKEND_NAME.PIPELINE.value: LocalPipelineBackend,
        BACKEND_NAME.MODEL_DEPLOYMENT.value: LocalModelDeploymentBackend,
    }

    def __init__(self, config: Dict):
        self.config = config
        self._backend = config["execution"].pop("backend", None)
        if self._backend is None:
            raise RuntimeError("Please specify backend.")
        elif (
            self._backend != BACKEND_NAME.LOCAL.value
            and self._backend not in self.BACKENDS_MAP
        ):
            raise NotImplementedError(f"backend {self._backend} is not implemented.")

    @property
    def backend(self):
        if self._backend == BACKEND_NAME.LOCAL.value:
            kind = self.config.get("kind")
            if kind not in self.LOCAL_BACKENDS_MAP:
                options = [backend for backend in self.LOCAL_BACKENDS_MAP.keys()]
                # Special case local backend option not supported by this factory.
                options.append("distributed")
                raise RuntimeError(
                    f"kind {kind} not supported by local backend. Please choose from: "
                    f"[{str.join('|', options)}]"
                )
            return self.LOCAL_BACKENDS_MAP[kind](self.config)

        return self.BACKENDS_MAP[self._backend](self.config)


def _save_yaml(yaml_content, **kwargs):
    """Saves job run info YAML to a local file.

    Parameters
    ----------
    yaml_content : str
        YAML content as string.
    """
    if kwargs.get("job_info"):
        yaml_path = os.path.abspath(os.path.expanduser(kwargs["job_info"]))
        if os.path.isfile(yaml_path):
            overwrite = input(
                f"File {yaml_path} already exists. Overwrite the file? [yN]: "
            )
            if overwrite not in ["y", "Y"]:
                return
        with open(yaml_path, "w", encoding="utf-8") as f:
            f.write(yaml_content)
        print(f"Job run info saved to {yaml_path}")


def run(config: Dict, **kwargs) -> Dict:
    """
    Run a job given configuration and command line args passed in (kwargs).

    Parameters
    ----------
    config: dict
        dictionary of configurations
    kwargs: dict
        keyword arguments, stores configuration from command line args

    Returns
    -------
    Dict
        dictionary of job id and run id in case of ML Job run, else empty if running locally
    """
    p = ConfigProcessor(config).step(ConfigMerger, **kwargs)
    if config.get("kind") == "distributed":  # TODO: add kind factory
        print(
            "......................... Initializing the process ..................................."
        )
        ini = update_ini(
            kwargs["tag"],
            kwargs["registry"],
            kwargs["dockerfile"],
            kwargs["source_folder"],
            config,
            kwargs["nobuild"],
        )
        nobuild = kwargs["nobuild"]
        mode = kwargs["backend"]
        increment = kwargs["auto_increment"]

        if not nobuild:
            if increment:
                ini = increment_tag_in_ini(ini)
            docker_build_cmd(ini)
        config = update_image(config, ini)

        if mode == BACKEND_NAME.LOCAL.value:
            print(
                "\u26A0 Docker Image: "
                + ini.get("main", "registry")
                + ":"
                + ini.get("main", "tag")
                + " is not pushed to oci artifacts."
            )
            print("running image: " + config["spec"]["cluster"]["spec"]["image"])

            backend = LocalBackendDistributed(config)
            backend.run()
        elif mode == BACKEND_NAME.DATAFLOW.value:
            raise RuntimeError(
                "backend operator for distributed training can either be local or job"
            )
        else:
            if not kwargs["dry_run"] and not kwargs["nobuild"]:
                verify_and_publish_image(kwargs["nopush"], config)
                print("running image: " + config["spec"]["cluster"]["spec"]["image"])
            cluster_def = YamlSpecParser.parse_content(config)

            backend = MLJobDistributedBackend(p.config)

            # Define job first,
            # Then Run
            cluster_run_info = backend.run(
                cluster_info=cluster_def, dry_run=p.config["execution"].get("dry_run")
            )
            if cluster_run_info:
                cluster_run = {}
                cluster_run["jobId"] = cluster_run_info[0].id
                cluster_run["workDir"] = cluster_def.cluster.work_dir
                cluster_run["mainJobRunId"] = {
                    cluster_run_info[1].name: cluster_run_info[1].id
                }
                if len(cluster_run_info[2]) > 0:
                    cluster_run["otherJobRunIds"] = [
                        {wj.name: wj.id} for wj in cluster_run_info[2]
                    ]
                yamlContent = yaml.dump(cluster_run)
                yamlContent += (
                    "# \u2b50 To stream the logs of the main job run:\n"
                    + f"# \u0024 ads opctl watch {list(cluster_run['mainJobRunId'].values())[0]}"
                )
                print(yamlContent)
                _save_yaml(yamlContent, **kwargs)
            return cluster_run_info
    else:
        if (
            "kind" in p.config
            and p.config["execution"].get("backend", None) != BACKEND_NAME.LOCAL.value
        ):
            p.config["execution"]["backend"] = p.config["kind"]
            return _BackendFactory(p.config).backend.apply()

        if "ocid" in p.config["execution"]:
            resource_to_backend = {
                DataScienceResource.JOB: BACKEND_NAME.JOB,
                DataScienceResource.DATAFLOW: BACKEND_NAME.DATAFLOW,
                DataScienceResource.PIPELINE: BACKEND_NAME.PIPELINE,
            }
            for r, b in resource_to_backend.items():
                if r in p.config["execution"]["ocid"]:
                    p.config["execution"]["backend"] = b.value
        else:
            p.step(ConfigResolver).step(ConfigValidator)
            # spec may have changed during validation step (e.g. defaults filled in)
            # thus command need to be updated since it encodes spec
            p = ConfigResolver(p.config)
            p._resolve_command()
        return _BackendFactory(p.config).backend.run()


def run_diagnostics(config: Dict, **kwargs) -> Dict:
    """
    Run a job given configuration and command line args passed in (kwargs).

    Parameters
    ----------
    config: dict
        dictionary of configurations
    kwargs: dict
        keyword arguments, stores configuration from command line args

    Returns
    -------
    Dict
        dictionary of job id and run id in case of ML Job run, else empty if running locally
    """
    p = ConfigProcessor(config).step(ConfigMerger, **kwargs)
    if config.get("kind") == "distributed":  # TODO: add kind factory
        config = update_config_image(config)
        cluster_def = YamlSpecParser.parse_content(config)

        backend = MLJobDistributedBackend(p.config)

        # Define job first,
        # Then Run
        cluster_run_info = backend.run_diagnostics(
            cluster_info=cluster_def, dry_run=p.config["execution"].get("dry_run")
        )
        if cluster_run_info:
            diagnostics_report_path = os.path.join(
                cluster_def.cluster.work_dir,
                cluster_run_info[0].id,
                "diagnostic_report.html",
            )
            with fsspec.open(
                diagnostics_report_path, "r", **backend.oci_auth
            ) as infile:
                with open(kwargs["output"], "w") as outfile:
                    outfile.write(infile.read())
        return cluster_run_info
    else:
        print("Diagnostics not available for kind: {config.get('kind')}")


def _update_env_vars(config, env_vars: List):
    """
    env_vars: List, should be formatted as [{"name": "OCI__XXX", "value": YYY},]
    """
    # TODO move this to a class which checks the version, kind, type, etc.
    config["spec"]["Runtime"]["spec"]["environmentVariables"].extend(env_vars)
    return config


def init_operator(**kwargs) -> str:
    """
    Initialize the resources for an operator

    Parameters
    ----------
    kwargs: dict
        keyword argument, stores command line args
    Returns
    -------
    folder_path: str
        a path to the folder with all of the resources
    """
    # TODO: confirm that operator slug is in the set of valid operator slugs
    assert kwargs["operator_slug"] == "dask_cluster"

    if kwargs.get("folder_path"):
        kwargs["operator_folder_path"] = kwargs.pop("folder_path")[0]
    else:
        kwargs["operator_folder_path"] = kwargs["operator_slug"]
    p = ConfigProcessor().step(ConfigMerger, **kwargs)
    print(f"config check: {p.config}")
    return _BackendFactory(p.config).backend.init_operator()


def delete(**kwargs) -> None:
    """
    Delete a MLJob/DataFlow run.

    Parameters
    ----------
    kwargs: dict
        keyword argument, stores command line args
    Returns
    -------
    None
    """
    kwargs["backend"] = _get_backend_from_ocid(kwargs["ocid"])

    if (
        DataScienceResourceRun.JOB_RUN in kwargs["ocid"]
        or DataScienceResourceRun.DATAFLOW_RUN in kwargs["ocid"]
        or DataScienceResourceRun.PIPELINE_RUN in kwargs["ocid"]
        or DataScienceResourceRun.MODEL_DEPLOYMENT in kwargs["ocid"]
    ):
        kwargs["run_id"] = kwargs.pop("ocid")
    elif (
        DataScienceResource.JOB in kwargs["ocid"]
        or DataScienceResource.DATAFLOW in kwargs["ocid"]
        or DataScienceResource.PIPELINE in kwargs["ocid"]
    ):
        kwargs["id"] = kwargs.pop("ocid")
    else:
        raise ValueError(f"{kwargs['ocid']} is valid or supported.")

    p = ConfigProcessor().step(ConfigMerger, **kwargs)
    return _BackendFactory(p.config).backend.delete()


def cancel(**kwargs) -> None:
    """
    Cancel a MLJob/DataFlow run.

    Parameters
    ----------
    kwargs: dict
        keyword argument, stores command line args
    Returns
    -------
    None
    """
    kwargs["run_id"] = kwargs.pop("ocid")
    if not kwargs.get("backend"):
        kwargs["backend"] = _get_backend_from_run_id(kwargs["run_id"])
    p = ConfigProcessor().step(ConfigMerger, **kwargs)
    return _BackendFactory(p.config).backend.cancel()


def watch(**kwargs) -> None:
    """
    Watch a MLJob/DataFlow run.

    Parameters
    ----------
    kwargs: dict
        keyword argument, stores command line args
    Returns
    -------
    None
    """
    kwargs["run_id"] = kwargs.pop("ocid")
    if not kwargs.get("backend"):
        kwargs["backend"] = _get_backend_from_run_id(kwargs["run_id"])
    p = ConfigProcessor().step(ConfigMerger, **kwargs)
    return _BackendFactory(p.config).backend.watch()


def activate(**kwargs) -> None:
    """
    Activate a ModelDeployment.

    Parameters
    ----------
    kwargs: dict
        keyword argument, stores command line args

    Returns
    -------
    None
    """
    kwargs["run_id"] = kwargs.pop("ocid")
    if not kwargs.get("backend"):
        kwargs["backend"] = _get_backend_from_run_id(kwargs["run_id"])
    p = ConfigProcessor().step(ConfigMerger, **kwargs)
    return _BackendFactory(p.config).backend.activate()


def deactivate(**kwargs) -> None:
    """
    Deactivate a ModelDeployment.

    Parameters
    ----------
    kwargs: dict
        keyword argument, stores command line args

    Returns
    -------
    None
    """
    kwargs["run_id"] = kwargs.pop("ocid")
    if not kwargs.get("backend"):
        kwargs["backend"] = _get_backend_from_run_id(kwargs["run_id"])
    p = ConfigProcessor().step(ConfigMerger, **kwargs)
    return _BackendFactory(p.config).backend.deactivate()


<<<<<<< HEAD
def predict(**kwargs) -> None:
    """
    Make prediction using the model with the payload.

    Parameters
    ----------
    kwargs: dict
        keyword argument, stores command line args

    Returns
    -------
    None
    """
    p = ConfigProcessor().step(ConfigMerger, **kwargs)
    if "datasciencemodeldeployment" in p.config["execution"].get("ocid", ""):
        return ModelDeploymentBackend(p.config).predict()
    else:
        # model ocid or artifact directory
        return LocalModelDeploymentBackend(p.config).predict()


=======
>>>>>>> 129ede99
def init_vscode(**kwargs) -> None:
    """
    Create a .devcontainer.json file for local development.

    Parameters
    ----------
    kwargs
        keyword arguments, stores command line args
    Returns
    -------
    None
    """
    p = ConfigMerger({}).process(**kwargs)
    p = ConfigResolver(p.config)
    p._resolve_env_vars()
    p._resolve_mounted_volumes()
    LocalBackend(p.config).init_vscode_container()


def configure() -> None:
    """
    Save default configurations for opctl.

    Parameters
    ----------
    ml_job: bool
        turn on/off saving configurations for ML Job

    Returns
    -------
    None
    """
    folder = os.path.abspath(
        os.path.expanduser(
            click.prompt(
                "Folder to save ADS operators related configurations:",
                default=DEFAULT_ADS_CONFIG_FOLDER,
            )
        )
    )
    os.makedirs(os.path.expanduser(folder), exist_ok=True)

    if os.path.exists(os.path.join(folder, ADS_CONFIG_FILE_NAME)):
        config_parser = read_from_ini(os.path.join(folder, ADS_CONFIG_FILE_NAME))
    else:
        config_parser = configparser.ConfigParser(default_section=None)
        config_parser.optionxform = str

    if "OCI" not in config_parser:
        config_parser["OCI"] = {}
    if "CONDA" not in config_parser:
        config_parser["CONDA"] = {}

    oci_config_path = click.prompt(
        "OCI config path:",
        default=config_parser["OCI"].get("oci_config", DEFAULT_OCI_CONFIG_FILE),
    )
    oci_profile = click.prompt(
        "Default OCI profile:",
        default=config_parser["OCI"].get("oci_profile", DEFAULT_PROFILE),
    )
    oci_config_parser = configparser.ConfigParser()
    oci_config_parser.read(os.path.expanduser(oci_config_path))
    if oci_profile not in oci_config_parser:
        raise ValueError(f"profile {oci_profile} is not found in {oci_config_path}.")
    config_parser["OCI"] = {
        "oci_config": oci_config_path,
        "oci_profile": oci_profile,
    }
    conda_pack_path = click.prompt(
        "Conda pack install folder:",
        default=config_parser["CONDA"].get(
            "conda_pack_folder", DEFAULT_CONDA_PACK_FOLDER
        ),
    )
    config_parser["CONDA"]["conda_pack_folder"] = os.path.abspath(
        os.path.expanduser(conda_pack_path)
    )
    if is_in_notebook_session():
        conda_os_prefix_default = config_parser["CONDA"].get(
            "conda_pack_os_prefix", get_service_pack_prefix()
        )
    else:
        conda_os_prefix_default = config_parser["CONDA"].get("conda_pack_os_prefix", "")

    conda_os_prefix = click.prompt(
        "Object storage Conda Env prefix, in the format oci://<bucket>@<namespace>/<path>",
        default=conda_os_prefix_default,
    )
    config_parser["CONDA"]["conda_pack_os_prefix"] = conda_os_prefix

    with open(os.path.join(os.path.expanduser(folder), ADS_CONFIG_FILE_NAME), "w") as f:
        config_parser.write(f)
    print(f"Configuration saved at {os.path.join(folder, ADS_CONFIG_FILE_NAME)}")

    print("==== Setting configuration for Data Science Jobs ====")
    if click.confirm(
        f"Do you want to set up or update Data Science Jobs configuration?",
        default=True,
    ):
        required_fields = [
            ("compartment_id", ""),
            ("project_id", ""),
            ("subnet_id", ""),
            ("shape_name", ""),
            ("block_storage_size_in_GBs", ""),
        ]

        optional_fields = [
            ("log_group_id", ""),
            ("log_id", ""),
            ("docker_registry", ""),
            ("conda_pack_os_prefix", "in the format oci://<bucket>@<namespace>/<path>"),
        ]
        _set_service_configurations(
            ADS_JOBS_CONFIG_FILE_NAME,
            required_fields,
            optional_fields,
            folder,
            oci_config_path,
            is_in_notebook_session(),
        )

    print("==== Setting configuration for OCI Data Flow ====")
    if click.confirm(
        f"Do you want to set up or update OCI Data Flow configuration?", default=True
    ):
        required_fields = [
            ("compartment_id", ""),
            ("driver_shape", ""),
            ("executor_shape", ""),
            ("logs_bucket_uri", ""),
            ("script_bucket", "in the format oci://<bucket>@<namespace>/<path>"),
        ]

        optional_fields = [
            ("num_executors", ""),
            ("spark_version", ""),
            ("archive_bucket", "in the format oci://<bucket>@<namespace>/<path>"),
        ]
        _set_service_configurations(
            ADS_DATAFLOW_CONFIG_FILE_NAME,
            required_fields,
            optional_fields,
            folder,
            oci_config_path,
            is_in_notebook_session(),
        )

    print("==== Setting configuration for OCI ML Pipeline ====")
    if click.confirm(
        f"Do you want to set up or update OCI ML Pipeline configuration?", default=True
    ):
        required_fields = [
            ("compartment_id", ""),
            ("project_id", ""),
        ]

        optional_fields = [
            ("log_group_id", ""),
            ("log_id", ""),
        ]
        _set_service_configurations(
            ADS_ML_PIPELINE_CONFIG_FILE_NAME,
            required_fields,
            optional_fields,
            folder,
            oci_config_path,
            is_in_notebook_session(),
        )

    print("==== Setting configuration for Data Science Model Deployment ====")
    if click.confirm(
        f"Do you want to set up or update Data Science Model Deployment configuration?",
        default=True,
    ):
        required_fields = [
            ("compartment_id", ""),
            ("project_id", ""),
            ("shape_name", ""),
        ]

        optional_fields = [
            ("log_group_id", ""),
            ("log_id", ""),
            ("bandwidth_mbps", ""),
            ("replica", ""),
            ("web_concurrency", ""),
        ]

        _set_service_configurations(
            ADS_MODEL_DEPLOYMENT_CONFIG_FILE_NAME,
            required_fields,
            optional_fields,
            folder,
            oci_config_path,
            is_in_notebook_session(),
        )

    print("==== Setting configuration for local backend ====")
    if click.confirm(
        f"Do you want to set up or update local backend configuration?", default=True
    ):
        required_fields = [
            ("max_parallel_containers", str(min(os.cpu_count(), 4))),
            ("pipeline_status_poll_interval_seconds", str(5)),
        ]

        optional_fields = []

        _set_service_configurations(
            ADS_LOCAL_BACKEND_CONFIG_FILE_NAME,
            required_fields,
            optional_fields,
            folder,
            oci_config_path,
            is_in_notebook_session(),
        )


def _set_service_configurations(
    config_file_name,
    required_fields,
    optional_fields,
    config_folder,
    oci_config_path=None,
    rp=False,
):
    if os.path.exists(os.path.join(config_folder, config_file_name)):
        infra_parser = read_from_ini(os.path.join(config_folder, config_file_name))
    else:
        infra_parser = configparser.ConfigParser(default_section=None)
        infra_parser.optionxform = str

    def prompt_for_values(infra_parser, profile):
        for field, msg in required_fields:
            prompt = f"Specify {field}" if len(msg) == 0 else f"Specify {field}, {msg}"
            infra_parser[profile][field] = click.prompt(
                prompt,
                default=infra_parser[profile].get(field, None),
            )
        for field, msg in optional_fields:
            prompt = f"Specify {field}" if len(msg) == 0 else f"Specify {field}, {msg}"
            ans = click.prompt(
                prompt,
                default=infra_parser[profile].get(field, ""),
            )
            if len(ans) > 0:
                infra_parser[profile][field] = ans

    if rp:
        if "RESOURCE_PRINCIPAL" not in infra_parser:
            with AuthContext():
                ads.set_auth(auth=AuthType.RESOURCE_PRINCIPAL)
                notebook_session = DSCNotebookSession.from_ocid(
                    os.environ["NB_SESSION_OCID"]
                )
            default_values = {
                "compartment_id": notebook_session.compartment_id,
                "project_id": notebook_session.project_id,
                "subnet_id": notebook_session.notebook_session_configuration_details.subnet_id,
                "block_storage_size_in_GBs": notebook_session.notebook_session_configuration_details.block_storage_size_in_gbs,
                "shape_name": notebook_session.notebook_session_configuration_details.shape,
                "driver_shape": notebook_session.notebook_session_configuration_details.shape,
                "executor_shape": notebook_session.notebook_session_configuration_details.shape,
            }
            infra_parser["RESOURCE_PRINCIPAL"] = {
                k: v
                for k, v in default_values.items()
                if (
                    k in [field[0] for field in required_fields]
                    or k in [field[0] for field in optional_fields]
                )
            }
        if click.confirm(
            "Do you want to set up or update configuration when using resource principal?",
            default=True,
        ):
            prompt_for_values(infra_parser, "RESOURCE_PRINCIPAL")

    if os.path.exists(os.path.expanduser(oci_config_path)):
        parser = read_from_ini(os.path.abspath(os.path.expanduser(oci_config_path)))
        for oci_profile in parser:
            if oci_profile:
                if click.confirm(
                    f"Do you want to set up or update for profile {oci_profile}?"
                ):
                    if oci_profile not in infra_parser:
                        infra_parser[oci_profile] = {}
                    prompt_for_values(infra_parser, oci_profile)

    with open(os.path.join(config_folder, config_file_name), "w") as f:
        infra_parser.write(f)
    print(f"Configuration saved at {os.path.join(config_folder, config_file_name)}")


def _get_backend_from_ocid(ocid: str) -> str:
    for value in DataScienceResource.values():
        if value in ocid:
            return DATA_SCIENCE_RESOURCE_BACKEND_MAP[value]
    raise ValueError("Must provide a resource OCID.")


def _get_backend_from_run_id(ocid: str) -> str:
    for value in DataScienceResourceRun.values():
        if value in ocid:
            return DATA_SCIENCE_RESOURCE_RUN_BACKEND_MAP[value]
    raise ValueError("Must provide a resource run OCID.")


def init(
    resource_type: str,
    runtime_type: Union[str, None] = None,
    output: Union[str, None] = None,
    overwrite: bool = False,
    ads_config: str = DEFAULT_ADS_CONFIG_FOLDER,
    **kwargs,
) -> Union[str, None]:
    """
    Generates a starter specification template YAML for the Data Science resource.

    Parameters
    ----------
    resource_type: str
        The resource type to generate the specification YAML.
    runtime_type: (str, optional). Defaults to None.
        The resource runtime type.
    output: (str, optional). Defaults to None.
        The path to the file to save the resulting specification template YAML.
    overwrite: (bool, optional). Defaults to False.
        Whether to overwrite the result specification YAML if exists.
    ads_config: (str, optional)
        The folder where the ads opctl config located.
    kwargs: (Dict, optional).
        Any optional kwargs arguments.

    Returns
    -------
    Union[str, None]
        The YAML specification for the given resource if `output` was not provided,
        path to the specification otherwise.

    Raises
    ------
    ValueError
        If `resource_type` not specified.
    """
    if not resource_type:
        raise ValueError(
            f"The `resource_type` must be specified. Supported values: {RESOURCE_TYPE.values()}"
        )

    # get config info form INI files
    p = ConfigProcessor({"execution": {"backend": resource_type}}).step(
        ConfigMerger, ads_config=ads_config or DEFAULT_ADS_CONFIG_FOLDER, **kwargs
    )

    # generate YAML specification template
    spec_yaml = _BackendFactory(p.config).backend.init(
        uri=output, overwrite=overwrite, runtime_type=runtime_type, **kwargs
    )

    print("#" * 100)

    if spec_yaml:
        print(spec_yaml)
    else:
        print(output)<|MERGE_RESOLUTION|>--- conflicted
+++ resolved
@@ -4,61 +4,61 @@
 # Copyright (c) 2022, 2023 Oracle and/or its affiliates.
 # Licensed under the Universal Permissive License v 1.0 as shown at https://oss.oracle.com/licenses/upl/
 
+import os
 import configparser
-import os
-from typing import Dict, List, Union
-
 import click
-import fsspec
-import yaml
 
 import ads
-from ads.common.auth import AuthContext, AuthType
+
+from typing import Dict, List
+
+from ads.common.auth import AuthContext
+from ads.common.oci_datascience import DSCNotebookSession
 from ads.common.extended_enum import ExtendedEnumMeta
-from ads.common.oci_datascience import DSCNotebookSession
-from ads.opctl import logger
-from ads.opctl.backend.ads_dataflow import DataFlowBackend
 from ads.opctl.backend.ads_ml_job import MLJobBackend, MLJobDistributedBackend
-<<<<<<< HEAD
 from ads.opctl.backend.ads_ml_pipeline import PipelineBackend
-=======
->>>>>>> 129ede99
 from ads.opctl.backend.ads_model_deployment import ModelDeploymentBackend
 from ads.opctl.backend.local import (
     LocalBackend,
     LocalBackendDistributed,
-    LocalModelDeploymentBackend,
     LocalPipelineBackend,
 )
+from ads.opctl.backend.ads_dataflow import DataFlowBackend
+from ads.opctl.backend.ads_ml_pipeline import PipelineBackend
 from ads.opctl.config.base import ConfigProcessor
 from ads.opctl.config.merger import ConfigMerger
 from ads.opctl.config.resolver import ConfigResolver
 from ads.opctl.config.utils import read_from_ini
 from ads.opctl.config.validator import ConfigValidator
 from ads.opctl.config.yaml_parsers import YamlSpecParser
+import fsspec
+from ads.common.auth import AuthType
+
+from ads.opctl.distributed.cmds import (
+    update_ini,
+    increment_tag_in_ini,
+    docker_build_cmd,
+    update_image,
+    verify_and_publish_image,
+    update_config_image,
+)
 from ads.opctl.constants import (
-    ADS_CONFIG_FILE_NAME,
-    ADS_DATAFLOW_CONFIG_FILE_NAME,
-    ADS_JOBS_CONFIG_FILE_NAME,
-    ADS_LOCAL_BACKEND_CONFIG_FILE_NAME,
-    ADS_ML_PIPELINE_CONFIG_FILE_NAME,
-    ADS_MODEL_DEPLOYMENT_CONFIG_FILE_NAME,
-    BACKEND_NAME,
-    DEFAULT_ADS_CONFIG_FOLDER,
-    DEFAULT_CONDA_PACK_FOLDER,
     DEFAULT_OCI_CONFIG_FILE,
     DEFAULT_PROFILE,
-    RESOURCE_TYPE,
+    DEFAULT_CONDA_PACK_FOLDER,
+    DEFAULT_ADS_CONFIG_FOLDER,
+    ADS_CONFIG_FILE_NAME,
+    ADS_JOBS_CONFIG_FILE_NAME,
+    ADS_DATAFLOW_CONFIG_FILE_NAME,
+    ADS_ML_PIPELINE_CONFIG_FILE_NAME,
+    ADS_LOCAL_BACKEND_CONFIG_FILE_NAME,
+    BACKEND_NAME,
 )
-from ads.opctl.distributed.cmds import (
-    docker_build_cmd,
-    increment_tag_in_ini,
-    update_config_image,
-    update_image,
-    update_ini,
-    verify_and_publish_image,
+from ads.opctl.utils import (
+    is_in_notebook_session,
+    get_service_pack_prefix,
 )
-from ads.opctl.utils import get_service_pack_prefix, is_in_notebook_session
+import yaml
 
 
 class DataScienceResource(str, metaclass=ExtendedEnumMeta):
@@ -66,17 +66,13 @@
     DATAFLOW = "dataflowapplication"
     PIPELINE = "datasciencepipeline"
     MODEL_DEPLOYMENT = "datasciencemodeldeployment"
-<<<<<<< HEAD
     MODEL = "datasciencemodel"
-=======
->>>>>>> 129ede99
 
 
 class DataScienceResourceRun(str, metaclass=ExtendedEnumMeta):
     JOB_RUN = "datasciencejobrun"
     DATAFLOW_RUN = "dataflowrun"
     PIPELINE_RUN = "datasciencepipelinerun"
-    MODEL_DEPLOYMENT = "datasciencemodeldeployment"
 
 
 DATA_SCIENCE_RESOURCE_BACKEND_MAP = {
@@ -87,17 +83,13 @@
     DataScienceResource.PIPELINE: "pipeline",
     DataScienceResourceRun.PIPELINE_RUN: "pipeline",
     DataScienceResourceRun.MODEL_DEPLOYMENT: "deployment",
-<<<<<<< HEAD
     DataScienceResource.MODEL: "deployment",
-=======
->>>>>>> 129ede99
 }
 
 DATA_SCIENCE_RESOURCE_RUN_BACKEND_MAP = {
     DataScienceResourceRun.JOB_RUN: "job",
     DataScienceResourceRun.DATAFLOW_RUN: "dataflow",
     DataScienceResourceRun.PIPELINE_RUN: "pipeline",
-    DataScienceResourceRun.MODEL_DEPLOYMENT: "deployment",
 }
 
 
@@ -106,13 +98,11 @@
         BACKEND_NAME.JOB.value: MLJobBackend,
         BACKEND_NAME.DATAFLOW.value: DataFlowBackend,
         BACKEND_NAME.PIPELINE.value: PipelineBackend,
-        BACKEND_NAME.MODEL_DEPLOYMENT.value: ModelDeploymentBackend,
     }
 
     LOCAL_BACKENDS_MAP = {
         BACKEND_NAME.JOB.value: LocalBackend,
         BACKEND_NAME.PIPELINE.value: LocalPipelineBackend,
-        BACKEND_NAME.MODEL_DEPLOYMENT.value: LocalModelDeploymentBackend,
     }
 
     def __init__(self, config: Dict):
@@ -151,7 +141,7 @@
     yaml_content : str
         YAML content as string.
     """
-    if kwargs.get("job_info"):
+    if kwargs["job_info"]:
         yaml_path = os.path.abspath(os.path.expanduser(kwargs["job_info"]))
         if os.path.isfile(yaml_path):
             overwrite = input(
@@ -220,8 +210,9 @@
                 "backend operator for distributed training can either be local or job"
             )
         else:
-            if not kwargs["dry_run"] and not kwargs["nobuild"]:
+            if not kwargs["dry_run"]:
                 verify_and_publish_image(kwargs["nopush"], config)
+
                 print("running image: " + config["spec"]["cluster"]["spec"]["image"])
             cluster_def = YamlSpecParser.parse_content(config)
 
@@ -295,6 +286,7 @@
     """
     p = ConfigProcessor(config).step(ConfigMerger, **kwargs)
     if config.get("kind") == "distributed":  # TODO: add kind factory
+
         config = update_config_image(config)
         cluster_def = YamlSpecParser.parse_content(config)
 
@@ -373,7 +365,6 @@
         DataScienceResourceRun.JOB_RUN in kwargs["ocid"]
         or DataScienceResourceRun.DATAFLOW_RUN in kwargs["ocid"]
         or DataScienceResourceRun.PIPELINE_RUN in kwargs["ocid"]
-        or DataScienceResourceRun.MODEL_DEPLOYMENT in kwargs["ocid"]
     ):
         kwargs["run_id"] = kwargs.pop("ocid")
     elif (
@@ -467,7 +458,6 @@
     return _BackendFactory(p.config).backend.deactivate()
 
 
-<<<<<<< HEAD
 def predict(**kwargs) -> None:
     """
     Make prediction using the model with the payload.
@@ -489,8 +479,6 @@
         return LocalModelDeploymentBackend(p.config).predict()
 
 
-=======
->>>>>>> 129ede99
 def init_vscode(**kwargs) -> None:
     """
     Create a .devcontainer.json file for local development.
@@ -586,10 +574,9 @@
         config_parser.write(f)
     print(f"Configuration saved at {os.path.join(folder, ADS_CONFIG_FILE_NAME)}")
 
-    print("==== Setting configuration for Data Science Jobs ====")
+    print("==== Setting configuration for OCI Jobs ====")
     if click.confirm(
-        f"Do you want to set up or update Data Science Jobs configuration?",
-        default=True,
+        f"Do you want to set up or update OCI Jobs configuration?", default=True
     ):
         required_fields = [
             ("compartment_id", ""),
@@ -614,9 +601,9 @@
             is_in_notebook_session(),
         )
 
-    print("==== Setting configuration for OCI Data Flow ====")
+    print("==== Setting configuration for OCI DataFlow ====")
     if click.confirm(
-        f"Do you want to set up or update OCI Data Flow configuration?", default=True
+        f"Do you want to set up or update OCI DataFlow configuration?", default=True
     ):
         required_fields = [
             ("compartment_id", ""),
@@ -655,34 +642,6 @@
         ]
         _set_service_configurations(
             ADS_ML_PIPELINE_CONFIG_FILE_NAME,
-            required_fields,
-            optional_fields,
-            folder,
-            oci_config_path,
-            is_in_notebook_session(),
-        )
-
-    print("==== Setting configuration for Data Science Model Deployment ====")
-    if click.confirm(
-        f"Do you want to set up or update Data Science Model Deployment configuration?",
-        default=True,
-    ):
-        required_fields = [
-            ("compartment_id", ""),
-            ("project_id", ""),
-            ("shape_name", ""),
-        ]
-
-        optional_fields = [
-            ("log_group_id", ""),
-            ("log_id", ""),
-            ("bandwidth_mbps", ""),
-            ("replica", ""),
-            ("web_concurrency", ""),
-        ]
-
-        _set_service_configurations(
-            ADS_MODEL_DEPLOYMENT_CONFIG_FILE_NAME,
             required_fields,
             optional_fields,
             folder,
@@ -798,64 +757,4 @@
     for value in DataScienceResourceRun.values():
         if value in ocid:
             return DATA_SCIENCE_RESOURCE_RUN_BACKEND_MAP[value]
-    raise ValueError("Must provide a resource run OCID.")
-
-
-def init(
-    resource_type: str,
-    runtime_type: Union[str, None] = None,
-    output: Union[str, None] = None,
-    overwrite: bool = False,
-    ads_config: str = DEFAULT_ADS_CONFIG_FOLDER,
-    **kwargs,
-) -> Union[str, None]:
-    """
-    Generates a starter specification template YAML for the Data Science resource.
-
-    Parameters
-    ----------
-    resource_type: str
-        The resource type to generate the specification YAML.
-    runtime_type: (str, optional). Defaults to None.
-        The resource runtime type.
-    output: (str, optional). Defaults to None.
-        The path to the file to save the resulting specification template YAML.
-    overwrite: (bool, optional). Defaults to False.
-        Whether to overwrite the result specification YAML if exists.
-    ads_config: (str, optional)
-        The folder where the ads opctl config located.
-    kwargs: (Dict, optional).
-        Any optional kwargs arguments.
-
-    Returns
-    -------
-    Union[str, None]
-        The YAML specification for the given resource if `output` was not provided,
-        path to the specification otherwise.
-
-    Raises
-    ------
-    ValueError
-        If `resource_type` not specified.
-    """
-    if not resource_type:
-        raise ValueError(
-            f"The `resource_type` must be specified. Supported values: {RESOURCE_TYPE.values()}"
-        )
-
-    # get config info form INI files
-    p = ConfigProcessor({"execution": {"backend": resource_type}}).step(
-        ConfigMerger, ads_config=ads_config or DEFAULT_ADS_CONFIG_FOLDER, **kwargs
-    )
-
-    # generate YAML specification template
-    spec_yaml = _BackendFactory(p.config).backend.init(
-        uri=output, overwrite=overwrite, runtime_type=runtime_type, **kwargs
-    )
-
-    print("#" * 100)
-
-    if spec_yaml:
-        print(spec_yaml)
-    else:
-        print(output)+    raise ValueError("Must provide a resource run OCID.")