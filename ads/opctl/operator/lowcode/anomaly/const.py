--- conflicted
+++ resolved
@@ -17,10 +17,7 @@
 
     AutoTS = "autots"
     Auto = "auto"
-<<<<<<< HEAD
     MerilonAD = "merlion_ad"
-    # TODS = "tods"
-=======
     IQR = "iqr"
     LOF = "lof"
     ZSCORE = "zscore"
@@ -28,7 +25,6 @@
     MAD = "mad"
     EE = "ee"
     ISOLATIONFOREST = "isolationforest"
->>>>>>> a37882cb
 
 class NonTimeADSupportedModels(str, metaclass=ExtendedEnumMeta):
     """Supported non time-based anomaly detection models."""
