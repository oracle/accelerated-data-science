--- conflicted
+++ resolved
@@ -16,7 +16,6 @@
 
 from ads.opctl import logger
 
-from ...common.utils import get_unique_report_dir
 from ..operator_config import AnomalyOperatorConfig, AnomalyOperatorSpec
 from .anomaly_dataset import AnomalyDatasets, AnomalyOutput, TestData
 from ads.opctl.operator.lowcode.anomaly.const import OutputColumns, SupportedMetrics
@@ -246,11 +245,7 @@
         """Saves resulting reports to the given folder."""
         import datapane as dp
 
-<<<<<<< HEAD
         output_dir = find_output_dirname(self.spec.output_directory)
-=======
-        unique_output_dir = get_unique_report_dir(self.spec.output_directory)
->>>>>>> f195ea6e
 
         if ObjectStorageDetails.is_oci_path(unique_output_dir):
             storage_options = default_signer()
@@ -290,15 +285,8 @@
 
         if test_metrics is not None and not test_metrics.empty:
             write_data(
-<<<<<<< HEAD
                 data=test_metrics.rename_axis("metrics").reset_index(),
                 filename=os.path.join(output_dir, self.spec.test_metrics_filename),
-=======
-                data=validation_metrics.rename_axis("metrics").reset_index(),
-                filename=os.path.join(
-                    unique_output_dir, self.spec.validation_metrics_filename
-                ),
->>>>>>> f195ea6e
                 format="csv",
                 storage_options=storage_options,
             )
