<<<<<<< HEAD
#!/usr/bin/env python
# -*- coding: utf-8 -*--

# Copyright (c) 2023 Oracle and/or its affiliates.
# Licensed under the Universal Permissive License v 1.0 as shown at https://oss.oracle.com/licenses/upl/

import importlib

import numpy as np
import pandas as pd

from ads.common.decorator.runtime_dependency import runtime_dependency
from .anomaly_dataset import AnomalyOutput

from ..const import (
    TODS_IMPORT_MODEL_MAP,
    TODS_MODEL_MAP,
    OutputColumns,
    TODS_DEFAULT_MODEL,
)
from .base_model import AnomalyOperatorBaseModel


class TODSOperatorModel(AnomalyOperatorBaseModel):
    """Class representing TODS Anomaly Detection operator model."""

    @runtime_dependency(
        module="tods",
        err_msg=(
            "Please run `pip3 install tods` to "
            "install the required dependencies for TODS."
        ),
    )
    def _build_model(self) -> pd.DataFrame:
        """
        Build the TODS model.

        Returns
        -------
            Tuple: model, predictions_train, and prediction_score_test
        """
        # Import the TODS module
        tods_module = importlib.import_module(
            name=TODS_IMPORT_MODEL_MAP.get(
                self.spec.model_kwargs.get("sub_model", TODS_DEFAULT_MODEL)
            ),
            package="tods.sk_interface.detection_algorithm",
        )

        # Get the model kwargs
        model_kwargs = self.spec.model_kwargs
        sub_model = self.spec.model_kwargs.get("sub_model", TODS_DEFAULT_MODEL)
        model_kwargs.pop("sub_model", None)

        # Initialize variables
        models = {}
        predictions_train = {}
        prediction_score_train = {}
        predictions_test = {}
        prediction_score_test = {}
        date_column = self.spec.datetime_column.name
        anomaly_output = AnomalyOutput(date_column=date_column)

        # Iterate over the full_data_dict items
        for target, df in self.datasets.full_data_dict.items():
            # Instantiate the model
            model = getattr(tods_module, TODS_MODEL_MAP.get(sub_model))(**model_kwargs)

            # Fit the model
            model.fit(np.array(df[self.spec.target_column]).reshape(-1, 1))

            # Make predictions
            predictions_train[target] = model.predict(
                np.array(df[self.spec.target_column]).reshape(-1, 1)
            )
            prediction_score_train[target] = model.predict_score(
                np.array(df[self.spec.target_column]).reshape(-1, 1)
            )

            # Store the model and predictions in dictionaries
            models[target] = model

            anomaly = pd.DataFrame({
                date_column: df[date_column],
                OutputColumns.ANOMALY_COL: predictions_train[target].flatten()
            })
            score = pd.DataFrame({
                date_column: df[date_column],
                OutputColumns.SCORE_COL: prediction_score_train[target].flatten()
            })
            anomaly_output.add_output(target, anomaly, score)

        return anomaly_output

    def _generate_report(self):
        import datapane as dp

        """The method that needs to be implemented on the particular model level."""
        selected_models_text = dp.Text(
            f"## Selected Models Overview \n "
            "The following tables provide information regarding the chosen model."
        )
        all_sections = [selected_models_text]

        model_description = dp.Text(
            "The tods model is a full-stack automated machine learning system for outlier detection "
            "on univariate / multivariate time-series data. It provides exhaustive modules for building "
            "machine learning-based outlier detection systems and wide range of algorithms."
        )
        other_sections = all_sections

        return (
            model_description,
            other_sections,
        )
=======
# #!/usr/bin/env python
# # -*- coding: utf-8 -*--

# # Copyright (c) 2023 Oracle and/or its affiliates.
# # Licensed under the Universal Permissive License v 1.0 as shown at https://oss.oracle.com/licenses/upl/

# import importlib

# import numpy as np
# import pandas as pd

# from ads.common.decorator.runtime_dependency import runtime_dependency
# from .anomaly_dataset import AnomalyOutput

# from ..const import (
#     TODS_IMPORT_MODEL_MAP,
#     TODS_MODEL_MAP,
#     OutputColumns,
#     TODS_DEFAULT_MODEL,
# )
# from .base_model import AnomalyOperatorBaseModel


# class TODSOperatorModel(AnomalyOperatorBaseModel):
#     """Class representing TODS Anomaly Detection operator model."""

#     @runtime_dependency(
#         module="tods",
#         err_msg=(
#             "Please run `pip3 install tods` to "
#             "install the required dependencies for TODS."
#         ),
#     )
#     def _build_model(self) -> pd.DataFrame:
#         """
#         Build the TODS model.

#         Returns
#         -------
#             Tuple: model, predictions_train, and prediction_score_test
#         """
#         # Import the TODS module
#         tods_module = importlib.import_module(
#             name=TODS_IMPORT_MODEL_MAP.get(
#                 self.spec.model_kwargs.get("sub_model", TODS_DEFAULT_MODEL)
#             ),
#             package="tods.sk_interface.detection_algorithm",
#         )

#         # Get the model kwargs
#         model_kwargs = self.spec.model_kwargs
#         sub_model = self.spec.model_kwargs.get("sub_model", TODS_DEFAULT_MODEL)
#         model_kwargs.pop("sub_model", None)

#         # Initialize variables
#         models = {}
#         predictions_train = {}
#         prediction_score_train = {}
#         predictions_test = {}
#         prediction_score_test = {}
#         date_column = self.spec.datetime_column.name
#         anomaly_output = AnomalyOutput(date_column=date_column)

#         # Iterate over the full_data_dict items
#         for target, df in self.datasets.full_data_dict.items():
#             # Instantiate the model
#             model = getattr(tods_module, TODS_MODEL_MAP.get(sub_model))(**model_kwargs)

#             # Fit the model
#             model.fit(np.array(df[self.spec.target_column]).reshape(-1, 1))

#             # Make predictions
#             predictions_train[target] = model.predict(
#                 np.array(df[self.spec.target_column]).reshape(-1, 1)
#             )
#             prediction_score_train[target] = model.predict_score(
#                 np.array(df[self.spec.target_column]).reshape(-1, 1)
#             )

#             # Store the model and predictions in dictionaries
#             models[target] = model

#             anomaly = pd.DataFrame(
#                 {
#                     date_column: df[date_column],
#                     OutputColumns.ANOMALY_COL: predictions_train[target],
#                 }
#             )
#             score = pd.DataFrame(
#                 {
#                     date_column: df[date_column],
#                     OutputColumns.SCORE_COL: prediction_score_train[target],
#                 }
#             )
#             anomaly_output.add_output(target, anomaly, score)

#         return anomaly_output

#     def _generate_report(self):
#         import datapane as dp

#         """The method that needs to be implemented on the particular model level."""
#         selected_models_text = dp.Text(
#             f"## Selected Models Overview \n "
#             "The following tables provide information regarding the chosen model."
#         )
#         all_sections = [selected_models_text]

#         model_description = dp.Text(
#             "The tods model is a full-stack automated machine learning system for outlier detection "
#             "on univariate / multivariate time-series data. It provides exhaustive modules for building "
#             "machine learning-based outlier detection systems and wide range of algorithms."
#         )
#         other_sections = all_sections

#         return (
#             model_description,
#             other_sections,
#         )
>>>>>>> 3a37c7e5
<|MERGE_RESOLUTION|>--- conflicted
+++ resolved
@@ -1,120 +1,3 @@
-<<<<<<< HEAD
-#!/usr/bin/env python
-# -*- coding: utf-8 -*--
-
-# Copyright (c) 2023 Oracle and/or its affiliates.
-# Licensed under the Universal Permissive License v 1.0 as shown at https://oss.oracle.com/licenses/upl/
-
-import importlib
-
-import numpy as np
-import pandas as pd
-
-from ads.common.decorator.runtime_dependency import runtime_dependency
-from .anomaly_dataset import AnomalyOutput
-
-from ..const import (
-    TODS_IMPORT_MODEL_MAP,
-    TODS_MODEL_MAP,
-    OutputColumns,
-    TODS_DEFAULT_MODEL,
-)
-from .base_model import AnomalyOperatorBaseModel
-
-
-class TODSOperatorModel(AnomalyOperatorBaseModel):
-    """Class representing TODS Anomaly Detection operator model."""
-
-    @runtime_dependency(
-        module="tods",
-        err_msg=(
-            "Please run `pip3 install tods` to "
-            "install the required dependencies for TODS."
-        ),
-    )
-    def _build_model(self) -> pd.DataFrame:
-        """
-        Build the TODS model.
-
-        Returns
-        -------
-            Tuple: model, predictions_train, and prediction_score_test
-        """
-        # Import the TODS module
-        tods_module = importlib.import_module(
-            name=TODS_IMPORT_MODEL_MAP.get(
-                self.spec.model_kwargs.get("sub_model", TODS_DEFAULT_MODEL)
-            ),
-            package="tods.sk_interface.detection_algorithm",
-        )
-
-        # Get the model kwargs
-        model_kwargs = self.spec.model_kwargs
-        sub_model = self.spec.model_kwargs.get("sub_model", TODS_DEFAULT_MODEL)
-        model_kwargs.pop("sub_model", None)
-
-        # Initialize variables
-        models = {}
-        predictions_train = {}
-        prediction_score_train = {}
-        predictions_test = {}
-        prediction_score_test = {}
-        date_column = self.spec.datetime_column.name
-        anomaly_output = AnomalyOutput(date_column=date_column)
-
-        # Iterate over the full_data_dict items
-        for target, df in self.datasets.full_data_dict.items():
-            # Instantiate the model
-            model = getattr(tods_module, TODS_MODEL_MAP.get(sub_model))(**model_kwargs)
-
-            # Fit the model
-            model.fit(np.array(df[self.spec.target_column]).reshape(-1, 1))
-
-            # Make predictions
-            predictions_train[target] = model.predict(
-                np.array(df[self.spec.target_column]).reshape(-1, 1)
-            )
-            prediction_score_train[target] = model.predict_score(
-                np.array(df[self.spec.target_column]).reshape(-1, 1)
-            )
-
-            # Store the model and predictions in dictionaries
-            models[target] = model
-
-            anomaly = pd.DataFrame({
-                date_column: df[date_column],
-                OutputColumns.ANOMALY_COL: predictions_train[target].flatten()
-            })
-            score = pd.DataFrame({
-                date_column: df[date_column],
-                OutputColumns.SCORE_COL: prediction_score_train[target].flatten()
-            })
-            anomaly_output.add_output(target, anomaly, score)
-
-        return anomaly_output
-
-    def _generate_report(self):
-        import datapane as dp
-
-        """The method that needs to be implemented on the particular model level."""
-        selected_models_text = dp.Text(
-            f"## Selected Models Overview \n "
-            "The following tables provide information regarding the chosen model."
-        )
-        all_sections = [selected_models_text]
-
-        model_description = dp.Text(
-            "The tods model is a full-stack automated machine learning system for outlier detection "
-            "on univariate / multivariate time-series data. It provides exhaustive modules for building "
-            "machine learning-based outlier detection systems and wide range of algorithms."
-        )
-        other_sections = all_sections
-
-        return (
-            model_description,
-            other_sections,
-        )
-=======
 # #!/usr/bin/env python
 # # -*- coding: utf-8 -*--
 
@@ -197,19 +80,15 @@
 #             # Store the model and predictions in dictionaries
 #             models[target] = model
 
-#             anomaly = pd.DataFrame(
-#                 {
-#                     date_column: df[date_column],
-#                     OutputColumns.ANOMALY_COL: predictions_train[target],
-#                 }
-#             )
-#             score = pd.DataFrame(
-#                 {
-#                     date_column: df[date_column],
-#                     OutputColumns.SCORE_COL: prediction_score_train[target],
-#                 }
-#             )
-#             anomaly_output.add_output(target, anomaly, score)
+            # anomaly = pd.DataFrame({
+            #     date_column: df[date_column],
+            #     OutputColumns.ANOMALY_COL: predictions_train[target].flatten()
+            # })
+            # score = pd.DataFrame({
+            #     date_column: df[date_column],
+            #     OutputColumns.SCORE_COL: prediction_score_train[target].flatten()
+            # })
+            # anomaly_output.add_output(target, anomaly, score)
 
 #         return anomaly_output
 
@@ -233,5 +112,4 @@
 #         return (
 #             model_description,
 #             other_sections,
-#         )
->>>>>>> 3a37c7e5
+#         )