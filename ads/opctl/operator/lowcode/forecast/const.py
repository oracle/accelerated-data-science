--- conflicted
+++ resolved
@@ -25,7 +25,6 @@
     SMAPE = "smape"
 
 
-<<<<<<< HEAD
 AUTOMLX_METRIC_MAP = {
     "smape": "neg_sym_mean_abs_percent_error",
     "mape": "neg_sym_mean_abs_percent_error",
@@ -34,6 +33,5 @@
     "mse": "neg_mean_squared_error",
     "rmse": "neg_root_mean_squared_error",
 }
-=======
-MAX_COLUMNS_AUTOMLX = 15
->>>>>>> 98371f99
+
+MAX_COLUMNS_AUTOMLX = 15