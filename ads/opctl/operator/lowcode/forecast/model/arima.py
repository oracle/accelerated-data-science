--- conflicted
+++ resolved
@@ -16,7 +16,7 @@
 from ..operator_config import ForecastOperatorConfig
 import traceback
 from .forecast_datasets import ForecastDatasets, ForecastOutput
-from ..const import ForecastOutputColumns, SupportedModels
+from ..const import ForecastOutputColumns
 
 
 class ArimaOperatorModel(ForecastOperatorBaseModel):
@@ -80,10 +80,8 @@
             if len(additional_regressors):
                 X_in = data_i.drop(target, axis=1)
 
-            model = self.loaded_models[i] if self.loaded_models is not None else None
-            if model is None:
-                # Build and fit model
-                model = pm.auto_arima(y=y, X=X_in, **self.spec.model_kwargs)
+            # Build and fit model
+            model = pm.auto_arima(y=y, X=X_in, **self.spec.model_kwargs)
 
             self.fitted_values[target] = model.predict_in_sample(X=X_in)
             self.actual_values[target] = y
@@ -115,32 +113,14 @@
             logger.debug(forecast[["yhat", "yhat_lower", "yhat_upper"]].tail())
 
             # Collect all outputs
-<<<<<<< HEAD
-            if self.loaded_models is None:
-                models.append(model)
-            outputs_legacy.append(
-=======
             # models.append(model)
             self.outputs_legacy.append(
->>>>>>> 4422ce87
                 forecast.reset_index().rename(columns={"index": "ds"})
             )
             self.outputs[target] = forecast
 
             self.models_dict[target] = model
 
-<<<<<<< HEAD
-            params = vars(model).copy()
-            for param in ['arima_res', 'endog_index_']:
-                if param in params:
-                    params.pop(param)
-            self.model_parameters[target] = {
-                "framework": SupportedModels.Arima,
-                **params,
-            }
-
-        self.models = self.loaded_models if self.loaded_models is not None else models
-=======
             logger.debug("===========Done===========")
         except Exception as e:
             self.errors_dict[target] = {"model_name": self.spec.model, "error": str(e)}
@@ -167,7 +147,6 @@
                 [self] * len(full_data_dict), enumerate(full_data_dict.items())
             )
         )
->>>>>>> 4422ce87
 
         self.models = [self.models_dict[target] for target in self.target_columns]
 
@@ -228,7 +207,7 @@
                 global_explanation_df = pd.DataFrame(self.global_explanation)
 
                 self.formatted_global_explanation = (
-                        global_explanation_df / global_explanation_df.sum(axis=0) * 100
+                    global_explanation_df / global_explanation_df.sum(axis=0) * 100
                 )
 
                 # Create a markdown section for the global explainability
