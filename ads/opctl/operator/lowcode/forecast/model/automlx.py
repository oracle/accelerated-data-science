#!/usr/bin/env python
# -*- coding: utf-8 -*--
import traceback

# Copyright (c) 2023 Oracle and/or its affiliates.
# Licensed under the Universal Permissive License v 1.0 as shown at https://oss.oracle.com/licenses/upl/

import pandas as pd
import numpy as np
from ads.common.decorator.runtime_dependency import runtime_dependency
<<<<<<< HEAD
from ads.opctl.operator.lowcode.forecast.const import automlx_metric_dict
=======
from ads.opctl.operator.lowcode.forecast.const import AUTOMLX_METRIC_MAP
>>>>>>> 5ce34530
from sktime.forecasting.model_selection import temporal_train_test_split
from ads.opctl import logger

from .. import utils
from .base_model import ForecastOperatorBaseModel
from ..operator_config import ForecastOperatorConfig

# breakpoint()


# TODO: ODSC-44785 Fix the error message, before GA.
class AutoMLXOperatorModel(ForecastOperatorBaseModel):
    """Class representing AutoMLX operator model."""

    def __init__(self, config: ForecastOperatorConfig):
        super().__init__(config)
        self.global_explanation = {}

    @runtime_dependency(
        module="automl",
        err_msg=(
                "Please run `pip3 install oracle-automlx==23.2.3` to install the required dependencies for automlx."
        ),
    )
    def _build_model(self) -> pd.DataFrame:
        from automl import init

        init(engine="local", check_deprecation_warnings=False)

        full_data_dict = self.full_data_dict

        models = dict()
        outputs = dict()
        outputs_legacy = []
        selected_models = dict()
        n_algos_tuned = self.spec.model_kwargs.get("n_algos_tuned", 4)
        date_column = self.spec.datetime_column.name
        horizon = self.spec.horizon.periods
        for i, (target, df) in enumerate(full_data_dict.items()):
            logger.info("Running automl for {} at position {}".format(target, i))
            series_values = df[df[target].notna()]
            # drop NaNs for the time period where data wasn't recorded
            series_values.dropna(inplace=True)
            df[date_column] = pd.to_datetime(df[date_column])
            df = df.set_index(date_column)
            if len(df.columns) > 1:
                # when additional columns are present
                y_train, y_test = temporal_train_test_split(df, test_size=horizon)
                forecast_x = y_test.drop(target, axis=1)
            else:
                y_train = df
                forecast_x = None
            logger.info(
                "Time Index is",
                "" if y_train.index.is_monotonic else "NOT",
                "monotonic.",
            )
<<<<<<< HEAD

            model = automl.Pipeline(
                task="forecasting",
                n_algos_tuned=n_algos_tuned,
                score_metric=automlx_metric_dict[self.spec.metric],
            )

=======
            model = automl.Pipeline(
                task="forecasting",
                n_algos_tuned=n_algos_tuned,
                preprocessing=self.spec.preprocessing,
                score_metric=AUTOMLX_METRIC_MAP.get(
                    self.spec.metric, "neg_sym_mean_abs_percent_error"
                ),
            )
>>>>>>> 5ce34530
            model.fit(X=y_train.drop(target, axis=1), y=pd.DataFrame(y_train[target]))
            logger.info("Selected model: {}".format(model.selected_model_))
            logger.info(
                "Selected model params: {}".format(model.selected_model_params_)
            )
            summary_frame = model.forecast(
                X=forecast_x,
                periods=horizon,
                alpha=1 - ((self.spec.confidence_interval_width or 0.5) / 100),
            )
            # Collect Outputs
            selected_models[target] = {
                "series_id": target,
                "selected_model": model.selected_model_,
                "model_params": model.selected_model_params_,
            }
            models[target] = model
            summary_frame = summary_frame.rename_axis("ds").reset_index()
            summary_frame = summary_frame.rename(
                columns={
                    f"{target}_ci_upper": "yhat_upper",
                    f"{target}_ci_lower": "yhat_lower",
                    f"{target}": "yhat",
                }
            )
            # In case of Naive model, model.forecast function call does not return confidence intervals.
            if "yhat_upper" not in summary_frame:
                summary_frame["yhat_upper"] = np.NAN
                summary_frame["yhat_lower"] = np.NAN
            outputs[target] = summary_frame
            outputs_legacy.append(summary_frame)

        logger.info("===========Forecast Generated===========")
        outputs_merged = pd.DataFrame()

        # Merge the outputs from each model into 1 df with all outputs by target and category
        col = self.original_target_column
        output_col = pd.DataFrame()
        for cat in self.categories:  # Note: add [:2] to restrict
            output_i = pd.DataFrame()
            output_i[self.spec.datetime_column.name] = outputs[f"{col}_{cat}"]["ds"]
            output_i["Series"] = cat
            output_i[f"{col}_forecast"] = outputs[f"{col}_{cat}"]["yhat"]
            output_i[f"{col}_forecast_upper"] = outputs[f"{col}_{cat}"]["yhat_upper"]
            output_i[f"{col}_forecast_lower"] = outputs[f"{col}_{cat}"]["yhat_lower"]
            output_col = pd.concat([output_col, output_i])
        # output_col = output_col.sort_values(self.spec.datetime_column.name).reset_index(drop=True)
        output_col = output_col.reset_index(drop=True)
        outputs_merged = pd.concat([outputs_merged, output_col], axis=1)

        # Re-merge historical datas for processing
        data_merged = pd.concat(
            [v[v[k].notna()].set_index(date_column) for k, v in full_data_dict.items()],
            axis=1,
        ).reset_index()

        self.models = models
        self.outputs = outputs_legacy
        self.data = data_merged
        return outputs_merged

    def _generate_report(self):
        import datapane as dp

        """The method that needs to be implemented on the particular model level."""
        selected_models_text = dp.Text(
            f"## Selected Models Overview \n "
            "The following tables provide information regarding the "
            "chosen model for each series and the corresponding parameters of the models."
        )
        selected_models = dict()
        models = self.models
        for i, (target, df) in enumerate(self.full_data_dict.items()):
            selected_models[target] = {
                "series_id": target,
                "selected_model": models[target].selected_model_,
                "model_params": models[target].selected_model_params_,
            }
        selected_models_df = pd.DataFrame(
            selected_models.items(), columns=["series_id", "best_selected_model"]
        )
        selected_df = selected_models_df["best_selected_model"].apply(pd.Series)
        selected_models_section = dp.Blocks(
            "### Best Selected model ", dp.Table(selected_df)
        )
        all_sections = [selected_models_text, selected_models_section]

        model_description = dp.Text(
            "The automlx model automatically preprocesses, selects and engineers "
            "high-quality features in your dataset, which then given to an automatically "
            "chosen and optimized machine learning model.."
        )
        other_sections = all_sections
        forecast_col_name = "yhat"
        train_metrics = False
        ds_column_series = self.data[self.spec.datetime_column.name]
        ds_forecast_col = self.outputs[0]["ds"]
        ci_col_names = ["yhat_lower", "yhat_upper"]

        return (
            model_description,
            other_sections,
            forecast_col_name,
            train_metrics,
            ds_column_series,
            ds_forecast_col,
            ci_col_names,
        )

    def _custom_predict_automlx(self, data):
        temp = 0
        data_temp = pd.DataFrame(
            data,  # [:, :len(self.dataset_cols)],
            columns=[col for col in self.dataset_cols],
        )
        # if data.shape[0] == 1:
        #     orig_data_index = self.full_data_dict.get(self.series_id)[:-4].set_index(
        #         list(self.dataset_cols)).index
        #     new_data_index = data_temp.set_index(list(self.dataset_cols)).index
        #     prediction_index = self.full_data_dict.get(self.series_id)[:-4][
        #         orig_data_index.isin(new_data_index)].index.values

        return self.models.get(self.series_id).forecast(
            X=data_temp.drop(self.series_id, axis=1), periods=data_temp.shape[0]
        )[self.series_id]

    def explain_model(self) -> dict:
        """
        explain the automlx model using local and global explanations
        """
        try:
            from shap import KernelExplainer
        except Exception as ex:
            print(
                "Please run `pip install shap to install "
                "the required dependencies for ADS CLI."
            )
            logger.debug(ex)
            logger.debug(traceback.format_exc())
            exit()
        for series_id in self.target_columns:
            self.series_id = series_id
            self.dataset_cols = (
                self.full_data_dict.get(self.series_id)
                .set_index(self.spec.datetime_column.name)
                .columns
            )

            # if not self.models.get(self.series_id).selected_model_params_.get("use_X", False):
            #     self.dataset_cols = {self.series_id}

            kernel_explnr = KernelExplainer(
                model=self._custom_predict_automlx,
                data=self.full_data_dict.get(self.series_id).set_index(
                    self.spec.datetime_column.name
                )[: -self.spec.horizon.periods][list(self.dataset_cols)],
            )

            kernel_explnr_vals = kernel_explnr.shap_values(
                self.full_data_dict.get(self.series_id).set_index(
                    self.spec.datetime_column.name
                )[: -self.spec.horizon.periods][list(self.dataset_cols)],
                nsamples=50,
            )
            print(kernel_explnr)
            self.global_explanation[self.series_id] = dict(
                zip(
                    self.dataset_cols,
                    np.average(np.absolute(kernel_explnr_vals), axis=0),
                )
            )<|MERGE_RESOLUTION|>--- conflicted
+++ resolved
@@ -8,11 +8,7 @@
 import pandas as pd
 import numpy as np
 from ads.common.decorator.runtime_dependency import runtime_dependency
-<<<<<<< HEAD
-from ads.opctl.operator.lowcode.forecast.const import automlx_metric_dict
-=======
 from ads.opctl.operator.lowcode.forecast.const import AUTOMLX_METRIC_MAP
->>>>>>> 5ce34530
 from sktime.forecasting.model_selection import temporal_train_test_split
 from ads.opctl import logger
 
@@ -70,15 +66,6 @@
                 "" if y_train.index.is_monotonic else "NOT",
                 "monotonic.",
             )
-<<<<<<< HEAD
-
-            model = automl.Pipeline(
-                task="forecasting",
-                n_algos_tuned=n_algos_tuned,
-                score_metric=automlx_metric_dict[self.spec.metric],
-            )
-
-=======
             model = automl.Pipeline(
                 task="forecasting",
                 n_algos_tuned=n_algos_tuned,
@@ -87,7 +74,6 @@
                     self.spec.metric, "neg_sym_mean_abs_percent_error"
                 ),
             )
->>>>>>> 5ce34530
             model.fit(X=y_train.drop(target, axis=1), y=pd.DataFrame(y_train[target]))
             logger.info("Selected model: {}".format(model.selected_model_))
             logger.info(
