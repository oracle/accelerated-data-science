#!/usr/bin/env python
# -*- coding: utf-8 -*--

# Copyright (c) 2023 Oracle and/or its affiliates.
# Licensed under the Universal Permissive License v 1.0 as shown at https://oss.oracle.com/licenses/upl/

import copy
import traceback
import pandas as pd
import numpy as np
import yaml

from ads.opctl import logger
from ads.opctl.operator.lowcode.forecast import utils
from .base_model import ForecastOperatorBaseModel
from ..operator_config import ForecastOperatorConfig
from ads.common.decorator.runtime_dependency import runtime_dependency
from .forecast_datasets import ForecastDatasets, ForecastOutput
from ..const import ForecastOutputColumns, SupportedModels

AUTOTS_MAX_GENERATION = 10
AUTOTS_MODELS_TO_VALIDATE = 0.15


class AutoTSOperatorModel(ForecastOperatorBaseModel):
    """Class representing AutoTS operator model."""

    def __init__(self, config: ForecastOperatorConfig, datasets: ForecastDatasets):
        super().__init__(config, datasets)
        self.global_explanation = {}
        self.local_explanation = {}

    @runtime_dependency(
        module="autots",
        err_msg="Please run `pip3 install autots` to install the required dependencies for autots.",
    )
    def _build_model(self) -> pd.DataFrame:
        """Builds the AutoTS model and generates forecasts.

        Returns:
            pd.DataFrame: AutoTS model forecast dataframe
        """

        # Import necessary libraries
        from autots import AutoTS, create_regressor

        # Get the name of the datetime column
        date_column = self.spec.datetime_column.name
        self.datasets.datetime_col = date_column
        self.forecast_output = ForecastOutput(
            confidence_interval_width=self.spec.confidence_interval_width
        )

        model = self.loaded_models if self.loaded_models is not None else None
        if model is None:
            # Initialize the AutoTS model with specified parameters
            model = AutoTS(
                forecast_length=self.spec.horizon,
                frequency=self.spec.model_kwargs.get("frequency", "infer"),
                prediction_interval=self.spec.confidence_interval_width,
                max_generations=self.spec.model_kwargs.get(
                    "max_generations", AUTOTS_MAX_GENERATION
                ),
                no_negatives=self.spec.model_kwargs.get("no_negatives", False),
                constraint=self.spec.model_kwargs.get("constraint", None),
                ensemble=self.spec.model_kwargs.get("ensemble", "auto"),
                initial_template=self.spec.model_kwargs.get(
                    "initial_template", "General+Random"
                ),
                random_seed=self.spec.model_kwargs.get("random_seed", 2022),
                holiday_country=self.spec.model_kwargs.get("holiday_country", "US"),
                subset=self.spec.model_kwargs.get("subset", None),
                aggfunc=self.spec.model_kwargs.get("aggfunc", "first"),
                na_tolerance=self.spec.model_kwargs.get("na_tolerance", 1),
                drop_most_recent=self.spec.model_kwargs.get("drop_most_recent", 0),
                drop_data_older_than_periods=self.spec.model_kwargs.get(
                    "drop_data_older_than_periods", None
                ),
                model_list=self.spec.model_kwargs.get("model_list", "fast_parallel"),
                transformer_list=self.spec.model_kwargs.get("transformer_list", "auto"),
                transformer_max_depth=self.spec.model_kwargs.get(
                    "transformer_max_depth", 6
                ),
                models_mode=self.spec.model_kwargs.get("models_mode", "random"),
                num_validations=self.spec.model_kwargs.get("num_validations", "auto"),
                models_to_validate=self.spec.model_kwargs.get(
                    "models_to_validate", AUTOTS_MODELS_TO_VALIDATE
                ),
                max_per_model_class=self.spec.model_kwargs.get(
                    "max_per_model_class", None
                ),
                validation_method=self.spec.model_kwargs.get(
                    "validation_method", "backwards"
                ),
                min_allowed_train_percent=self.spec.model_kwargs.get(
                    "min_allowed_train_percent", 0.5
                ),
                remove_leading_zeroes=self.spec.model_kwargs.get(
                    "remove_leading_zeroes", False
                ),
                prefill_na=self.spec.model_kwargs.get("prefill_na", None),
                introduce_na=self.spec.model_kwargs.get("introduce_na", None),
                preclean=self.spec.model_kwargs.get("preclean", None),
                model_interrupt=self.spec.model_kwargs.get("model_interrupt", True),
                generation_timeout=self.spec.model_kwargs.get(
                    "generation_timeout", None
                ),
                current_model_file=self.spec.model_kwargs.get(
                    "current_model_file", None
                ),
                verbose=self.spec.model_kwargs.get("verbose", 1),
                n_jobs=self.spec.model_kwargs.get("n_jobs", -1),
            )
        full_data_dict = self.datasets.full_data_dict
        temp_list = [full_data_dict[i] for i in full_data_dict.keys()]
        melt_temp = [
            temp_list[i].melt(
                temp_list[i].columns.difference(self.target_columns),
                var_name="series_id",
                value_name=self.original_target_column,
            )
            for i in range(len(self.target_columns))
        ]

        self.full_data_long = pd.concat(melt_temp)

        if self.spec.additional_data:
            df_temp = (
                self.full_data_long.set_index([self.spec.target_column])
                .reset_index(drop=True)
                .copy()
            )
            df_temp[self.spec.datetime_column.name] = pd.to_datetime(
                df_temp[self.spec.datetime_column.name]
            )
            r_tr, _ = create_regressor(
                df_temp.pivot(
                    [self.spec.datetime_column.name],
                    columns="series_id",
                    values=list(
                        self.original_additional_data.set_index(
                            [
                                self.spec.target_category_columns[0],
                                self.spec.datetime_column.name,
                            ]
                        ).columns
                    ),
                ),
                forecast_length=self.spec.horizon,
            )

            self.future_regressor_train = r_tr.copy()

        if self.loaded_models is None:
            # Fit the model to the training data
            model = model.fit(
                self.full_data_long.groupby("series_id")
                .head(-self.spec.horizon)
                .reset_index(drop=True),
                date_col=self.spec.datetime_column.name,
                value_col=self.original_target_column,
                future_regressor=r_tr.head(-self.spec.horizon)
                if self.spec.additional_data
                else None,
                id_col="series_id",
            )

            # Store the trained model and generate forecasts
            self.models = copy.deepcopy(model)
        else:
            self.models = self.loaded_models
        logger.debug("===========Forecast Generated===========")
        self.prediction = model.predict(
            future_regressor=r_tr.tail(self.spec.horizon)
            if self.spec.additional_data
            else None
        )

        outputs = dict()

        output_col = pd.DataFrame()
        yhat_upper_name = ForecastOutputColumns.UPPER_BOUND
        yhat_lower_name = ForecastOutputColumns.LOWER_BOUND
<<<<<<< HEAD
=======
        hist_df = model.back_forecast().forecast

>>>>>>> 4422ce87
        for cat in self.categories:
            output_i = pd.DataFrame()
            cat_target = f"{self.original_target_column}_{cat}"
            input_data_i = full_data_dict[cat_target]

            output_i["Date"] = pd.to_datetime(
                input_data_i[self.spec.datetime_column.name],
                format=self.spec.datetime_column.format,
            )
            output_i["Series"] = cat
            output_i["input_value"] = input_data_i[cat_target]
            output_i["fitted_value"] = float("nan")
            output_i = output_i.set_index("Date")

            output_i["forecast_value"] = self.prediction.forecast[[cat_target]]
            output_i[yhat_upper_name] = self.prediction.upper_forecast[[cat_target]]
            output_i[yhat_lower_name] = self.prediction.lower_forecast[[cat_target]]
            output_i.iloc[
                -hist_df.shape[0] - self.spec.horizon : -self.spec.horizon,
                output_i.columns.get_loc(f"fitted_value"),
            ] = hist_df[cat_target]

            output_i = output_i.reset_index()
            output_col = pd.concat([output_col, output_i])
            self.forecast_output.add_category(
                category=cat, target_category_column=cat_target, forecast=output_i
            )

            params = vars(model).copy()
            for param in [
                "ens_copy",
                "df_wide_numeric",
                "future_regressor_train",
                "initial_results",
                "score_per_series",
                "validation_results",
                "validation_train_indexes",
                "validation_test_indexes",
                "validation_indexes",
                "best_model",
            ]:
                if param in params:
                    params.pop(param)
            self.model_parameters[cat_target] = {
                "framework": SupportedModels.AutoTS,
                **params,
            }

        output_col = output_col.reset_index(drop=True)

        logger.debug("===========Done===========")

        return output_col

    def _generate_report(self) -> tuple:
        """
        Generates the report for the given function.

        Returns:
            tuple: A tuple containing the following elements:
            - model_description (dp.Text): A text object containing the description of the AutoTS model.
            - other_sections (list): A list of sections to be included in the report.
            - forecast_col_name (str): The name of the forecast column.
            - train_metrics (bool): A boolean indicating whether to include train metrics.
            - ds_column_series (pd.Series): A pandas Series containing the datetime column values.
            - ds_forecast_col (pd.Index): A pandas Index containing the forecast column values.
            - ci_col_names (list): A list of column names for confidence intervals.
        """
        import datapane as dp

        # Section 1: Forecast Overview
        sec1_text = dp.Text(
            "## Forecast Overview \n"
            "These plots show your forecast in the context of historical data."
        )
        sec_1 = utils._select_plot_list(
            lambda idx, *args: self.prediction.plot(
                self.models.df_wide_numeric,
                series=self.models.df_wide_numeric.columns[idx],
                start_date=self.models.df_wide_numeric.reset_index()[
                    self.spec.datetime_column.name
                ].min(),
            ),
            target_columns=self.target_columns,
        )

        # Section 2: AutoTS Model Parameters
        sec2_text = dp.Text(f"## AutoTS Model Parameters")
        try:
            sec2 = dp.Code(
                code=yaml.dump(list(self.models.best_model.T.to_dict().values())[0]),
                language="yaml",
            )

        except KeyError as ke:
            logger.warn(f"Issue generating Model Parameters Table Section. Skipping")
            sec2 = dp.Text(f"Error generating model parameters.")
        all_sections = [sec1_text, sec_1, sec2_text, sec2]

        if self.spec.generate_explanations:
            # If the key is present, call the "explain_model" method
            try:
                self.explain_model(
                    datetime_col_name=self.spec.datetime_column.name,
                    explain_predict_fn=self._custom_predict_autots,
                )

                # Create a markdown text block for the global explanation section
                global_explanation_text = dp.Text(
                    f"## Global Explanation of Models \n "
                    "The following tables provide the feature attribution for the global explainability."
                )

                # Convert the global explanation data to a DataFrame
                global_explanation_df = pd.DataFrame(self.global_explanation).drop(
                    index=["series_id", self.spec.target_column]
                )

                self.formatted_global_explanation = (
                    global_explanation_df / global_explanation_df.sum(axis=0) * 100
                )

                # Create a markdown section for the global explainability
                global_explanation_section = dp.Blocks(
                    "### Global Explainability ",
                    dp.DataTable(self.formatted_global_explanation),
                )

                aggregate_local_explanations = pd.DataFrame()
                for s_id, local_ex_df in self.local_explanation.items():
                    local_ex_df_copy = local_ex_df.copy()
                    local_ex_df_copy["Series"] = s_id
                    aggregate_local_explanations = pd.concat(
                        [aggregate_local_explanations, local_ex_df_copy], axis=0
                    )
                self.formatted_local_explanation = aggregate_local_explanations

                local_explanation_text = dp.Text(f"## Local Explanation of Models \n ")
                blocks = [
                    dp.DataTable(
                        local_ex_df.div(local_ex_df.abs().sum(axis=1), axis=0) * 100,
                        label=s_id,
                    )
                    for s_id, local_ex_df in self.local_explanation.items()
                ]
                local_explanation_section = (
                    dp.Select(blocks=blocks) if len(blocks) > 1 else blocks[0]
                )

                # Append the global explanation text and section to the "all_sections" list
                all_sections = all_sections + [
                    global_explanation_text,
                    global_explanation_section,
                    local_explanation_text,
                    local_explanation_section,
                ]
            except Exception as e:
                logger.warn(f"Failed to generate Explanations with error: {e}.")
                logger.debug(f"Full Traceback: {traceback.format_exc()}")

        # Model Description
        model_description = dp.Text(
            "AutoTS is a time series package for Python designed for rapidly deploying high-accuracy forecasts at scale. "
            "In 2023, AutoTS has won in the M6 forecasting competition, "
            "delivering the highest performance investment decisions across 12 months of stock market forecasting."
        )

        other_sections = all_sections

        return (
            model_description,
            other_sections,
        )

    def _custom_predict_autots(self, data):
        raise NotImplementedError("Autots does not yet support explanations.")

    def _generate_train_metrics(self) -> pd.DataFrame:
        """
        Generate Training Metrics when fitted data is not available.
        The method that needs to be implemented on the particular model level.

        metrics	Sales_Store 1
        sMAPE	26.19
        MAPE	2.96E+18
        RMSE	2014.192531
        r2	-4.60E-06
        Explained Variance	0.002177087
        """
        mapes = pd.DataFrame(self.models.best_model_per_series_mape()).T
        scores = pd.DataFrame(
            self.models.best_model_per_series_score(), columns=["AutoTS Score"]
        ).T
        return pd.concat([mapes, scores])<|MERGE_RESOLUTION|>--- conflicted
+++ resolved
@@ -16,7 +16,8 @@
 from ..operator_config import ForecastOperatorConfig
 from ads.common.decorator.runtime_dependency import runtime_dependency
 from .forecast_datasets import ForecastDatasets, ForecastOutput
-from ..const import ForecastOutputColumns, SupportedModels
+from ..const import ForecastOutputColumns
+
 
 AUTOTS_MAX_GENERATION = 10
 AUTOTS_MODELS_TO_VALIDATE = 0.15
@@ -44,6 +45,9 @@
         # Import necessary libraries
         from autots import AutoTS, create_regressor
 
+        models = dict()
+        outputs = dict()
+        outputs_legacy = []
         # Get the name of the datetime column
         date_column = self.spec.datetime_column.name
         self.datasets.datetime_col = date_column
@@ -51,66 +55,60 @@
             confidence_interval_width=self.spec.confidence_interval_width
         )
 
-        model = self.loaded_models if self.loaded_models is not None else None
-        if model is None:
-            # Initialize the AutoTS model with specified parameters
-            model = AutoTS(
-                forecast_length=self.spec.horizon,
-                frequency=self.spec.model_kwargs.get("frequency", "infer"),
-                prediction_interval=self.spec.confidence_interval_width,
-                max_generations=self.spec.model_kwargs.get(
-                    "max_generations", AUTOTS_MAX_GENERATION
-                ),
-                no_negatives=self.spec.model_kwargs.get("no_negatives", False),
-                constraint=self.spec.model_kwargs.get("constraint", None),
-                ensemble=self.spec.model_kwargs.get("ensemble", "auto"),
-                initial_template=self.spec.model_kwargs.get(
-                    "initial_template", "General+Random"
-                ),
-                random_seed=self.spec.model_kwargs.get("random_seed", 2022),
-                holiday_country=self.spec.model_kwargs.get("holiday_country", "US"),
-                subset=self.spec.model_kwargs.get("subset", None),
-                aggfunc=self.spec.model_kwargs.get("aggfunc", "first"),
-                na_tolerance=self.spec.model_kwargs.get("na_tolerance", 1),
-                drop_most_recent=self.spec.model_kwargs.get("drop_most_recent", 0),
-                drop_data_older_than_periods=self.spec.model_kwargs.get(
-                    "drop_data_older_than_periods", None
-                ),
-                model_list=self.spec.model_kwargs.get("model_list", "fast_parallel"),
-                transformer_list=self.spec.model_kwargs.get("transformer_list", "auto"),
-                transformer_max_depth=self.spec.model_kwargs.get(
-                    "transformer_max_depth", 6
-                ),
-                models_mode=self.spec.model_kwargs.get("models_mode", "random"),
-                num_validations=self.spec.model_kwargs.get("num_validations", "auto"),
-                models_to_validate=self.spec.model_kwargs.get(
-                    "models_to_validate", AUTOTS_MODELS_TO_VALIDATE
-                ),
-                max_per_model_class=self.spec.model_kwargs.get(
-                    "max_per_model_class", None
-                ),
-                validation_method=self.spec.model_kwargs.get(
-                    "validation_method", "backwards"
-                ),
-                min_allowed_train_percent=self.spec.model_kwargs.get(
-                    "min_allowed_train_percent", 0.5
-                ),
-                remove_leading_zeroes=self.spec.model_kwargs.get(
-                    "remove_leading_zeroes", False
-                ),
-                prefill_na=self.spec.model_kwargs.get("prefill_na", None),
-                introduce_na=self.spec.model_kwargs.get("introduce_na", None),
-                preclean=self.spec.model_kwargs.get("preclean", None),
-                model_interrupt=self.spec.model_kwargs.get("model_interrupt", True),
-                generation_timeout=self.spec.model_kwargs.get(
-                    "generation_timeout", None
-                ),
-                current_model_file=self.spec.model_kwargs.get(
-                    "current_model_file", None
-                ),
-                verbose=self.spec.model_kwargs.get("verbose", 1),
-                n_jobs=self.spec.model_kwargs.get("n_jobs", -1),
-            )
+        # Initialize the AutoTS model with specified parameters
+        model = AutoTS(
+            forecast_length=self.spec.horizon,
+            frequency=self.spec.model_kwargs.get("frequency", "infer"),
+            prediction_interval=self.spec.confidence_interval_width,
+            max_generations=self.spec.model_kwargs.get(
+                "max_generations", AUTOTS_MAX_GENERATION
+            ),
+            no_negatives=self.spec.model_kwargs.get("no_negatives", False),
+            constraint=self.spec.model_kwargs.get("constraint", None),
+            ensemble=self.spec.model_kwargs.get("ensemble", "auto"),
+            initial_template=self.spec.model_kwargs.get(
+                "initial_template", "General+Random"
+            ),
+            random_seed=self.spec.model_kwargs.get("random_seed", 2022),
+            holiday_country=self.spec.model_kwargs.get("holiday_country", "US"),
+            subset=self.spec.model_kwargs.get("subset", None),
+            aggfunc=self.spec.model_kwargs.get("aggfunc", "first"),
+            na_tolerance=self.spec.model_kwargs.get("na_tolerance", 1),
+            drop_most_recent=self.spec.model_kwargs.get("drop_most_recent", 0),
+            drop_data_older_than_periods=self.spec.model_kwargs.get(
+                "drop_data_older_than_periods", None
+            ),
+            model_list=self.spec.model_kwargs.get("model_list", "fast_parallel"),
+            transformer_list=self.spec.model_kwargs.get("transformer_list", "auto"),
+            transformer_max_depth=self.spec.model_kwargs.get(
+                "transformer_max_depth", 6
+            ),
+            models_mode=self.spec.model_kwargs.get("models_mode", "random"),
+            num_validations=self.spec.model_kwargs.get("num_validations", "auto"),
+            models_to_validate=self.spec.model_kwargs.get(
+                "models_to_validate", AUTOTS_MODELS_TO_VALIDATE
+            ),
+            max_per_model_class=self.spec.model_kwargs.get("max_per_model_class", None),
+            validation_method=self.spec.model_kwargs.get(
+                "validation_method", "backwards"
+            ),
+            min_allowed_train_percent=self.spec.model_kwargs.get(
+                "min_allowed_train_percent", 0.5
+            ),
+            remove_leading_zeroes=self.spec.model_kwargs.get(
+                "remove_leading_zeroes", False
+            ),
+            prefill_na=self.spec.model_kwargs.get("prefill_na", None),
+            introduce_na=self.spec.model_kwargs.get("introduce_na", None),
+            preclean=self.spec.model_kwargs.get("preclean", None),
+            model_interrupt=self.spec.model_kwargs.get("model_interrupt", True),
+            generation_timeout=self.spec.model_kwargs.get("generation_timeout", None),
+            current_model_file=self.spec.model_kwargs.get("current_model_file", None),
+            verbose=self.spec.model_kwargs.get("verbose", 1),
+            n_jobs=self.spec.model_kwargs.get("n_jobs", -1),
+        )
+
+        # Prepare the data for model training
         full_data_dict = self.datasets.full_data_dict
         temp_list = [full_data_dict[i] for i in full_data_dict.keys()]
         melt_temp = [
@@ -151,24 +149,21 @@
 
             self.future_regressor_train = r_tr.copy()
 
-        if self.loaded_models is None:
-            # Fit the model to the training data
-            model = model.fit(
-                self.full_data_long.groupby("series_id")
-                .head(-self.spec.horizon)
-                .reset_index(drop=True),
-                date_col=self.spec.datetime_column.name,
-                value_col=self.original_target_column,
-                future_regressor=r_tr.head(-self.spec.horizon)
-                if self.spec.additional_data
-                else None,
-                id_col="series_id",
-            )
-
-            # Store the trained model and generate forecasts
-            self.models = copy.deepcopy(model)
-        else:
-            self.models = self.loaded_models
+        # Fit the model to the training data
+        model = model.fit(
+            self.full_data_long.groupby("series_id")
+            .head(-self.spec.horizon)
+            .reset_index(drop=True),
+            date_col=self.spec.datetime_column.name,
+            value_col=self.original_target_column,
+            future_regressor=r_tr.head(-self.spec.horizon)
+            if self.spec.additional_data
+            else None,
+            id_col="series_id",
+        )
+
+        # Store the trained model and generate forecasts
+        self.models = copy.deepcopy(model)
         logger.debug("===========Forecast Generated===========")
         self.prediction = model.predict(
             future_regressor=r_tr.tail(self.spec.horizon)
@@ -181,11 +176,8 @@
         output_col = pd.DataFrame()
         yhat_upper_name = ForecastOutputColumns.UPPER_BOUND
         yhat_lower_name = ForecastOutputColumns.LOWER_BOUND
-<<<<<<< HEAD
-=======
         hist_df = model.back_forecast().forecast
 
->>>>>>> 4422ce87
         for cat in self.categories:
             output_i = pd.DataFrame()
             cat_target = f"{self.original_target_column}_{cat}"
@@ -213,26 +205,6 @@
             self.forecast_output.add_category(
                 category=cat, target_category_column=cat_target, forecast=output_i
             )
-
-            params = vars(model).copy()
-            for param in [
-                "ens_copy",
-                "df_wide_numeric",
-                "future_regressor_train",
-                "initial_results",
-                "score_per_series",
-                "validation_results",
-                "validation_train_indexes",
-                "validation_test_indexes",
-                "validation_indexes",
-                "best_model",
-            ]:
-                if param in params:
-                    params.pop(param)
-            self.model_parameters[cat_target] = {
-                "framework": SupportedModels.AutoTS,
-                **params,
-            }
 
         output_col = output_col.reset_index(drop=True)
 
