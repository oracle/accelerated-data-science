--- conflicted
+++ resolved
@@ -21,17 +21,13 @@
 from ads.opctl import logger
 
 from .. import utils
-<<<<<<< HEAD
 from ads.opctl.operator.common.utils import human_time_friendly
-from ..const import SUMMARY_METRICS_HORIZON_LIMIT, SupportedMetrics, SupportedModels
-=======
 from ..const import (
     SUMMARY_METRICS_HORIZON_LIMIT,
     SupportedMetrics,
     SupportedModels,
     SpeedAccuracyMode,
 )
->>>>>>> 4afe3c79
 from ..operator_config import ForecastOperatorConfig, ForecastOperatorSpec
 from ads.common.decorator.runtime_dependency import runtime_dependency
 from .forecast_datasets import ForecastDatasets, ForecastOutput
