#!/usr/bin/env python
# -*- coding: utf-8 -*--

# Copyright (c) 2023 Oracle and/or its affiliates.
# Licensed under the Universal Permissive License v 1.0 as shown at https://oss.oracle.com/licenses/upl/

import os
import tempfile
import time
from abc import ABC, abstractmethod
from typing import Tuple

import fsspec
import numpy as np
import pandas as pd

from ads.common.auth import default_signer
from ads.common.object_storage_details import ObjectStorageDetails
from ads.opctl import logger

from .. import utils
from ..const import SUMMARY_METRICS_HORIZON_LIMIT, SupportedMetrics, SupportedModels
from ..operator_config import ForecastOperatorConfig, ForecastOperatorSpec
from .transformations import Transformations
from .forecast_datasets import ForecastDatasets

class ForecastOperatorBaseModel(ABC):
    """The base class for the forecast operator models."""

    def __init__(self, config: ForecastOperatorConfig, datasets: ForecastDatasets):
        """Instantiates the ForecastOperatorBaseModel instance.

        Properties
        ----------
        config: ForecastOperatorConfig
            The forecast operator configuration.
        """

        self.config: ForecastOperatorConfig = config
        self.spec: ForecastOperatorSpec = config.spec

        self.original_user_data = datasets.original_user_data
        self.original_total_data = datasets.original_total_data
        self.original_additional_data = datasets.original_additional_data
        self.full_data_dict = datasets.full_data_dict
        self.target_columns = datasets.target_columns
        self.categories = datasets.categories

        self.test_eval_metrics = None
        self.original_target_column = self.spec.target_column

        # these fields are populated in the _build_model() method
        self.data = None
        self.models = None
        self.outputs = None

        self.train_metrics = False
        self.forecast_col_name = "yhat"
        self.perform_tuning = self.spec.tuning != None

    def generate_report(self):
        """Generates the forecasting report."""
        import datapane as dp

        # load data and build models
        start_time = time.time()
        result_df = self._build_model()
        elapsed_time = time.time() - start_time

        # Generate metrics
        summary_metrics = None
        test_data = None
        self.eval_metrics = None

        if self.spec.generate_report or self.spec.generate_metrics:
            if self.train_metrics:
                self.eval_metrics = utils.evaluate_metrics(
                    self.target_columns,
                    self.data,
                    self.outputs,
                    self.spec.datetime_column.name,
                    target_col=self.forecast_col_name,
                )

            if self.spec.test_data:
                (
                    self.test_eval_metrics,
                    summary_metrics,
                    test_data,
                ) = self._test_evaluate_metrics(
                    target_columns=self.target_columns,
                    test_filename=self.spec.test_data.url,
                    outputs=self.outputs,
                    target_col=self.forecast_col_name,
                    elapsed_time=elapsed_time,
                )
        report_sections = []

        if self.spec.generate_report:
            # build the report
            (
                model_description,
                other_sections,
                ds_column_series,
                ds_forecast_col,
                ci_col_names,
            ) = self._generate_report()

            title_text = dp.Text("# Forecast Report")

            md_columns = " * ".join([f"{x} \n" for x in self.target_columns])
            first_10_rows_blocks = [
                dp.DataTable(
                    df.head(10).rename({col: self.spec.target_column}, axis=1),
                    caption="Start",
                    label=col,
                )
                for col, df in self.full_data_dict.items()
            ]

            last_10_rows_blocks = [
                dp.DataTable(
                    df.tail(10).rename({col: self.spec.target_column}, axis=1),
                    caption="End",
                    label=col,
                )
                for col, df in self.full_data_dict.items()
            ]

            data_summary_blocks = [
                dp.DataTable(
                    df.rename({col: self.spec.target_column}, axis=1).describe(),
                    caption="Summary Statistics",
                    label=col,
                )
                for col, df in self.full_data_dict.items()
            ]
            summary = dp.Blocks(
                dp.Select(
                    blocks=[
                        dp.Group(
                            dp.Text(f"You selected the **`{self.spec.model}`** model."),
                            model_description,
                            dp.Text(
                                "Based on your dataset, you could have also selected "
                                f"any of the models: `{'`, `'.join(SupportedModels.keys())}`."
                            ),
                            dp.Group(
                                dp.BigNumber(
                                    heading="Analysis was completed in ",
                                    value=utils.human_time_friendly(elapsed_time),
                                ),
                                dp.BigNumber(
                                    heading="Starting time index",
                                    value=ds_column_series.min().strftime(
                                        "%B %d, %Y"
                                    ),  # "%r" # TODO: Figure out a smarter way to format
                                ),
                                dp.BigNumber(
                                    heading="Ending time index",
                                    value=ds_column_series.max().strftime(
                                        "%B %d, %Y"
                                    ),  # "%r" # TODO: Figure out a smarter way to format
                                ),
                                dp.BigNumber(
                                    heading="Num series", value=len(self.target_columns)
                                ),
                                columns=4,
                            ),
                            dp.Text("### First 10 Rows of Data"),
                            dp.Select(blocks=first_10_rows_blocks)
                            if len(first_10_rows_blocks) > 1
                            else first_10_rows_blocks[0],
                            dp.Text("----"),
                            dp.Text("### Last 10 Rows of Data"),
                            dp.Select(blocks=last_10_rows_blocks)
                            if len(last_10_rows_blocks) > 1
                            else last_10_rows_blocks[0],
                            dp.Text("### Data Summary Statistics"),
                            dp.Select(blocks=data_summary_blocks)
                            if len(data_summary_blocks) > 1
                            else data_summary_blocks[0],
                            label="Summary",
                        ),
                        dp.Text(
                            "The following report compares a variety of metrics and plots "
                            f"for your target columns: \n {md_columns}.\n",
                            label="Target Columns",
                        ),
                    ]
                ),
            )

            test_metrics_sections = []
            if self.test_eval_metrics is not None and not self.test_eval_metrics.empty:
                sec7_text = dp.Text(f"## Test Data Evaluation Metrics")
                sec7 = dp.DataTable(self.test_eval_metrics)
                test_metrics_sections = test_metrics_sections + [sec7_text, sec7]

            if summary_metrics is not None and not summary_metrics.empty:
                sec8_text = dp.Text(f"## Test Data Summary Metrics")
                sec8 = dp.DataTable(summary_metrics)
                test_metrics_sections = test_metrics_sections + [sec8_text, sec8]

            train_metrics_sections = []
            if self.eval_metrics is not None and not self.eval_metrics.empty:
                sec9_text = dp.Text(f"## Training Data Metrics")
                sec9 = dp.DataTable(self.eval_metrics)
                train_metrics_sections = [sec9_text, sec9]

            forecast_text = dp.Text(f"## Forecasted Data Overlaying Historical")
            forecast_sec = utils.get_forecast_plots(
                self.data,
                self.outputs,
                self.target_columns,
                test_data=test_data,
                forecast_col_name=self.forecast_col_name,
                ds_col=ds_column_series,
                ds_forecast_col=ds_forecast_col,
                ci_col_names=ci_col_names,
                ci_interval_width=self.spec.confidence_interval_width,
            )
            forecast_plots = [forecast_text, forecast_sec]

            yaml_appendix_title = dp.Text(f"## Reference: YAML File")
            yaml_appendix = dp.Code(code=self.config.to_yaml(), language="yaml")
            report_sections = (
                [title_text, summary]
                + forecast_plots
                + other_sections
                + test_metrics_sections
                + train_metrics_sections
                + [yaml_appendix_title, yaml_appendix]
            )

        # save the report and result CSV
        self._save_report(
            report_sections=report_sections,
            result_df=result_df,
            metrics_df=self.eval_metrics,
            test_metrics_df=self.test_eval_metrics,
        )

<<<<<<< HEAD
    def _load_data(self):
        """Loads forecasting input data."""
        raw_data = utils._load_data(
            filename=self.spec.historical_data.url,
            format=self.spec.historical_data.format,
            columns=self.spec.historical_data.columns,
        )
        self.original_user_data = raw_data.copy()
        date_column = self.spec.datetime_column.name
        try:
            self.spec.freq = utils.get_frequency_of_datetime(raw_data, self.spec)
        except TypeError as e:
            logger.warn(
                f"Error determining frequency: {e.args}. Setting Frequency to None"
            )
            logger.debug(f"Full traceback: {e}")
            self.spec.freq = None
        data = Transformations(raw_data, self.spec).run()
        self.original_total_data = data

        additional_data = None
        if self.spec.additional_data is not None:
            additional_data = utils._load_data(
                filename=self.spec.additional_data.url,
                format=self.spec.additional_data.format,
                columns=self.spec.additional_data.columns,
            )
            additional_data = Transformations(
                raw_data, self.spec
            )._sort_by_datetime_col(additional_data)
            self.original_additional_data = additional_data.copy()
            self.original_total_data = pd.concat([data, additional_data], axis=1)
        (
            self.full_data_dict,
            self.target_columns,
            self.categories,
        ) = utils._build_indexed_datasets(
            data=data,
            target_column=self.spec.target_column,
            datetime_column=self.spec.datetime_column.name,
            horizon=self.spec.horizon,
            target_category_columns=self.spec.target_category_columns,
            additional_data=additional_data,
        )

=======
>>>>>>> a87733aa
    def _test_evaluate_metrics(
        self, target_columns, test_filename, outputs, target_col="yhat", elapsed_time=0
    ):
        total_metrics = pd.DataFrame()
        summary_metrics = pd.DataFrame()
        data = None
        try:
            storage_options = (
                default_signer()
                if ObjectStorageDetails.is_oci_path(test_filename)
                else {}
            )
            data = utils._load_data(
                filename=test_filename,
                format=self.spec.test_data.format,
                storage_options=storage_options,
                columns=self.spec.test_data.columns,
            )
        except pd.errors.EmptyDataError:
            logger.warn("Empty testdata file")
            return total_metrics, summary_metrics, None

        if data.empty:
            return total_metrics, summary_metrics, None

        data = self._preprocess(
            data, self.spec.datetime_column.name, self.spec.datetime_column.format
        )
        data, confirm_targ_columns = utils._clean_data(
            data=data,
            target_column=self.original_target_column,
            target_category_columns=self.spec.target_category_columns,
            datetime_column="ds",
        )

        for idx, col in enumerate(target_columns):
            # Only columns present in test file will be used to generate test error
            if col in data:
                # Assuming that predictions have all forecast values
                dates = outputs[idx]["ds"]
                # Filling zeros for any date missing in test data to maintain consistency in metric calculation as in all other missing values cases it comes as 0
                y_true = [
                    data.loc[data["ds"] == date, col].values[0]
                    if date in data["ds"].values
                    else 0
                    for date in dates
                ]
                y_pred = np.asarray(outputs[idx][target_col][-len(y_true) :])

                metrics_df = utils._build_metrics_df(
                    y_true=y_true, y_pred=y_pred, column_name=col
                )
                total_metrics = pd.concat([total_metrics, metrics_df], axis=1)
            else:
                logger.warn(f"{col} is not there in test file")

        if not total_metrics.empty:
            summary_metrics = pd.DataFrame(
                {
                    SupportedMetrics.MEAN_SMAPE: np.mean(
                        total_metrics.loc[SupportedMetrics.SMAPE]
                    ),
                    SupportedMetrics.MEDIAN_SMAPE: np.median(
                        total_metrics.loc[SupportedMetrics.SMAPE]
                    ),
                    SupportedMetrics.MEAN_MAPE: np.mean(
                        total_metrics.loc[SupportedMetrics.MAPE]
                    ),
                    SupportedMetrics.MEDIAN_MAPE: np.median(
                        total_metrics.loc[SupportedMetrics.MAPE]
                    ),
                    SupportedMetrics.MEAN_RMSE: np.mean(
                        total_metrics.loc[SupportedMetrics.RMSE]
                    ),
                    SupportedMetrics.MEDIAN_RMSE: np.median(
                        total_metrics.loc[SupportedMetrics.RMSE]
                    ),
                    SupportedMetrics.MEAN_R2: np.mean(
                        total_metrics.loc[SupportedMetrics.R2]
                    ),
                    SupportedMetrics.MEDIAN_R2: np.median(
                        total_metrics.loc[SupportedMetrics.R2]
                    ),
                    SupportedMetrics.MEAN_EXPLAINED_VARIANCE: np.mean(
                        total_metrics.loc[SupportedMetrics.EXPLAINED_VARIANCE]
                    ),
                    SupportedMetrics.MEDIAN_EXPLAINED_VARIANCE: np.median(
                        total_metrics.loc[SupportedMetrics.EXPLAINED_VARIANCE]
                    ),
                    SupportedMetrics.ELAPSED_TIME: elapsed_time,
                },
                index=["All Targets"],
            )

            """Calculates Mean sMAPE, Median sMAPE, Mean MAPE, Median MAPE, Mean wMAPE, Median wMAPE values for each horizon
            if horizon <= 10."""
            target_columns_in_output = set(target_columns).intersection(data.columns)
            if self.spec.horizon <= SUMMARY_METRICS_HORIZON_LIMIT and len(
                outputs
            ) == len(target_columns_in_output):
                metrics_per_horizon = utils._build_metrics_per_horizon(
                    data=data,
                    outputs=outputs,
                    target_columns=target_columns,
                    target_col=target_col,
                    horizon_periods=self.spec.horizon,
                )

                summary_metrics = summary_metrics.append(metrics_per_horizon)

                new_column_order = [
                    SupportedMetrics.MEAN_SMAPE,
                    SupportedMetrics.MEDIAN_SMAPE,
                    SupportedMetrics.MEAN_MAPE,
                    SupportedMetrics.MEDIAN_MAPE,
                    SupportedMetrics.MEAN_WMAPE,
                    SupportedMetrics.MEDIAN_WMAPE,
                    SupportedMetrics.MEAN_RMSE,
                    SupportedMetrics.MEDIAN_RMSE,
                    SupportedMetrics.MEAN_R2,
                    SupportedMetrics.MEDIAN_R2,
                    SupportedMetrics.MEAN_EXPLAINED_VARIANCE,
                    SupportedMetrics.MEDIAN_EXPLAINED_VARIANCE,
                    SupportedMetrics.ELAPSED_TIME,
                ]
                summary_metrics = summary_metrics[new_column_order]

        return total_metrics, summary_metrics, data

    def _save_report(
        self,
        report_sections: Tuple,
        result_df: pd.DataFrame,
        metrics_df: pd.DataFrame,
        test_metrics_df: pd.DataFrame,
    ):
        """Saves resulting reports to the given folder."""
        import datapane as dp

        if self.spec.output_directory:
            output_dir = self.spec.output_directory.url
        else:
            output_dir = "tmp_fc_operator_result"
            logger.warn(
                "Since the output directory was not specified, the output will be saved to {} directory.".format(
                    output_dir
                )
            )

        if ObjectStorageDetails.is_oci_path(output_dir):
            storage_options = default_signer()
        else:
            storage_options = dict()

        # datapane html report
        if self.spec.generate_report:
            # datapane html report
            with tempfile.TemporaryDirectory() as temp_dir:
                report_local_path = os.path.join(temp_dir, "___report.html")
                dp.save_report(report_sections, report_local_path)

                report_path = os.path.join(output_dir, self.spec.report_filename)
                with open(report_local_path) as f1:
                    with fsspec.open(
                        report_path,
                        "w",
                        **storage_options,
                    ) as f2:
                        f2.write(f1.read())

        # forecast csv report
        utils._write_data(
            data=result_df,
            filename=os.path.join(output_dir, self.spec.forecast_filename),
            format="csv",
            storage_options=storage_options,
        )

        # metrics csv report
        if self.spec.generate_metrics:
            if metrics_df is not None:
                utils._write_data(
                    data=metrics_df.rename_axis("metrics").reset_index(),
                    filename=os.path.join(output_dir, self.spec.metrics_filename),
                    format="csv",
                    storage_options=storage_options,
                    index=False,
                )
            else:
                logger.warn(
                    f"Attempted to generated {self.spec.metrics_filename} file with the training metrics, however the training metrics could not be properly generated."
                )

            # test_metrics csv report
            if self.spec.generate_metrics and test_metrics_df is not None:
                utils._write_data(
                    data=test_metrics_df.rename_axis("metrics").reset_index(),
                    filename=os.path.join(output_dir, self.spec.test_metrics_filename),
                    format="csv",
                    storage_options=storage_options,
                    index=False,
                )
            else:
                logger.warn(
                    f"Attempted to generated {self.spec.test_metrics_filename} file with the test metrics, however the test metrics could not be properly generated."
                )

        logger.warn(
            f"The outputs have been successfully "
            f"generated and placed to the: {output_dir}."
        )

    def _preprocess(self, data, ds_column, datetime_format):
        """The method that needs to be implemented on the particular model level."""
        data["ds"] = pd.to_datetime(data[ds_column], format=datetime_format)
        if ds_column != "ds":
            data.drop([ds_column], axis=1, inplace=True)
        return data

    @abstractmethod
    def _generate_report(self):
        """
        Generates the report for the particular model.
        The method that needs to be implemented on the particular model level.
        """

    @abstractmethod
    def _build_model(self) -> pd.DataFrame:
        """
        Build the model.
        The method that needs to be implemented on the particular model level.
        """

    @abstractmethod
    def explain_model(self) -> dict:
        """
        explain model using global & local explanations
        """
        raise NotImplementedError()<|MERGE_RESOLUTION|>--- conflicted
+++ resolved
@@ -241,54 +241,6 @@
             test_metrics_df=self.test_eval_metrics,
         )
 
-<<<<<<< HEAD
-    def _load_data(self):
-        """Loads forecasting input data."""
-        raw_data = utils._load_data(
-            filename=self.spec.historical_data.url,
-            format=self.spec.historical_data.format,
-            columns=self.spec.historical_data.columns,
-        )
-        self.original_user_data = raw_data.copy()
-        date_column = self.spec.datetime_column.name
-        try:
-            self.spec.freq = utils.get_frequency_of_datetime(raw_data, self.spec)
-        except TypeError as e:
-            logger.warn(
-                f"Error determining frequency: {e.args}. Setting Frequency to None"
-            )
-            logger.debug(f"Full traceback: {e}")
-            self.spec.freq = None
-        data = Transformations(raw_data, self.spec).run()
-        self.original_total_data = data
-
-        additional_data = None
-        if self.spec.additional_data is not None:
-            additional_data = utils._load_data(
-                filename=self.spec.additional_data.url,
-                format=self.spec.additional_data.format,
-                columns=self.spec.additional_data.columns,
-            )
-            additional_data = Transformations(
-                raw_data, self.spec
-            )._sort_by_datetime_col(additional_data)
-            self.original_additional_data = additional_data.copy()
-            self.original_total_data = pd.concat([data, additional_data], axis=1)
-        (
-            self.full_data_dict,
-            self.target_columns,
-            self.categories,
-        ) = utils._build_indexed_datasets(
-            data=data,
-            target_column=self.spec.target_column,
-            datetime_column=self.spec.datetime_column.name,
-            horizon=self.spec.horizon,
-            target_category_columns=self.spec.target_category_columns,
-            additional_data=additional_data,
-        )
-
-=======
->>>>>>> a87733aa
     def _test_evaluate_metrics(
         self, target_columns, test_filename, outputs, target_col="yhat", elapsed_time=0
     ):
