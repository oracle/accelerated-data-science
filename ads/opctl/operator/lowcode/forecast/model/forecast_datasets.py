#!/usr/bin/env python
# -*- coding: utf-8 -*--

# Copyright (c) 2023 Oracle and/or its affiliates.
# Licensed under the Universal Permissive License v 1.0 as shown at https://oss.oracle.com/licenses/upl/

import time
import pandas as pd
import numpy as np
from pandas.api.types import is_datetime64_any_dtype, is_string_dtype, is_numeric_dtype

from ..operator_config import ForecastOperatorConfig
from ads.opctl import logger
from ..const import ForecastOutputColumns, PROPHET_INTERNAL_DATE_COL
from ads.common.object_storage_details import ObjectStorageDetails
from ads.opctl.operator.lowcode.common.utils import (
    get_frequency_in_seconds,
    get_frequency_of_datetime,
)
from ads.opctl.operator.lowcode.common.data import AbstractData
from ads.opctl.operator.lowcode.forecast.utils import (
    default_signer,
)
from ads.opctl.operator.lowcode.common.errors import (
    InputDataError,
    InvalidParameterError,
    PermissionsError,
    DataMismatchError,
)
from ..const import SupportedModels
from abc import ABC, abstractmethod
<<<<<<< HEAD
from ..operator_config import PostprocessingSteps
=======
from ..operator_config import DataPostprocessor
>>>>>>> 9911116d


class HistoricalData(AbstractData):
    def __init__(self, spec: dict):
        super().__init__(spec=spec, name="historical_data")

    def _ingest_data(self, spec):
        try:
            self.freq = get_frequency_of_datetime(self.data.index.get_level_values(0))
        except TypeError as e:
            logger.warn(
                f"Error determining frequency: {e.args}. Setting Frequency to None"
            )
            logger.debug(f"Full traceback: {e}")
            self.freq = None
        self._verify_dt_col(spec)
        super()._ingest_data(spec)

    def _verify_dt_col(self, spec):
        # Check frequency is compatible with model type
        self.freq_in_secs = get_frequency_in_seconds(
            self.data.index.get_level_values(0)
        )
        if spec.model == SupportedModels.AutoMLX:
            if abs(self.freq_in_secs) < 3600:
                message = (
                    "{} requires data with a frequency of at least one hour. Please try using a different model,"
                    " or select the 'auto' option.".format(SupportedModels.AutoMLX)
                )
                raise InvalidParameterError(message)


class AdditionalData(AbstractData):
    def __init__(self, spec, historical_data):
        if spec.additional_data is not None:
            super().__init__(spec=spec, name="additional_data")
            add_dates = self.data.index.get_level_values(0).unique().tolist()
            add_dates.sort()
            if historical_data.get_max_time() > add_dates[-spec.horizon]:
                raise DataMismatchError(
                    f"The Historical Data ends on {historical_data.get_max_time()}. The additional data horizon starts on {add_dates[-spec.horizon]}. The horizon should have exactly {spec.horizon} dates after the Hisotrical at a frequency of {historical_data.freq}"
                )
            elif historical_data.get_max_time() != add_dates[-(spec.horizon + 1)]:
                raise DataMismatchError(
                    f"The Additional Data must be present for all historical data and the entire horizon. The Historical Data ends on {historical_data.get_max_time()}. The additonal data horizon starts after {add_dates[-(spec.horizon+1)]}. These should be the same date."
                )
        else:
            self.name = "additional_data"
            self.data = None
            self._data_dict = dict()
            self.create_horizon(spec, historical_data)

    def create_horizon(self, spec, historical_data):
        logger.debug(f"No additional data provided. Constructing horizon.")
        future_dates = pd.Series(
            pd.date_range(
                start=historical_data.get_max_time(),
                periods=spec.horizon + 1,
                freq=historical_data.freq
                or pd.infer_freq(
                    historical_data.data.reset_index()[spec.datetime_column.name][-5:]
                ),
            ),
            name=spec.datetime_column.name,
        )
        add_dfs = []
        for s_id in historical_data.list_series_ids():
            df_i = historical_data.get_data_for_series(s_id)[spec.datetime_column.name]
            df_i = pd.DataFrame(pd.concat([df_i, future_dates[1:]]))
            df_i[ForecastOutputColumns.SERIES] = s_id
            df_i = df_i.set_index(
                [spec.datetime_column.name, ForecastOutputColumns.SERIES]
            )
            add_dfs.append(df_i)
        data = pd.concat(add_dfs, axis=1)
        self.data = data.sort_values(
            [spec.datetime_column.name, ForecastOutputColumns.SERIES], ascending=True
        )
        self.additional_regressors = []

    def _ingest_data(self, spec):
        self.additional_regressors = list(self.data.columns)
        if not self.additional_regressors:
            logger.warn(
                f"No additional variables found in the additional_data. Only columns found: {self.data.columns}. Skipping for now."
            )
        # Check that datetime column matches historical datetime column


class TestData(AbstractData):
    def __init__(self, spec):
        super().__init__(spec=spec, name="test_data")
        self.dt_column_name = spec.datetime_column.name
        self.target_name = spec.target_column


class ForecastDatasets:
    def __init__(self, config: ForecastOperatorConfig):
        """Instantiates the DataIO instance.

        Properties
        ----------
        config: ForecastOperatorConfig
            The forecast operator configuration.
        """
        self.historical_data: HistoricalData = None
        self.additional_data: AdditionalData = None

        self._horizon = config.spec.horizon
        self._datetime_column_name = config.spec.datetime_column.name
        self._target_col = config.spec.target_column
        self._load_data(config.spec)

    def _load_data(self, spec):
        """Loads forecasting input data."""
        self.historical_data = HistoricalData(spec)
        self.additional_data = AdditionalData(spec, self.historical_data)

        if spec.generate_explanations:
            if spec.additional_data is None:
                logger.warn(
                    f"Unable to generate explanations as there is no additional data passed in. Either set generate_explanations to False, or pass in additional data."
                )
                spec.generate_explanations = False

    def get_all_data_long(self, include_horizon=True):
        how = "outer" if include_horizon else "left"
        return pd.merge(
            self.historical_data.data,
            self.additional_data.data,
            how=how,
            on=[self._datetime_column_name, ForecastOutputColumns.SERIES],
        ).reset_index()

    def get_all_data_long_forecast_horizon(self):
        """Returns all data in long format for the forecast horizon."""
        test_data = pd.merge(
            self.historical_data.data,
            self.additional_data.data,
            how="outer",
            on=[self._datetime_column_name, ForecastOutputColumns.SERIES],
        ).reset_index()
        return test_data[test_data[self._target_col].isnull()].reset_index(drop=True)

    def get_data_multi_indexed(self):
        return pd.concat(
            [
                self.historical_data.data,
                self.additional_data.data,
            ],
            axis=1,
        )

    def get_data_by_series(self, include_horizon=True):
        total_dict = dict()
        hist_data = self.historical_data.get_dict_by_series()
        add_data = self.additional_data.get_dict_by_series()
        how = "outer" if include_horizon else "left"
        for s_id in self.list_series_ids():
            # Note: ensure no duplicate column names
            total_dict[s_id] = pd.merge(
                hist_data[s_id],
                add_data[s_id],
                how=how,
                on=[self._datetime_column_name],
            )
        return total_dict

    def get_data_at_series(self, s_id, include_horizon=True):
        all_data = self.get_data_by_series(include_horizon=include_horizon)
        try:
            return all_data[s_id]
        except:
            raise InvalidParameterError(
                f"Unable to retrieve series id: {s_id} from data. Available series ids are: {self.list_series_ids()}"
            )

    def get_horizon_at_series(self, s_id):
        return self.get_data_at_series(s_id)[-self._horizon :]

    def has_artificial_series(self):
        return self.historical_data._data_transformer.has_artificial_series

    def get_earliest_timestamp(self):
        return self.historical_data.get_min_time()

    def get_latest_timestamp(self):
        return self.historical_data.get_max_time()

    def get_additional_data_column_names(self):
        return self.additional_data.additional_regressors

    def get_datetime_frequency(self):
        return self.historical_data.freq

    def get_datetime_frequency_in_seconds(self):
        return self.historical_data.freq_in_secs

    def get_num_rows(self):
        return self.historical_data.get_num_rows()

    def list_series_ids(self, sorted=True):
        series_ids = self.historical_data.list_series_ids()
        if sorted:
            try:
                series_ids.sort()
            except:
                pass
        return series_ids

    def format_wide(self):
        data_merged = pd.concat(
            [
                v[v[k].notna()].set_index(self._datetime_column_name)
                for k, v in self.get_data_by_series().items()
            ],
            axis=1,
        ).reset_index()
        return data_merged

    def get_longest_datetime_column(self):
        return self.format_wide()[self._datetime_column_name]


class ForecastOutput:
    def __init__(
        self,
        confidence_interval_width: float,
        horizon: int,
        target_column: str,
        dt_column: str,
<<<<<<< HEAD
        postprocessing: PostprocessingSteps
=======
        postprocessing: DataPostprocessor
>>>>>>> 9911116d
    ):
        """Forecast Output contains all of the details required to generate the forecast.csv output file.

        init
        -------
        confidence_interval_width: float  value from OperatorSpec
        horizon: int  length of horizon
        target_column: str the name of the original target column
        dt_column: the name of the original datetime column
        postprocessing: postprocessing steps to be executed
        """
        self.series_id_map = dict()
        self._set_ci_column_names(confidence_interval_width)
        self.horizon = horizon
        self.target_column_name = target_column
        self.dt_column_name = dt_column
        self.postprocessing = postprocessing

    def add_series_id(
        self,
        series_id: str,
        forecast: pd.DataFrame,
        overwrite: bool = False,
    ):
        if not overwrite and series_id in self.series_id_map.keys():
            raise ValueError(
                f"Attempting to update ForecastOutput for series_id {series_id} when this already exists. Set overwrite to True."
            )
        forecast = self._check_forecast_format(forecast)
        self.series_id_map[series_id] = forecast

    def init_series_output(self, series_id, data_at_series):
        output_i = pd.DataFrame()

        output_i["Date"] = data_at_series[self.dt_column_name]
        output_i["Series"] = series_id
        output_i["input_value"] = data_at_series[self.target_column_name]

        output_i["fitted_value"] = float("nan")
        output_i["forecast_value"] = float("nan")
        output_i[self.lower_bound_name] = float("nan")
        output_i[self.upper_bound_name] = float("nan")
        self.series_id_map[series_id] = output_i

    def populate_series_output(
        self, series_id, fit_val, forecast_val, upper_bound, lower_bound
    ):
        """
        This method should be run after init_series_output has been run on this series_id

        Parameters:
        -----------
        series_id: [str, int] the series being forecasted
        fit_val: numpy.array of length input_value - horizon
        forecast_val: numpy.array of length horizon containing the forecasted values
        upper_bound: numpy.array of length horizon containing the upper_bound values
        lower_bound: numpy.array of length horizon containing the lower_bound values

        Returns:
        --------
        None
        """
<<<<<<< HEAD
        min_threshold = self.postprocessing.set_min_forecast
        max_threshold = self.postprocessing.set_max_forecast
        if min_threshold is not None:
            forecast_val = np.maximum(forecast_val, min_threshold)
        if max_threshold is not None:
            forecast_val = np.minimum(forecast_val, max_threshold)
=======
        if self.postprocessing.enabled:
            min_threshold = self.postprocessing.steps.set_min_forecast
            forecast_val = np.maximum(forecast_val, min_threshold)
>>>>>>> 9911116d
        try:
            output_i = self.series_id_map[series_id]
        except KeyError:
            raise ValueError(
                f"Attempting to update output for series: {series_id}, however no series output has been initialized."
            )

        if (output_i.shape[0] - self.horizon) == len(fit_val):
            output_i["fitted_value"].iloc[
                : -self.horizon
            ] = fit_val  # Note: may need to do len(output_i) - (len(fit_val) + horizon) : -horizon
        elif (output_i.shape[0] - self.horizon) > len(fit_val):
            logger.debug(
                f"Fitted Values were only generated on a subset ({len(fit_val)}/{(output_i.shape[0] - self.horizon)}) of the data for Series: {series_id}."
            )
            start_idx = output_i.shape[0] - self.horizon - len(fit_val)
            output_i["fitted_value"].iloc[start_idx : -self.horizon] = fit_val
        else:
            output_i["fitted_value"].iloc[start_idx : -self.horizon] = fit_val[
                -(output_i.shape[0] - self.horizon) :
            ]

        if len(forecast_val) != self.horizon:
            raise ValueError(
                f"Attempting to set forecast along horizon ({self.horizon}) for series: {series_id}, however forecast is only length {len(forecast_val)}"
            )
        output_i["forecast_value"].iloc[-self.horizon :] = forecast_val

        if len(upper_bound) != self.horizon:
            raise ValueError(
                f"Attempting to set upper_bound along horizon ({self.horizon}) for series: {series_id}, however upper_bound is only length {len(upper_bound)}"
            )
        output_i[self.upper_bound_name].iloc[-self.horizon :] = upper_bound

        if len(lower_bound) != self.horizon:
            raise ValueError(
                f"Attempting to set lower_bound along horizon ({self.horizon}) for series: {series_id}, however lower_bound is only length {len(lower_bound)}"
            )
        output_i[self.lower_bound_name].iloc[-self.horizon :] = lower_bound

        self.series_id_map[series_id] = output_i
        self.verify_series_output(series_id)

    def verify_series_output(self, series_id):
        forecast = self.series_id_map[series_id]
        self._check_forecast_format(forecast)

    def get_horizon_by_series(self, series_id):
        return self.series_id_map[series_id][-self.horizon :]

    def get_horizon_long(self):
        df = pd.DataFrame()
        for s_id in self.list_series_ids():
            df = pd.concat([df, self.get_horizon_by_series(s_id)])
        return df.reset_index(drop=True)

    def get_forecast(self, series_id):
        try:
            return self.series_id_map[series_id]
        except KeyError as ke:
            logger.debug(
                f"No Forecast found for series_id: {series_id}. Returning empty DataFrame."
            )
            return pd.DataFrame()

    def list_series_ids(self, sorted=True):
        series_ids = list(self.series_id_map.keys())
        if sorted:
            try:
                series_ids.sort()
            except:
                pass
        return series_ids

    def _set_ci_column_names(self, confidence_interval_width):
        yhat_lower_percentage = (100 - confidence_interval_width * 100) // 2
        self.upper_bound_name = "p" + str(int(100 - yhat_lower_percentage))
        self.lower_bound_name = "p" + str(int(yhat_lower_percentage))

    def _check_forecast_format(self, forecast):
        assert isinstance(forecast, pd.DataFrame)
        assert (
            len(forecast.columns) == 7
        ), f"Expected just 7 columns, but got: {forecast.columns}"
        assert ForecastOutputColumns.DATE in forecast.columns
        assert ForecastOutputColumns.SERIES in forecast.columns
        assert ForecastOutputColumns.INPUT_VALUE in forecast.columns
        assert ForecastOutputColumns.FITTED_VALUE in forecast.columns
        assert ForecastOutputColumns.FORECAST_VALUE in forecast.columns
        assert self.upper_bound_name in forecast.columns
        assert self.lower_bound_name in forecast.columns
        assert not forecast.empty
        # forecast.columns = pd.Index([
        #     ForecastOutputColumns.DATE,
        #     ForecastOutputColumns.SERIES,
        #     ForecastOutputColumns.INPUT_VALUE,
        #     ForecastOutputColumns.FITTED_VALUE,
        #     ForecastOutputColumns.FORECAST_VALUE,
        #     ForecastOutputColumns.UPPER_BOUND,
        #     ForecastOutputColumns.LOWER_BOUND,
        # ])
        return forecast

    def get_forecast_long(self):
        output = pd.DataFrame()
        for df in self.series_id_map.values():
            output = pd.concat([output, df])
        return output.reset_index(drop=True)<|MERGE_RESOLUTION|>--- conflicted
+++ resolved
@@ -29,12 +29,7 @@
 )
 from ..const import SupportedModels
 from abc import ABC, abstractmethod
-<<<<<<< HEAD
 from ..operator_config import PostprocessingSteps
-=======
-from ..operator_config import DataPostprocessor
->>>>>>> 9911116d
-
 
 class HistoricalData(AbstractData):
     def __init__(self, spec: dict):
@@ -265,11 +260,7 @@
         horizon: int,
         target_column: str,
         dt_column: str,
-<<<<<<< HEAD
         postprocessing: PostprocessingSteps
-=======
-        postprocessing: DataPostprocessor
->>>>>>> 9911116d
     ):
         """Forecast Output contains all of the details required to generate the forecast.csv output file.
 
@@ -332,18 +323,12 @@
         --------
         None
         """
-<<<<<<< HEAD
         min_threshold = self.postprocessing.set_min_forecast
         max_threshold = self.postprocessing.set_max_forecast
         if min_threshold is not None:
             forecast_val = np.maximum(forecast_val, min_threshold)
         if max_threshold is not None:
             forecast_val = np.minimum(forecast_val, max_threshold)
-=======
-        if self.postprocessing.enabled:
-            min_threshold = self.postprocessing.steps.set_min_forecast
-            forecast_val = np.maximum(forecast_val, min_threshold)
->>>>>>> 9911116d
         try:
             output_i = self.series_id_map[series_id]
         except KeyError:
