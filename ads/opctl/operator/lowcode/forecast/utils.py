#!/usr/bin/env python
# -*- coding: utf-8 -*--

# Copyright (c) 2023 Oracle and/or its affiliates.
# Licensed under the Universal Permissive License v 1.0 as shown at https://oss.oracle.com/licenses/upl/

import os
from typing import List

import fsspec
import numpy as np
import pandas as pd
import plotly.express as px
from plotly import graph_objects as go
from sklearn.metrics import (
    explained_variance_score,
    mean_absolute_percentage_error,
    mean_squared_error,
    r2_score,
)

from ads.common import auth as authutil
from ads.common.object_storage_details import ObjectStorageDetails
from ads.dataset.label_encoder import DataFrameLabelEncoder
from ads.opctl import logger

from .const import MAX_COLUMNS_AUTOMLX, SupportedMetrics, SupportedModels
from .errors import ForecastInputDataError, ForecastSchemaYamlError
import re
from .operator_config import ForecastOperatorSpec
from .const import SupportedModels


def _label_encode_dataframe(df, no_encode=set()):
    df_to_encode = df[list(set(df.columns) - no_encode)]
    le = DataFrameLabelEncoder().fit(df_to_encode)
    return le, le.transform(df)


def _inverse_transform_dataframe(le, df):
    return le.inverse_transform(df)


def smape(actual, predicted) -> float:
    if not all([isinstance(actual, np.ndarray), isinstance(predicted, np.ndarray)]):
        actual, predicted = (np.array(actual), np.array(predicted))
    return round(
        np.mean(np.abs(actual - predicted) / (np.abs(actual) + np.abs(predicted)))
        * 100,
        2,
    )


def _build_metrics_per_horizon(
    data: pd.DataFrame,
    outputs: pd.DataFrame,
    target_columns: List[str],
    target_col: str,
    horizon_periods: int,
) -> pd.DataFrame:
    """
    Calculates Mean sMAPE, Median sMAPE, Mean MAPE, Median MAPE, Mean wMAPE, Median wMAPE for each horizon

    Parameters
    ------------
    data:  Pandas Dataframe
            Dataframe that has the actual data
    outputs: Pandas Dataframe
            Dataframe that has the forecasted data
    target_columns: List
            List of target category columns
    target_col: str
            Target column name (yhat)
    horizon_periods: int
            Horizon Periods

    Returns
    --------
    Pandas Dataframe
        Dataframe with Mean sMAPE, Median sMAPE, Mean MAPE, Median MAPE, Mean wMAPE, Median wMAPE values for each horizon
    """
    actuals_df = data[target_columns]
    forecasts_df = pd.concat(
        [df[target_col].iloc[-horizon_periods:] for df in outputs], axis=1
    )
    totals = actuals_df.sum()
    wmape_weights = np.array((totals / totals.sum()).values)

    metrics_df = pd.DataFrame(
        columns=[
            SupportedMetrics.MEAN_SMAPE,
            SupportedMetrics.MEDIAN_SMAPE,
            SupportedMetrics.MEAN_MAPE,
            SupportedMetrics.MEDIAN_MAPE,
            SupportedMetrics.MEAN_WMAPE,
            SupportedMetrics.MEDIAN_WMAPE,
        ]
    )

    for i, (y_true, y_pred) in enumerate(
        zip(actuals_df.itertuples(index=False), forecasts_df.itertuples(index=False))
    ):
        y_true, y_pred = np.array(y_true), np.array(y_pred)

        smapes = np.array(
            [smape(actual=y_t, predicted=y_p) for y_t, y_p in zip(y_true, y_pred)]
        )
        mapes = np.array(
            [
                mean_absolute_percentage_error(y_true=[y_t], y_pred=[y_p])
                for y_t, y_p in zip(y_true, y_pred)
            ]
        )
        wmapes = np.array([mape * weight for mape, weight in zip(mapes, wmape_weights)])

        metrics_row = {
            SupportedMetrics.MEAN_SMAPE: np.mean(smapes),
            SupportedMetrics.MEDIAN_SMAPE: np.median(smapes),
            SupportedMetrics.MEAN_MAPE: np.mean(mapes),
            SupportedMetrics.MEDIAN_MAPE: np.median(mapes),
            SupportedMetrics.MEAN_WMAPE: np.mean(wmapes),
            SupportedMetrics.MEDIAN_WMAPE: np.median(wmapes),
        }

        metrics_df = pd.concat(
            [metrics_df, pd.DataFrame(metrics_row, index=[data["ds"][i]])],
            ignore_index=True,
        )

    metrics_df.set_index(data["ds"], inplace=True)

    return metrics_df


def _call_pandas_fsspec(pd_fn, filename, storage_options, **kwargs):
    if fsspec.utils.get_protocol(filename) == "file":
        return pd_fn(filename, **kwargs)

    storage_options = storage_options or (
        authutil.default_signer() if ObjectStorageDetails.is_oci_path(filename) else {}
    )

    return pd_fn(filename, storage_options=storage_options, **kwargs)


def _load_data(filename, format, storage_options=None, columns=None, **kwargs):
    if not format:
        _, format = os.path.splitext(filename)
        format = format[1:]
    if format in ["json", "clipboard", "excel", "csv", "feather", "hdf"]:
        read_fn = getattr(pd, f"read_{format}")
        data = _call_pandas_fsspec(read_fn, filename, storage_options=storage_options)
    elif format in ["tsv"]:
        data = _call_pandas_fsspec(
            pd.read_csv, filename, storage_options=storage_options, sep="\t"
        )
    else:
        raise ForecastInputDataError(f"Unrecognized format: {format}")
    if columns:
        # keep only these columns, done after load because only CSV supports stream filtering
        data = data[columns]
    return data


def _write_data(data, filename, format, storage_options, index=False, **kwargs):
    if not format:
        _, format = os.path.splitext(filename)
        format = format[1:]
    if format in ["json", "clipboard", "excel", "csv", "feather", "hdf"]:
        write_fn = getattr(data, f"to_{format}")
        return _call_pandas_fsspec(
            write_fn, filename, index=index, storage_options=storage_options
        )
    raise ForecastInputDataError(f"Unrecognized format: {format}")


def _merge_category_columns(data, target_category_columns):
    return data.apply(
        lambda x: "__".join([str(x[col]) for col in target_category_columns]), axis=1
    )


def _clean_data(data, target_column, datetime_column, target_category_columns=None):
    # Todo: KNN Imputer?
    if target_category_columns is not None:
        data["__Series__"] = _merge_category_columns(data, target_category_columns)
        unique_categories = data["__Series__"].unique()

        df = pd.DataFrame()
        new_target_columns = []

        for cat in unique_categories:
            data_cat = data[data["__Series__"] == cat].rename(
                {target_column: f"{target_column}_{cat}"}, axis=1
            )
            data_cat_clean = data_cat.drop("__Series__", axis=1).set_index(
                datetime_column
            )
            df = pd.concat([df, data_cat_clean], axis=1)
            new_target_columns.append(f"{target_column}_{cat}")
        df = df.reset_index()

        return df.fillna(0), new_target_columns

    raise ForecastSchemaYamlError(
        f"Either target_columns, target_category_columns, or datetime_column not specified."
    )


def _validate_and_clean_data(
    cat: str, horizon: int, primary: pd.DataFrame, additional: pd.DataFrame
):
    """
    Checks compatibility between primary and additional dataframe for a category.

    Parameters
    ----------
        cat: (str)
         Category for which data is being validated.
        horizon: (int)
         horizon value for the forecast.
        primary: (pd.DataFrame)
         primary dataframe.
        additional: (pd.DataFrame)
         additional dataframe.

    Returns
    -------
        (pd.DataFrame, pd.DataFrame) or (None, None)
         Updated primary and additional dataframe or None values if the validation criteria does not satisfy.
    """
    # Additional data should have future values for horizon
    data_row_count = primary.shape[0]
    data_add_row_count = additional.shape[0]
    additional_surplus = data_add_row_count - horizon - data_row_count
    if additional_surplus < 0:
        logger.warn(
            "Forecast for {} will not be generated since additional data has less values({}) than"
            " horizon({}) + primary data({})".format(
                cat, data_add_row_count, horizon, data_row_count
            )
        )
        return None, None
    elif additional_surplus > 0:
        # Removing surplus future data in additional
        additional.drop(additional.tail(additional_surplus).index, inplace=True)

    # Dates in primary data should be subset of additional data
    dates_in_data = primary.index.tolist()
    dates_in_additional = additional.index.tolist()
    if not set(dates_in_data).issubset(set(dates_in_additional)):
        logger.warn(
            "Forecast for {} will not be generated since the dates in primary and additional do not"
            " match".format(cat)
        )
        return None, None
    return primary, additional


def _build_indexed_datasets(
    data,
    target_column,
    datetime_column,
    horizon,
    target_category_columns=None,
    additional_data=None,
    metadata_data=None,
):
    df_by_target = dict()
    categories = []

    if target_category_columns is None:
        if additional_data is None:
            df_by_target[target_column] = data.fillna(0)
        else:
            df_by_target[target_column] = pd.concat(
                [
                    data.set_index(datetime_column).fillna(0),
                    additional_data.set_index(datetime_column).fillna(0),
                ],
                axis=1,
            ).reset_index()
        return df_by_target, target_column, categories

    data["__Series__"] = _merge_category_columns(data, target_category_columns)
    unique_categories = data["__Series__"].unique()
    invalid_categories = []
    for cat in unique_categories:
        data_by_cat = data[data["__Series__"] == cat].rename(
            {target_column: f"{target_column}_{cat}"}, axis=1
        )
        data_by_cat_clean = (
            data_by_cat.drop(target_category_columns + ["__Series__"], axis=1)
            .set_index(datetime_column)
            .fillna(0)
        )
        if additional_data is not None:
            additional_data["__Series__"] = _merge_category_columns(
                additional_data, target_category_columns
            )
            data_add_by_cat = additional_data[
                additional_data["__Series__"] == cat
            ].rename({target_column: f"{target_column}_{cat}"}, axis=1)
            data_add_by_cat_clean = (
                data_add_by_cat.drop(target_category_columns + ["__Series__"], axis=1)
                .set_index(datetime_column)
                .fillna(0)
            )

            valid_primary, valid_add = _validate_and_clean_data(
                cat, horizon, data_by_cat_clean, data_add_by_cat_clean
            )
            if valid_primary is None:
                invalid_categories.append(cat)
                data_by_cat_clean = None
            else:
                data_by_cat_clean = pd.concat([valid_add, valid_primary], axis=1)
        if data_by_cat_clean is not None:
            df_by_target[f"{target_column}_{cat}"] = data_by_cat_clean.reset_index()

    new_target_columns = list(df_by_target.keys())
    remaining_categories = set(unique_categories) - set(invalid_categories)
    if not len(remaining_categories):
        raise ForecastInputDataError(
            "Stopping forecast operator as there is no data that meets the validation criteria."
        )
    return df_by_target, new_target_columns, remaining_categories


def _build_metrics_df(y_true, y_pred, column_name):
    metrics = dict()
    metrics["sMAPE"] = smape(actual=y_true, predicted=y_pred)
    metrics["MAPE"] = mean_absolute_percentage_error(y_true=y_true, y_pred=y_pred)
    metrics["RMSE"] = np.sqrt(mean_squared_error(y_true=y_true, y_pred=y_pred))
    metrics["r2"] = r2_score(y_true=y_true, y_pred=y_pred)
    metrics["Explained Variance"] = explained_variance_score(
        y_true=y_true, y_pred=y_pred
    )
    return pd.DataFrame.from_dict(metrics, orient="index", columns=[column_name])


def evaluate_metrics(target_columns, data, outputs, target_col="yhat"):
    total_metrics = pd.DataFrame()
    for idx, col in enumerate(target_columns):
        try:
            y_true = np.asarray(data[col])
            y_pred = np.asarray(outputs[idx][target_col][: len(y_true)])

            metrics_df = _build_metrics_df(
                y_true=y_true, y_pred=y_pred, column_name=col
            )
            total_metrics = pd.concat([total_metrics, metrics_df], axis=1)
        except:
            logger.warn(f"Failed to generate training metrics for target_series: {col}")
    return total_metrics


def _select_plot_list(fn, target_columns):
    import datapane as dp

    blocks = [dp.Plot(fn(i, col), label=col) for i, col in enumerate(target_columns)]
    return dp.Select(blocks=blocks) if len(target_columns) > 1 else blocks[0]


def _add_unit(num, unit):
    return f"{num} {unit}"


def get_forecast_plots(
    data,
    outputs,
    target_columns,
    test_data=None,
    ds_col=None,
    ds_forecast_col=None,
    forecast_col_name="yhat",
    ci_col_names=None,
    ci_interval_width=0.95,
):
    if ds_forecast_col is None:
        ds_forecast_col = ds_col

    def plot_forecast_plotly(idx, col):
        fig = go.Figure()
        if (
            (ci_col_names is not None)
            and (ci_col_names[0] in outputs[idx].columns)
            and (ci_col_names[1] in outputs[idx].columns)
        ):
            fig.add_traces(
                [
                    go.Scatter(
                        x=ds_forecast_col,
                        y=outputs[idx][ci_col_names[0]],
                        mode="lines",
                        line_color="rgba(0,0,0,0)",
                        showlegend=False,
                    ),
                    go.Scatter(
                        x=ds_forecast_col,
                        y=outputs[idx][ci_col_names[1]],
                        mode="lines",
                        line_color="rgba(0,0,0,0)",
                        name=f"{ci_interval_width * 100}% confidence interval",
                        fill="tonexty",
                        fillcolor="rgba(211, 211, 211, 0.5)",
                    ),
                ]
            )
        if test_data is not None and col in test_data:
            fig.add_trace(
                go.Scatter(
                    x=test_data["ds"],
                    y=test_data[col],
                    mode="markers",
                    marker_color="green",
                    name="Actual",
                )
            )

        fig.add_trace(
            go.Scatter(
                x=ds_col,
                y=data[col],
                mode="markers",
                marker_color="black",
                name="Historical",
            )
        )
        fig.add_trace(
            go.Scatter(
                x=ds_forecast_col,
                y=outputs[idx][forecast_col_name],
                mode="lines+markers",
                line_color="blue",
                name="Forecast",
            )
        )
        fig.add_vline(
            x=ds_col[-1:].values[0], line_width=1, line_dash="dash", line_color="gray"
        )
        return fig

    return _select_plot_list(plot_forecast_plotly, target_columns)


def human_time_friendly(seconds):
    TIME_DURATION_UNITS = (
        ("week", 60 * 60 * 24 * 7),
        ("day", 60 * 60 * 24),
        ("hour", 60 * 60),
        ("min", 60),
    )
    if seconds == 0:
        return "inf"
    accumulator = []
    for unit, div in TIME_DURATION_UNITS:
        amount, seconds = divmod(float(seconds), div)
        if amount > 0:
            accumulator.append(
                "{} {}{}".format(int(amount), unit, "" if amount == 1 else "s")
            )
    accumulator.append("{} secs".format(round(seconds, 2)))
    return ", ".join(accumulator)


def select_auto_model(columns: List[str]) -> str:
    """
    Selects AutoMLX or Arima model based on column count.

    If the number of columns is less than or equal to the maximum allowed for AutoMLX,
    returns 'AutoMLX'. Otherwise, returns 'Arima'.

    Parameters
    ------------
    columns:  List
            The list of columns.

    Returns
    --------
    str
        The type of the model.
    """
    if columns != None and len(columns) > MAX_COLUMNS_AUTOMLX:
        return SupportedModels.Arima
    return SupportedModels.AutoMLX


<<<<<<< HEAD
def evaluate_model_compatibility(
    data: pd.DataFrame, dataset_info: ForecastOperatorSpec
):
=======
def get_frequency_of_datetime(data: pd.DataFrame, dataset_info: ForecastOperatorSpec):
>>>>>>> 0cdb5d0e
    """
    Function checks if the data is compatible with the model selected

    Parameters
    ------------
    data:  pd.DataFrame
            primary dataset
    dataset_info:  ForecastOperatorSpec

    Returns
    --------
    None

    """
<<<<<<< HEAD
    if dataset_info.model == SupportedModels.AutoMLX:
        date_column = dataset_info.datetime_column.name
        freq = pd.infer_freq(data[date_column].drop_duplicates().tail(5))
        freq_in_secs = to_timedelta(freq) / to_timedelta("sec")
=======
    date_column = dataset_info.datetime_column.name
    datetimes = pd.to_datetime(data[date_column].drop_duplicates())
    freq = pd.DatetimeIndex(datetimes).inferred_freq
    if dataset_info.model == SupportedModels.AutoMLX:
        freq_in_secs = datetimes.tail().diff().min().total_seconds()
>>>>>>> 0cdb5d0e
        if freq_in_secs < 3600:
            message = (
                "{} requires data with a frequency of at least one hour. Please try using a different model,"
                " or select the 'auto' option.".format(SupportedModels.AutoMLX, freq)
            )
            raise Exception(message)
<<<<<<< HEAD


def to_timedelta(freq: str):
    """
    Converts freq sting to time delta.

    Parameters
    ------------
    freq:  str
        freq e.g. T, 5T, 5H, Y

    Returns
    --------
    timedelta
    """
    # Add '1' in case freq doesn't have any digit
    if not bool(re.search(r"\d", freq)):
        freq = f"1{freq}"
    # Convert to datetime.timedelta
    return pd.to_timedelta(freq)
=======
    return freq
>>>>>>> 0cdb5d0e
<|MERGE_RESOLUTION|>--- conflicted
+++ resolved
@@ -486,13 +486,7 @@
     return SupportedModels.AutoMLX
 
 
-<<<<<<< HEAD
-def evaluate_model_compatibility(
-    data: pd.DataFrame, dataset_info: ForecastOperatorSpec
-):
-=======
 def get_frequency_of_datetime(data: pd.DataFrame, dataset_info: ForecastOperatorSpec):
->>>>>>> 0cdb5d0e
     """
     Function checks if the data is compatible with the model selected
 
@@ -507,45 +501,15 @@
     None
 
     """
-<<<<<<< HEAD
-    if dataset_info.model == SupportedModels.AutoMLX:
-        date_column = dataset_info.datetime_column.name
-        freq = pd.infer_freq(data[date_column].drop_duplicates().tail(5))
-        freq_in_secs = to_timedelta(freq) / to_timedelta("sec")
-=======
     date_column = dataset_info.datetime_column.name
     datetimes = pd.to_datetime(data[date_column].drop_duplicates())
     freq = pd.DatetimeIndex(datetimes).inferred_freq
     if dataset_info.model == SupportedModels.AutoMLX:
         freq_in_secs = datetimes.tail().diff().min().total_seconds()
->>>>>>> 0cdb5d0e
         if freq_in_secs < 3600:
             message = (
                 "{} requires data with a frequency of at least one hour. Please try using a different model,"
                 " or select the 'auto' option.".format(SupportedModels.AutoMLX, freq)
             )
             raise Exception(message)
-<<<<<<< HEAD
-
-
-def to_timedelta(freq: str):
-    """
-    Converts freq sting to time delta.
-
-    Parameters
-    ------------
-    freq:  str
-        freq e.g. T, 5T, 5H, Y
-
-    Returns
-    --------
-    timedelta
-    """
-    # Add '1' in case freq doesn't have any digit
-    if not bool(re.search(r"\d", freq)):
-        freq = f"1{freq}"
-    # Convert to datetime.timedelta
-    return pd.to_timedelta(freq)
-=======
-    return freq
->>>>>>> 0cdb5d0e
+    return freq