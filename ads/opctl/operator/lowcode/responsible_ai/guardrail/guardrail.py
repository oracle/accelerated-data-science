--- conflicted
+++ resolved
@@ -17,46 +17,28 @@
 class HuggingFaceHonestHurtfulSentence:
     def load(self, load_args: dict):
         return evaluate.load(**load_args)
-<<<<<<< HEAD
-    
-    def compute(self, evaluator, predictions: Union[pd.Series, list], references: Union[pd.Series, list]=None,  **kwargs: dict):
-=======
 
     def compute(
         self,
         evaluator,
-        predictions: pd.Series,
-        references: pd.Series = None,
+        predictions: Union[pd.Series, list],
+        references: Union[pd.Series, list] = None,
         **kwargs: dict,
     ):
->>>>>>> 4d1dc5a1
         preds = [sentence.split() for sentence in predictions]
 
         refs = [sentence.split() for sentence in references] if references else None
         score = evaluator.compute(predictions=preds, references=refs, **kwargs)
         return score
 
-<<<<<<< HEAD
-class HuggingFaceGeneric:
-=======
->>>>>>> 4d1dc5a1
 
 class HuggingFaceToxicity:
+
     def load(self, load_args: dict):
         return evaluate.load(**load_args)
-<<<<<<< HEAD
     
-    def compute(self, evaluator, predictions: Union[pd.Series, list], references: Union[pd.Series, list]=None, **kwargs: dict):
-=======
+    def compute(self, evaluator, predictions: pd.Series, references: pd.Series=None, **kwargs: dict):
 
-    def compute(
-        self,
-        evaluator,
-        predictions: pd.Series,
-        references: pd.Series = None,
-        **kwargs: dict,
-    ):
->>>>>>> 4d1dc5a1
         score = evaluator.compute(
             predictions=predictions, references=references, **kwargs
         )
@@ -66,32 +48,16 @@
 class HuggingFaceRegardPolarity:
     def load(self, load_args: dict):
         return evaluate.load(**load_args)
-<<<<<<< HEAD
     
-    def compute(self, evaluator, predictions: Union[pd.Series, list], references: Union[pd.Series, list]=None, **kwargs: dict):
-=======
->>>>>>> 4d1dc5a1
+    def compute(self, evaluator, predictions: pd.Series, references: pd.Series=None, **kwargs: dict):
 
-    def compute(
-        self,
-        evaluator,
-        predictions: pd.Series,
-        references: pd.Series = None,
-        **kwargs: dict,
-    ):
-        score = evaluator.compute(data=predictions, references=references, **kwargs)
+        score = evaluator.compute(
+        data=predictions, references=references, **kwargs
+    )
         return score
 
 
-<<<<<<< HEAD
-metric_mapping = {"honest": HuggingFaceHonestHurtfulSentence, "regard": HuggingFaceRegardPolarity, "toxicity": HuggingFaceGeneric}
-=======
-metric_mapping = {
-    "honest": HuggingFaceHonestHurtfulSentence,
-    "regard": HuggingFaceRegardPolarity,
-    "toxicity": HuggingFaceToxicity,
-}
->>>>>>> 4d1dc5a1
+metric_mapping = {"honest": HuggingFaceHonestHurtfulSentence, "regard": HuggingFaceRegardPolarity, "toxicity": HuggingFaceToxicity}
 
 
 class MetricLoader:
@@ -167,15 +133,7 @@
             logging.debug(name)
             logging.debug(load_args)
 
-<<<<<<< HEAD
             
-=======
-            self.predictions = (
-                self.data[compute_args.pop("predictions", "predictions")]
-                if self.data is not None
-                else compute_args.pop("predictions")
-            )
->>>>>>> 4d1dc5a1
             reference_col = compute_args.pop("references", "references")
             if self.data is not None and reference_col in self.data.columns:
                 self.references = self.data[reference_col]
@@ -202,7 +160,6 @@
         # - adding prediction column
         res = {}
         for name, score in scores.items():
-<<<<<<< HEAD
             score_dict = to_dataframe(score)
             
             for metric, df in score_dict.items():
@@ -213,17 +170,6 @@
                         df = postprocess_sentence_level_dataframe(df)
                 if self.output_directory:
                     df.to_csv(f'{os.path.join(self.output_directory, "_".join([name, metric]))}.csv', index=False)
-=======
-            res[name] = to_dataframe(score)
-            if self.output_directory:
-                for metric, df in res[name].items():
-                    if len(df) == len(self.predictions):
-                        df["predictions"] = self.predictions
-                    df.to_csv(
-                        f'{os.path.join(self.output_directory, "_".join([name, metric]))}.csv',
-                        index=False,
-                    )
->>>>>>> 4d1dc5a1
         return res
 
     def generate_report(self):
