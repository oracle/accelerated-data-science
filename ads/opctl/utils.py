--- conflicted
+++ resolved
@@ -141,31 +141,6 @@
     None
     """
     curr_dir = os.path.dirname(os.path.abspath(__file__))
-<<<<<<< HEAD
-    image, dockerfile, target = _get_image_name_dockerfile_target(image_type, gpu)
-    command = [
-        "docker",
-        "build",
-        "-t",
-        image,
-        "-f",
-        os.path.join(curr_dir, "docker", dockerfile),
-    ]
-    if target:
-        command += ["--target", target]
-    if os.environ.get("no_proxy"):
-        command += ["--build-arg", f"no_proxy={os.environ['no_proxy']}"]
-    if os.environ.get("http_proxy"):
-        command += ["--build-arg", f"http_proxy={os.environ['http_proxy']}"]
-    if os.environ.get("https_proxy"):
-        command += ["--build-arg", f"https_proxy={os.environ['https_proxy']}"]
-    if os.environ.get(CONTAINER_NETWORK):
-        command += ["--network", os.environ[CONTAINER_NETWORK]]
-    command += [os.path.abspath(curr_dir)]
-    logger.info("Build image with command %s", command)
-    proc = run_command(command)
-
-=======
     if image_type == "ads-ops-custom":
         if not source_folder or not dst_image:
             raise ValueError(
@@ -202,23 +177,17 @@
         command += [os.path.abspath(curr_dir)]
         logger.info("Build image with command %s", command)
         proc = run_command(command)
->>>>>>> 34105b57
     if proc.returncode != 0:
         raise RuntimeError("Docker build failed.")
 
 
 def _get_image_name_dockerfile_target(type: str, gpu: bool, arch: str) -> str:
     look_up = {
-<<<<<<< HEAD
-        ("job-local", False): (ML_JOB_IMAGE, "Dockerfile.job", None),
-        ("job-local", True): (ML_JOB_GPU_IMAGE, "Dockerfile.job.gpu", None),
-=======
         ("job-local", False, "arm"): (ML_JOB_IMAGE, "Dockerfile.job.arm", None),
         ("job-local", False, "other"): (ML_JOB_IMAGE, "Dockerfile.job", None),
         ("job-local", True, "other"): (ML_JOB_GPU_IMAGE, "Dockerfile.job.gpu", None),
         ("ads-ops-base", False, "other"): (OPS_IMAGE_BASE, "Dockerfile", "base"),
         ("ads-ops-base", True, "other"): (OPS_IMAGE_GPU_BASE, "Dockerfile.gpu", "base"),
->>>>>>> 34105b57
     }
     return look_up[(type, gpu, arch)]
 
