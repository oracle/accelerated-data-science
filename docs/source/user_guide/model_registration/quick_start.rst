Quick Start
***********

ADS can auto generate the required files to register and deploy your models. Checkout the examples below to learn how to deploy models of different frameworks.

Sklearn
-------

.. code-block:: python3

    import tempfile

    import ads
    from ads.model.framework.sklearn_model import SklearnModel
    from sklearn.datasets import load_iris
    from sklearn.linear_model import LogisticRegression
    from sklearn.model_selection import train_test_split


    ads.set_auth(auth="resource_principal")

    # Load dataset and Prepare train and test split
    iris = load_iris()
    X, y = iris.data, iris.target
    X_train, X_test, y_train, y_test = train_test_split(X, y, test_size=0.25)

    # Train a LogisticRegression model
    sklearn_estimator = LogisticRegression()
    sklearn_estimator.fit(X_train, y_train)

    # Instantiate ads.model.framework.sklearn_model.SklearnModel using the sklearn LogisticRegression model
    sklearn_model = SklearnModel(
        estimator=sklearn_estimator, artifact_dir=tempfile.mkdtemp()
    )

    # Autogenerate score.py, serialized model, runtime.yaml, input_schema.json and output_schema.json
    sklearn_model.prepare(
        inference_conda_env="dbexp_p38_cpu_v1",
        X_sample=X_train,
        y_sample=y_train,
    )

    # Verify generated artifacts
    sklearn_model.verify(X_test)

    # Register scikit-learn model
    model_id = sklearn_model.save(display_name="Sklearn Model")


XGBoost
-------

Create a model, prepare it, verify that it works, save it to the model catalog, deploy it, make a prediction, and then delete the deployment.

.. code-block:: python3

    import tempfile
    
    import ads
    import xgboost as xgb
    from ads.model.framework.xgboost_model import XGBoostModel
    from sklearn.datasets import load_iris
    from sklearn.datasets import make_classification
    from sklearn.model_selection import train_test_split
    

    ads.set_auth(auth="resource_principal")

    # Load dataset and Prepare train and test split
    iris = load_iris()
    X, y = iris.data, iris.target
    X_train, X_test, y_train, y_test = train_test_split(X, y, test_size=0.25)

    # Train a XBoost Classifier  model
    xgboost_estimator = xgb.XGBClassifier()
    xgboost_estimator.fit(X_train, y_train)

    # Instantiate ads.model.framework.xgboost_model.XGBoostModel using the trained XGBoost Model
    xgboost_model = XGBoostModel(estimator=xgboost_estimator, artifact_dir=tempfile.mkdtemp())

    # Autogenerate score.py, serialized model, runtime.yaml, input_schema.json and output_schema.json
    xgboost_model.prepare(
        inference_conda_env="generalml_p38_cpu_v1",
        X_sample=X_train,
        y_sample=y_train,
    )

    # Verify generated artifacts
    xgboost_model.verify(X_test)

    # Register XGBoost model
    model_id = xgboost_model.save(display_name="XGBoost Model")

LightGBM
--------

Create a model, prepare it, verify that it works, save it to the model catalog, deploy it, make a prediction, and then delete the deployment.

.. code-block:: python3

    
    import tempfile

    import ads
    import lightgbm as lgb
    from ads.model.framework.lightgbm_model import LightGBMModel
    from sklearn.datasets import load_iris
    from sklearn.model_selection import train_test_split
    
    ads.set_auth(auth="resource_principal")

    # Load dataset and Prepare train and test split
    iris = load_iris()
    X, y = iris.data, iris.target
    X_train, X_test, y_train, y_test = train_test_split(X, y, test_size=0.25)

    # Train a XBoost Classifier  model
    train = lgb.Dataset(X_train, label=y_train)
    param = {
      'objective': 'multiclass', 'num_class': 3,
    }
    lightgbm_estimator = lgb.train(param, train)

    # Instantiate ads.model.lightgbm_model.XGBoostModel using the trained LGBM Model
    lightgbm_model = LightGBMModel(estimator=lightgbm_estimator, artifact_dir=tempfile.mkdtemp())

    # Autogenerate score.py, serialized model, runtime.yaml, input_schema.json and output_schema.json
    lightgbm_model.prepare(
        inference_conda_env="generalml_p38_cpu_v1",
        X_sample=X_train,
        y_sample=y_train,
    )

    # Verify generated artifacts
    lightgbm_model.verify(X_test)

    # Register LightGBM model
    model_id = lightgbm_model.save(display_name="LightGBM Model")


PyTorch
-------

Create a model, prepare it, verify that it works, save it to the model catalog, deploy it, make a prediction, and then delete the deployment.

.. code-block:: python3


    import tempfile

    import ads
    import torch
    import torchvision
    from ads.model.framework.pytorch_model import PyTorchModel

    ads.set_auth(auth="resource_principal")

    # Load a pre-trained resnet model
    torch_estimator = torchvision.models.resnet18(pretrained=True)
    torch_estimator.eval()

    # create random test data
    test_data = torch.randn(1, 3, 224, 224)

    # Instantiate ads.model.framework.pytorch_model.PyTorchModel using the pre-trained PyTorch Model
    artifact_dir=tempfile.mkdtemp()
    torch_model = PyTorchModel(torch_estimator, artifact_dir=artifact_dir)

    # Autogenerate score.py, serialized model, runtime.yaml
    # Set `use_torch_script` to `True` to save the model as Torchscript program.
    torch_model.prepare(inference_conda_env="pytorch110_p38_cpu_v1", use_torch_script=True)

    # Verify generated artifacts
    torch_model.verify(test_data)

    # Register PyTorch model
    model_id = torch_model.save(display_name="PyTorch Model")


Spark Pipeline
--------------

Create a model, prepare it, verify that it works, save it to the model catalog, deploy it, make a prediction, and then delete the deployment.

.. code-block:: python3

    import os
    import tempfile

    import ads
    from ads.model.framework.spark_model import SparkPipelineModel
    from pyspark.ml import Pipeline
    from pyspark.ml.classification import LogisticRegression
    from pyspark.ml.feature import HashingTF, Tokenizer
    from pyspark.sql import SparkSession

    ads.set_auth(auth="resource_principal")

    spark = SparkSession \
        .builder \
        .appName("Python Spark SQL basic example") \
        .getOrCreate()

    # create data
    training = spark.createDataFrame(
        [
            (0, "a b c d e spark", 1.0),
            (1, "b d", 0.0),
            (2, "spark f g h", 1.0),
            (3, "hadoop mapreduce", 0.0),
        ],
        ["id", "text", "label"],
    )
    test = spark.createDataFrame(
        [
            (4, "spark i j k"),
            (5, "l m n"),
            (6, "spark hadoop spark"),
            (7, "apache hadoop"),
        ],
        ["id", "text"],
    )

    # Train a Spark Pipeline model
    tokenizer = Tokenizer(inputCol="text", outputCol="words")
    hashingTF = HashingTF(inputCol=tokenizer.getOutputCol(), outputCol="features")
    lr = LogisticRegression(maxIter=10, regParam=0.001)
    pipeline = Pipeline(stages=[tokenizer, hashingTF, lr])
    model = pipeline.fit(training)

    # Instantiate ads.model.framework.spark_model.SparkPipelineModel using the pre-trained Spark Pipeline Model
    spark_model = SparkPipelineModel(estimator=model, artifact_dir=tempfile.mkdtemp())
    spark_model.prepare(inference_conda_env="pyspark32_p38_cpu_v2",
                        X_sample = training,
                        force_overwrite=True)

    # Verify generated artifacts
    prediction = spark_model.verify(test)

    # Register Spark model
    spark_model.save(display_name="Spark Pipeline Model")


TensorFlow
----------

Create a model, prepare it, verify that it works, save it to the model catalog, deploy it, make a prediction, and then delete the deployment.

.. code-block:: python3

    import tempfile

    import ads
    import tensorflow as tf
    from ads.model.framework.tensorflow_model import TensorFlowModel


    ads.set_auth(auth="resource_principal")

    mnist = tf.keras.datasets.mnist
    (x_train, y_train), (x_test, y_test) = mnist.load_data()
    x_train, x_test = x_train / 255.0, x_test / 255.0

    tf_estimator = tf.keras.models.Sequential(
            [
                tf.keras.layers.Flatten(input_shape=(28, 28)),
                tf.keras.layers.Dense(128, activation="relu"),
                tf.keras.layers.Dropout(0.2),
                tf.keras.layers.Dense(10),
            ]
        )
    loss_fn = tf.keras.losses.SparseCategoricalCrossentropy(from_logits=True)
    tf_estimator.compile(optimizer="adam", loss=loss_fn, metrics=["accuracy"])
    tf_estimator.fit(x_train, y_train, epochs=1)

    # Instantiate ads.model.framework.tensorflow_model.TensorFlowModel using the pre-trained TensorFlow Model
    tf_model = TensorFlowModel(tf_estimator, artifact_dir=tempfile.mkdtemp())

    # Autogenerate score.py, serialized model, runtime.yaml, input_schema.json and output_schema.json
    tf_model.prepare(inference_conda_env="tensorflow28_p38_cpu_v1")

    # Verify generated artifacts
    tf_model.verify(x_test[:1])

    # Register TensorFlow model
    model_id = tf_model.save(display_name="TensorFlow Model")

HuggingFace Pipelines
---------------------

.. code-block:: python3

    from transformers import pipeline
    import tempfile
    import PIL.Image
    import ads
    import requests
    import cloudpickle

    ## download the image
    image_url = "https://huggingface.co/datasets/Narsil/image_dummy/raw/main/parrots.png"
    image = PIL.Image.open(requests.get(image_link, stream=True).raw)
    image_bytes = cloudpickle.dumps(image)

    ## download the pretrained model
    classifier = pipeline(model="openai/clip-vit-large-patch14")
    classifier(
            images=image,
            candidate_labels=["animals", "humans", "landscape"],
        )

    ## Initiate a HuggingFacePipelineModel instance
    zero_shot_image_classification_model = HuggingFacePipelineModel(classifier, artifact_dir=empfile.mkdtemp())

    # Autogenerate score.py, serialized model, runtime.yaml
    conda_pack_path = "oci://bucket@namespace/path/to/conda/pack"
    python_version = "3.x"
    zero_shot_image_classification_model.prepare(inference_conda_env=conda_pack_path, inference_python_version = python_version, force_overwrite=True)

    ## Test data
    data = {"images": image, "candidate_labels": ["animals", "humans", "landscape"]}
    body = cloudpickle.dumps(data) # convert image to bytes

    # Verify generated artifacts
    zero_shot_image_classification_model.verify(data=data)
    zero_shot_image_classification_model.verify(data=body)

    # Register HuggingFace Pipeline model
    zero_shot_image_classification_model.save()

    ## Deploy
    log_group_id = "<log_group_id>"
    log_id = "<log_id>"
    zero_shot_image_classification_model.deploy(deployment_bandwidth_mbps=100,
                    wait_for_completion=False,
                    deployment_log_group_id = log_group_id,
                    deployment_access_log_id = log_id,
                    deployment_predict_log_id = log_id)
    zero_shot_image_classification_model.predict(image)
    zero_shot_image_classification_model.predict(body)

    ### Invoke the model by sending bytes
    auth = ads.common.auth.default_signer()['signer']
    endpoint = zero_shot_image_classification_model.model_deployment.url + "/predict"
    headers = {"Content-Type": "application/octet-stream"}
    requests.post(endpoint, data=body, auth=auth, headers=headers).json()


Other Frameworks
----------------

.. code-block:: python3

    import tempfile

    import ads
    from ads.model.generic_model import GenericModel
    from catboost import CatBoostRegressor

    ads.set_auth(auth="resource_principal")

    # Initialize data

<<<<<<< HEAD
    # Autogenerate score.py, serialized model, runtime.yaml, input_schema.json and output_schema.json
    generic_model.prepare(
            inference_conda_env="dbexp_p38_cpu_v1",
            model_file_name="toy_model.pkl",
            force_overwrite=True
         )
=======
    X_train = [[1, 4, 5, 6],
                [4, 5, 6, 7],
                [30, 40, 50, 60]]

    X_test = [[2, 4, 6, 8],
                [1, 4, 50, 60]]

    y_train = [10, 20, 30]
>>>>>>> ffc23360

    # Initialize CatBoostRegressor
    catboost_estimator = CatBoostRegressor(iterations=2,
                            learning_rate=1,
                            depth=2)
    # Train a CatBoostRegressor model
    catboost_estimator.fit(X_train, y_train)

    # Get predictions
    preds = catboost_estimator.predict(X_test)

    # Instantiate ads.model.generic_model.GenericModel using the trained Custom Model using the trained CatBoost Classifier  model
    catboost_model = GenericModel(estimator=catboost_estimator,
                                artifact_dir=tempfile.mkdtemp(),
                                model_save_serializer="cloudpickle",
                                model_input_serializer="json")

    # Autogenerate score.py, pickled model, runtime.yaml, input_schema.json and output_schema.json
    catboost_model.prepare(
        inference_conda_env="oci://bucket@namespace/path/to/your/conda/pack",
        inference_python_version="your_python_version",
        X_sample=X_train,
        y_sample=y_train,
    )

    # Verify generated artifacts. The payload looks like this: [[2, 4, 6, 8], [1, 4, 50, 60]]
    catboost_model.verify(X_test, auto_serialize_data=True)
    
    # Register CatBoostRegressor model
    model_id = catboost_model.save(display_name="CatBoost Model")


With Model Version Set
----------------------
.. code-block:: python3

    import tempfile
    from ads.model.generic_model import GenericModel

    # Create custom framework model
    class Toy:
        def predict(self, x):
            return x ** 2
    model = Toy()

    # Instantiate ads.model.generic_model.GenericModel using the trained Custom Model
    generic_model = GenericModel(estimator=model, artifact_dir=tempfile.mkdtemp())
    generic_model.summary_status()

    
    # Within the context manager, you can save the :ref:`Model Serialization` model without specifying the ``model_version_set`` parameter because it's taken from the model context manager. If the model version set doesn't exist in the model catalog, the example creates a model version set named ``my_model_version_set``.  If the model version set exists in the model catalog, the models are saved to that model version set.
    with ads.model.experiment(name="my_model_version_set", create_if_not_exists=True):

        # Autogenerate score.py, serialized model, runtime.yaml, input_schema.json and output_schema.json
        generic_model.prepare(
                inference_conda_env="dbexp_p38_cpu_v1",
                model_file_name="toy_model.pkl",
                force_overwrite=True
            )

        # Check if the artifacts are generated correctly.
        # The verify method invokes the ``predict`` function defined inside ``score.py`` in the artifact_dir
        generic_model.verify(2)

        # Register the model
        model_id = generic_model.save(display_name="Custom Framework Model")
    <|MERGE_RESOLUTION|>--- conflicted
+++ resolved
@@ -55,14 +55,14 @@
 .. code-block:: python3
 
     import tempfile
-    
+
     import ads
     import xgboost as xgb
     from ads.model.framework.xgboost_model import XGBoostModel
     from sklearn.datasets import load_iris
     from sklearn.datasets import make_classification
     from sklearn.model_selection import train_test_split
-    
+
 
     ads.set_auth(auth="resource_principal")
 
@@ -98,7 +98,6 @@
 
 .. code-block:: python3
 
-    
     import tempfile
 
     import ads
@@ -106,7 +105,7 @@
     from ads.model.framework.lightgbm_model import LightGBMModel
     from sklearn.datasets import load_iris
     from sklearn.model_selection import train_test_split
-    
+
     ads.set_auth(auth="resource_principal")
 
     # Load dataset and Prepare train and test split
@@ -192,9 +191,7 @@
     from pyspark.ml import Pipeline
     from pyspark.ml.classification import LogisticRegression
     from pyspark.ml.feature import HashingTF, Tokenizer
-    from pyspark.sql import SparkSession
-
-    ads.set_auth(auth="resource_principal")
+    from ads.model.framework.spark_model import SparkPipelineModel
 
     spark = SparkSession \
         .builder \
@@ -228,7 +225,7 @@
     pipeline = Pipeline(stages=[tokenizer, hashingTF, lr])
     model = pipeline.fit(training)
 
-    # Instantiate ads.model.framework.spark_model.SparkPipelineModel using the pre-trained Spark Pipeline Model
+    # Instantite ads.model.framework.spark_model.SparkPipelineModel using the pre-trained Spark Pipeline Model
     spark_model = SparkPipelineModel(estimator=model, artifact_dir=tempfile.mkdtemp())
     spark_model.prepare(inference_conda_env="pyspark32_p38_cpu_v2",
                         X_sample = training,
@@ -237,7 +234,7 @@
     # Verify generated artifacts
     prediction = spark_model.verify(test)
 
-    # Register Spark model
+    #Register Spark model
     spark_model.save(display_name="Spark Pipeline Model")
 
 
@@ -248,14 +245,9 @@
 
 .. code-block:: python3
 
-    import tempfile
-
-    import ads
+    from ads.model.framework.tensorflow_model import TensorFlowModel
+    import tempfile
     import tensorflow as tf
-    from ads.model.framework.tensorflow_model import TensorFlowModel
-
-
-    ads.set_auth(auth="resource_principal")
 
     mnist = tf.keras.datasets.mnist
     (x_train, y_train), (x_test, y_test) = mnist.load_data()
@@ -273,78 +265,17 @@
     tf_estimator.compile(optimizer="adam", loss=loss_fn, metrics=["accuracy"])
     tf_estimator.fit(x_train, y_train, epochs=1)
 
-    # Instantiate ads.model.framework.tensorflow_model.TensorFlowModel using the pre-trained TensorFlow Model
+    # Instantite ads.model.framework.tensorflow_model.TensorFlowModel using the pre-trained TensorFlow Model
     tf_model = TensorFlowModel(tf_estimator, artifact_dir=tempfile.mkdtemp())
 
-    # Autogenerate score.py, serialized model, runtime.yaml, input_schema.json and output_schema.json
+    # Autogenerate score.py, pickled model, runtime.yaml, input_schema.json and output_schema.json
     tf_model.prepare(inference_conda_env="tensorflow28_p38_cpu_v1")
 
     # Verify generated artifacts
     tf_model.verify(x_test[:1])
 
-    # Register TensorFlow model
+    #Register TensorFlow model
     model_id = tf_model.save(display_name="TensorFlow Model")
-
-HuggingFace Pipelines
----------------------
-
-.. code-block:: python3
-
-    from transformers import pipeline
-    import tempfile
-    import PIL.Image
-    import ads
-    import requests
-    import cloudpickle
-
-    ## download the image
-    image_url = "https://huggingface.co/datasets/Narsil/image_dummy/raw/main/parrots.png"
-    image = PIL.Image.open(requests.get(image_link, stream=True).raw)
-    image_bytes = cloudpickle.dumps(image)
-
-    ## download the pretrained model
-    classifier = pipeline(model="openai/clip-vit-large-patch14")
-    classifier(
-            images=image,
-            candidate_labels=["animals", "humans", "landscape"],
-        )
-
-    ## Initiate a HuggingFacePipelineModel instance
-    zero_shot_image_classification_model = HuggingFacePipelineModel(classifier, artifact_dir=empfile.mkdtemp())
-
-    # Autogenerate score.py, serialized model, runtime.yaml
-    conda_pack_path = "oci://bucket@namespace/path/to/conda/pack"
-    python_version = "3.x"
-    zero_shot_image_classification_model.prepare(inference_conda_env=conda_pack_path, inference_python_version = python_version, force_overwrite=True)
-
-    ## Test data
-    data = {"images": image, "candidate_labels": ["animals", "humans", "landscape"]}
-    body = cloudpickle.dumps(data) # convert image to bytes
-
-    # Verify generated artifacts
-    zero_shot_image_classification_model.verify(data=data)
-    zero_shot_image_classification_model.verify(data=body)
-
-    # Register HuggingFace Pipeline model
-    zero_shot_image_classification_model.save()
-
-    ## Deploy
-    log_group_id = "<log_group_id>"
-    log_id = "<log_id>"
-    zero_shot_image_classification_model.deploy(deployment_bandwidth_mbps=100,
-                    wait_for_completion=False,
-                    deployment_log_group_id = log_group_id,
-                    deployment_access_log_id = log_id,
-                    deployment_predict_log_id = log_id)
-    zero_shot_image_classification_model.predict(image)
-    zero_shot_image_classification_model.predict(body)
-
-    ### Invoke the model by sending bytes
-    auth = ads.common.auth.default_signer()['signer']
-    endpoint = zero_shot_image_classification_model.model_deployment.url + "/predict"
-    headers = {"Content-Type": "application/octet-stream"}
-    requests.post(endpoint, data=body, auth=auth, headers=headers).json()
-
 
 Other Frameworks
 ----------------
@@ -352,62 +283,31 @@
 .. code-block:: python3
 
     import tempfile
-
-    import ads
     from ads.model.generic_model import GenericModel
-    from catboost import CatBoostRegressor
-
-    ads.set_auth(auth="resource_principal")
-
-    # Initialize data
-
-<<<<<<< HEAD
-    # Autogenerate score.py, serialized model, runtime.yaml, input_schema.json and output_schema.json
+
+    # Create custom framework model
+    class Toy:
+        def predict(self, x):
+            return x ** 2
+    model = Toy()
+
+    # Instantite ads.model.generic_model.GenericModel using the trained Custom Model
+    generic_model = GenericModel(estimator=model, artifact_dir=tempfile.mkdtemp())
+    generic_model.summary_status()
+
+    # Autogenerate score.py, pickled model, runtime.yaml, input_schema.json and output_schema.json
     generic_model.prepare(
             inference_conda_env="dbexp_p38_cpu_v1",
             model_file_name="toy_model.pkl",
             force_overwrite=True
          )
-=======
-    X_train = [[1, 4, 5, 6],
-                [4, 5, 6, 7],
-                [30, 40, 50, 60]]
-
-    X_test = [[2, 4, 6, 8],
-                [1, 4, 50, 60]]
-
-    y_train = [10, 20, 30]
->>>>>>> ffc23360
-
-    # Initialize CatBoostRegressor
-    catboost_estimator = CatBoostRegressor(iterations=2,
-                            learning_rate=1,
-                            depth=2)
-    # Train a CatBoostRegressor model
-    catboost_estimator.fit(X_train, y_train)
-
-    # Get predictions
-    preds = catboost_estimator.predict(X_test)
-
-    # Instantiate ads.model.generic_model.GenericModel using the trained Custom Model using the trained CatBoost Classifier  model
-    catboost_model = GenericModel(estimator=catboost_estimator,
-                                artifact_dir=tempfile.mkdtemp(),
-                                model_save_serializer="cloudpickle",
-                                model_input_serializer="json")
-
-    # Autogenerate score.py, pickled model, runtime.yaml, input_schema.json and output_schema.json
-    catboost_model.prepare(
-        inference_conda_env="oci://bucket@namespace/path/to/your/conda/pack",
-        inference_python_version="your_python_version",
-        X_sample=X_train,
-        y_sample=y_train,
-    )
-
-    # Verify generated artifacts. The payload looks like this: [[2, 4, 6, 8], [1, 4, 50, 60]]
-    catboost_model.verify(X_test, auto_serialize_data=True)
-    
-    # Register CatBoostRegressor model
-    model_id = catboost_model.save(display_name="CatBoost Model")
+
+    # Check if the artifacts are generated correctly.
+    # The verify method invokes the ``predict`` function defined inside ``score.py`` in the artifact_dir
+    generic_model.verify([2])
+
+    # Register the model
+    model_id = generic_model.save(display_name="Custom Framework Model")
 
 
 With Model Version Set
@@ -423,7 +323,7 @@
             return x ** 2
     model = Toy()
 
-    # Instantiate ads.model.generic_model.GenericModel using the trained Custom Model
+    # Instantite ads.model.generic_model.GenericModel using the trained Custom Model
     generic_model = GenericModel(estimator=model, artifact_dir=tempfile.mkdtemp())
     generic_model.summary_status()
 
@@ -431,7 +331,7 @@
     # Within the context manager, you can save the :ref:`Model Serialization` model without specifying the ``model_version_set`` parameter because it's taken from the model context manager. If the model version set doesn't exist in the model catalog, the example creates a model version set named ``my_model_version_set``.  If the model version set exists in the model catalog, the models are saved to that model version set.
     with ads.model.experiment(name="my_model_version_set", create_if_not_exists=True):
 
-        # Autogenerate score.py, serialized model, runtime.yaml, input_schema.json and output_schema.json
+        # Autogenerate score.py, pickled model, runtime.yaml, input_schema.json and output_schema.json
         generic_model.prepare(
                 inference_conda_env="dbexp_p38_cpu_v1",
                 model_file_name="toy_model.pkl",
@@ -440,7 +340,7 @@
 
         # Check if the artifacts are generated correctly.
         # The verify method invokes the ``predict`` function defined inside ``score.py`` in the artifact_dir
-        generic_model.verify(2)
+        generic_model.verify([2])
 
         # Register the model
         model_id = generic_model.save(display_name="Custom Framework Model")
