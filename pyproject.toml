## This file created and used instead of setup.py for building and installing ads package. This change is to
## follow best practive to "not invoke setup.py directly", see detailed explanation why here:
## https://blog.ganssle.io/articles/2021/10/setup-py-deprecated.html.
## Check README-development.md and Makefile for instruction how to install or build ADS locally.

[build-system]
# PEP 517 – A build-system independent format for source trees - https://peps.python.org/pep-0517/
# Till recently flit-core library was suggested by pip, so we used it. In future, cosider to change to
# other, if better, build-backend library.
requires = ["flit-core >=3.8,<4"]  # should specify <4, so won’t be impacted by changes in the next major version
build-backend = "flit_core.buildapi"


[project]
# Declaring project metadata
# https://packaging.python.org/en/latest/specifications/declaring-project-metadata/
# PEP 621 – Storing project metadata in pyproject.toml - https://peps.python.org/pep-0621/
# PEP 518 – Specifying Minimum Build System Requirements for Python Projects https://peps.python.org/pep-0518/

# Required
name = "oracle_ads"  # the install (PyPI) name; name for local build in [tool.flit.module] section below
version = "2.9.1"

# Optional
description = "Oracle Accelerated Data Science SDK"
readme = {file = "README.md", content-type = "text/markdown"}
requires-python = ">=3.8"
license = {file = "LICENSE.txt"}
authors = [
  {name = "Oracle Data Science"}
]
keywords = [
  "Oracle Cloud Infrastructure",
  "OCI",
  "Machine Learning",
  "ML",
  "Artificial Intelligence",
  "AI",
  "Data Science",
  "Cloud",
  "Oracle",
]
classifiers = [
  "Development Status :: 5 - Production/Stable",
  "Intended Audience :: Developers",
  "License :: OSI Approved :: Universal Permissive License (UPL)",
  "Operating System :: OS Independent",
  "Programming Language :: Python :: 3.8",
  "Programming Language :: Python :: 3.9",
  "Programming Language :: Python :: 3.10",
]

# PEP 508 – Dependency specification for Python Software Packages - https://peps.python.org/pep-0508/
# In dependencies se "<library>; platform_machine == 'aarch64'" to specify ARM underlying platform
# Copied from install_requires list in setup.py, setup.py got removed in favor of this config file
dependencies = [
  "PyYAML>=6",  # pyyaml 5.4 is broken with cython 3
  "asteval>=0.9.25",
  "cerberus>=1.3.4",
  "cloudpickle>=1.6.0",
  "fsspec>=0.8.7",
  "gitpython>=3.1.2",
  "jinja2>=2.11.2",
  "matplotlib>=3.1.3",
  "numpy>=1.19.2",
  "oci>=2.113.0",
  "ocifs>=1.1.3",
  "pandas>1.2.1,<2.1",
  "psutil>=5.7.2",
  "python_jsonschema_objects>=0.3.13",
  "requests",
  "scikit-learn>=1.0",
  "tabulate>=0.8.9",
  "tqdm>=4.59.0",
]

[project.optional-dependencies]
# Copied from extras_require list in setup.py, setup.py got removed in favor of this config file
bds = [
  "hdfs[kerberos]",
  "ibis-framework[impala]",
  "sqlalchemy",
]
boosted = [
  "lightgbm<4.0.0",  # relax when the official releases of skl2onnx (v1.16.0) and onnxmltools (1.11.3), https://github.com/sdpython/mlprodict/issues/488
  "xgboost",
]
data = [
  "datefinder>=0.7.1",
  "fastavro>=0.24.2",
  "htmllistparse>=0.6.0",
  "openpyxl>=3.0.7",
  "oracledb>=1.0",
  "pandavro>=1.6.0",
  "sqlalchemy>=1.4.1, <=1.4.46",
]
geo = [
  "geopandas",
  "oracle_ads[viz]",
]
huggingface = [
  "transformers",
]
notebook = [
  "ipython>=7.23.1, <8.0",
  "ipywidgets~=7.6.3",
]
onnx = [
  "lightgbm<4.0.0",  # relax when the official releases of skl2onnx (v1.16.0) and onnxmltools (1.11.3), https://github.com/sdpython/mlprodict/issues/488
  "onnx>=1.12.0",
  "onnxmltools>=1.10.0",
  "onnxruntime>=1.10.0,<1.16",  # v1.16 introduced issues https://github.com/microsoft/onnxruntime/issues/17631, revealed by unit tests
  "oracle_ads[viz]",
  "protobuf<=3.20",
  "skl2onnx>=1.10.4",
  "tf2onnx",
  "xgboost<=1.7",
]
opctl = [
  "conda-pack",
  "docker",
  "inflection",
  "nbconvert",
  "nbformat",
  "oci-cli",
  "py-cpuinfo",
  "rich",
]
optuna = [
  "optuna==2.9.0",
  "oracle_ads[viz]",
]
spark = [
  "pyspark>=3.0.0",
]
tensorflow = [
  "oracle_ads[viz]",
  "tensorflow",
]
text = [
  "spacy",
  "wordcloud>=1.8.1",
]
torch = [
  "oracle_ads[viz]",
  "torch",
  "torchvision",
]
viz = [
  "bokeh>=2.3.0, <=2.4.3",
  "folium>=0.12.1",
  "graphviz<0.17",
  "scipy>=1.5.4",
  "seaborn>=0.11.0",
]
forecast = [
  "conda-pack",
  "inflection",
  "nbconvert",
  "nbformat",
  "oci-cli",
  "py-cpuinfo",
  "rich",
  "autots[additional]",
  "datapane",
  "holidays==0.21.13",
  "neuralprophet",
  "numpy",
  "oci-cli",
  "optuna==2.9.0",
  "oracle-ads",
  "oracle-automlx[forecasting]==23.2.3",
  "pmdarima",
  "prophet",
  "shap",
  "sktime",
  "statsmodels",
<<<<<<< HEAD
=======
  "plotly",
]
feature-store-marketplace = [
    "oracle-ads[opctl]",
    "kubernetes"
>>>>>>> 2c7a0d22
]
pii = [
  "aiohttp",
  "datapane",
  "gender_guesser",
  "nameparser",
  "oracle_ads[opctl]",
  "plotly",
  "scrubadub==2.0.1",
  "scrubadub_spacy",
  "spacy-transformers==1.2.5",
  "spacy==3.6.1",
]
llm = [
  "langchain>=0.0.295,<=0.0.350",
  "evaluate>=0.4.0",
]


[project.urls]
"Github" = "https://github.com/oracle/accelerated-data-science"
"Documentation" = "https://accelerated-data-science.readthedocs.io/en/latest/index.html"

[project.scripts]
ads = "ads.cli:cli"

[tool.flit.module]
name = "ads"  # name for local build and import, see https://flit.pypa.io/en/latest/pyproject_toml.html#module-section

[tool.flit.sdist]
# By default `ads` folder and `LICENSE.txt` file included in sdist. Folders `docs` and `tests` are excluded, as weel as other project files
# Use this section to include/exclude files and folders. See doc: https://flit.pypa.io/en/latest/pyproject_toml.html#sdist-section
include = ["THIRD_PARTY_LICENSES.txt"]<|MERGE_RESOLUTION|>--- conflicted
+++ resolved
@@ -175,14 +175,11 @@
   "shap",
   "sktime",
   "statsmodels",
-<<<<<<< HEAD
-=======
   "plotly",
 ]
 feature-store-marketplace = [
     "oracle-ads[opctl]",
     "kubernetes"
->>>>>>> 2c7a0d22
 ]
 pii = [
   "aiohttp",
