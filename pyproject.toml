--- conflicted
+++ resolved
@@ -21,11 +21,7 @@
 
 # Required
 name = "oracle_ads" # the install (PyPI) name; name for local build in [tool.flit.module] section below
-<<<<<<< HEAD
-version = "2.9.1"
-=======
 version = "2.10.1"
->>>>>>> 8f59ae1b
 
 # Optional
 description = "Oracle Accelerated Data Science SDK"
@@ -181,10 +177,6 @@
   "spacy-transformers==1.2.5",
   "spacy==3.6.1",
 ]
-<<<<<<< HEAD
-llm = ["langchain>=0.0.295", "evaluate>=0.4.0"]
-aqua = ["fire", "cachetools"]
-=======
 llm = ["langchain>=0.1.10", "evaluate>=0.4.0"]
 aqua = ["fire", "cachetools"]
 
@@ -214,7 +206,6 @@
   "tables",
   "xlrd>=1.2.0",
 ]
->>>>>>> 8f59ae1b
 
 
 [project.urls]
