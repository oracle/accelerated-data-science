## This file created and used instead of setup.py for building and installing ads package. This change is to
## follow best practive to "not invoke setup.py directly", see detailed explanation why here:
## https://blog.ganssle.io/articles/2021/10/setup-py-deprecated.html.
## Check README-development.md and Makefile for instruction how to install or build ADS locally.

[build-system]
# These are the assumed default build requirements from pip:
# https://pip.pypa.io/en/stable/reference/pip/#pep-517-and-518-support
# PEP 517 – A build-system independent format for source trees - https://peps.python.org/pep-0517/
requires = ["flit-core >= 3.8"]
build-backend = "flit_core.buildapi"


[project]
# Declaring project metadata
# https://packaging.python.org/en/latest/specifications/declaring-project-metadata/
# PEP 621 – Storing project metadata in pyproject.toml - https://peps.python.org/pep-0621/
# PEP 518 – Specifying Minimum Build System Requirements for Python Projects https://peps.python.org/pep-0518/

# Required
name = "oracle_ads"  # the install (PyPI) name; name for local build in [tool.flit.module] section below
version = "2.9.0rc1"

# Optional
description = "Oracle Accelerated Data Science SDK"
readme = {file = "README.md", content-type = "text/markdown"}
requires-python = ">=3.8"
license = {file = "LICENSE.txt"}
authors = [
  {name = "Oracle Data Science"}
]
keywords = [
  "Oracle Cloud Infrastructure",
  "OCI",
  "Machine Learning",
  "ML",
  "Artificial Intelligence",
  "AI",
  "Data Science",
  "Cloud",
  "Oracle",
]
classifiers = [
  "Development Status :: 5 - Production/Stable",
  "Intended Audience :: Developers",
  "License :: OSI Approved :: Universal Permissive License (UPL)",
  "Operating System :: OS Independent",
  "Programming Language :: Python :: 3.8",
  "Programming Language :: Python :: 3.9",
  "Programming Language :: Python :: 3.10",
]

# PEP 508 – Dependency specification for Python Software Packages - https://peps.python.org/pep-0508/
# In dependencies se "<library>; platform_machine == 'aarch64'" to specify ARM underlying platform
# Copied from install_requires list in setup.py, setup.py got removed in favor of this config file
dependencies = [
  "PyYAML>=6",  # pyyaml 5.4 is broken with cython 3
  "asteval>=0.9.25",
  "cerberus>=1.3.4",
  "cloudpickle>=1.6.0",
  "fsspec>=0.8.7,<2023.9.1",  # v2.9.1 introduced issues, revealed by unit tests
  "gitpython>=3.1.2",
  "jinja2>=2.11.2",
  "matplotlib>=3.1.3",
  "numpy>=1.19.2",
  "oci>=2.113.0",
  "ocifs>=1.1.3",
  "pandas>1.2.1,<2.1",
  "psutil>=5.7.2",
  "python_jsonschema_objects>=0.3.13",
  "requests",
  "scikit-learn>=1.0",
  "tabulate>=0.8.9",
  "tqdm>=4.59.0",
]

[project.optional-dependencies]
# Copied from extras_require list in setup.py, setup.py got removed in favor of this config file
bds = [
  "hdfs[kerberos]",
  "ibis-framework[impala]",
  "sqlalchemy",
]
boosted = [
  "lightgbm",
  "xgboost",
]
data = [
  "datefinder>=0.7.1",
  "fastavro>=0.24.2",
  "htmllistparse>=0.6.0",
  "openpyxl>=3.0.7",
  "oracledb>=1.0",
  "pandavro>=1.6.0",
  "sqlalchemy>=1.4.1, <=1.4.46",
]
geo = [
  "geopandas",
  "oracle_ads[viz]",
]
huggingface = [
  "transformers",
]
notebook = [
  "ipython>=7.23.1, <8.0",
  "ipywidgets~=7.6.3",
]
onnx = [
  "lightgbm==3.3.1",
  "onnx>=1.12.0",
  "onnxmltools>=1.10.0",
  "onnxruntime>=1.10.0,<1.16",  # v1.16 introduced issues https://github.com/microsoft/onnxruntime/issues/17631, revealedd by unit tests
  "oracle_ads[viz]",
  "protobuf<=3.20",
  "skl2onnx>=1.10.4",
  "tf2onnx",
  "xgboost<=1.7",
]
opctl = [
  "conda-pack",
  "docker",
  "inflection",
  "nbconvert",
  "nbformat",
  "oci-cli",
<<<<<<< HEAD
  "rich",
=======
  "py-cpuinfo",
>>>>>>> 34105b57
]
optuna = [
  "optuna==2.9.0",
  "oracle_ads[viz]",
]
spark = [
  "pyspark>=3.0.0",
]
tensorflow = [
  "oracle_ads[viz]",
  "tensorflow",
]
text = [
  "spacy",
  "wordcloud>=1.8.1",
]
torch = [
  "oracle_ads[viz]",
  "torch",
  "torchvision",
]
viz = [
  "bokeh>=2.3.0, <=2.4.3",
  "folium>=0.12.1",
  "graphviz<0.17",
  "scipy>=1.5.4",
  "seaborn>=0.11.0",
]
forecast = [
  "datapane",
  "prophet",
  "pmdarima",
  "statsmodels",
  "sktime",
  "optuna==2.9.0",
  "oci-cli",
  "shap",
  "numpy",
  "holidays==0.21.13",
  "oracle-ads[opctl]",
  "oracle-automlx==23.2.3",
  "autots[additional]",
  "neuralprophet",
]
pii = [
  "aiohttp",
  "datapane",
  "gender_guesser",
  "nameparser",
  "oracle_ads[opctl]",
  "plotly",
  "spacy_transformers",
  "scrubadub",
  "scrubadub_spacy",
]

[project.urls]
"Github" = "https://github.com/oracle/accelerated-data-science"
"Documentation" = "https://accelerated-data-science.readthedocs.io/en/latest/index.html"

[project.scripts]
ads = "ads.cli:cli"

[tool.flit.module]
name = "ads"  # name for local build and import, see https://flit.pypa.io/en/latest/pyproject_toml.html#module-section<|MERGE_RESOLUTION|>--- conflicted
+++ resolved
@@ -123,11 +123,8 @@
   "nbconvert",
   "nbformat",
   "oci-cli",
-<<<<<<< HEAD
   "rich",
-=======
   "py-cpuinfo",
->>>>>>> 34105b57
 ]
 optuna = [
   "optuna==2.9.0",
