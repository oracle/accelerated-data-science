from tests.integration.feature_store.test_base import FeatureStoreTestCase
from ads.feature_store.input_feature_detail import FeatureDetail, FeatureType
from ads.feature_store.feature_group import FeatureGroup
import pandas as pd
import numpy as np
import pytest

<<<<<<< HEAD


class TestDataTypePandasMixed(FeatureStoreTestCase):
    flights_df = pd.read_csv("https://objectstorage.us-ashburn-1.oraclecloud.com/p/hh2NOgFJbVSg4amcLM3G3hkTuHyBD-8aE_iCsuZKEvIav1Wlld-3zfCawG4ycQGN/n/ociodscdev/b/oci-feature-store/o/beta/data/flights/flights.csv")
    flights_df_mixed = pd.DataFrame(flights_df["CANCELLATION_REASON"])

    input_feature_details_mixed = [
            FeatureDetail("CANCELLATION_REASON").with_feature_type(FeatureType.STRING).with_order_number(1)]
=======

class TestDataTypePandasMixed(FeatureStoreTestCase):
    data_mixed = {'MixedColumn': ['John', 25, 'Emma', 30, 'Michael', 35]}
    data_mixed_nan = {'MixedColumn': ['John', float('nan'), 'Emma', float('nan'), 'Michael', float('nan')]}
    pandas_mixed_df = pd.DataFrame(data_mixed)
    pandas_mixed_df_nan = pd.DataFrame(data_mixed_nan)

    input_feature_details_mixed = [
        FeatureDetail("MixedColumn").with_feature_type(FeatureType.STRING).with_order_number(1)]

>>>>>>> 0f9a66bf
    def define_feature_group_resource_with_pandas_mixed_infer_schema(
            self, entity_id, feature_store_id
    ):
        feature_group_pandas_mixed = (
            FeatureGroup()
            .with_description("feature group resource for pandas datatypes")
            .with_compartment_id(self.COMPARTMENT_ID)
            .with_name(self.get_name("feature_group_pandas_mixed"))
            .with_entity_id(entity_id)
            .with_feature_store_id(feature_store_id)
            .with_primary_keys([])
            .with_schema_details_from_dataframe(self.pandas_mixed_df)
            .with_statistics_config(False)
        )

<<<<<<< HEAD
        with pytest.raises(TypeError, match="Input feature 'CANCELLATION_REASON' has mixed types, FeatureType.STRING and FeatureType.FLOAT. That is not allowed. "):
            feature_group_pandas_mixed = (
                FeatureGroup()
                .with_description("feature group resource for pandas datatypes")
                .with_compartment_id(self.COMPARTMENT_ID)
                .with_name(self.get_name("feature_group_pandas_mixed"))
                .with_entity_id(entity_id)
                .with_feature_store_id(feature_store_id)
                .with_primary_keys([])
                .with_schema_details_from_dataframe(self.flights_df_mixed)
                .with_statistics_config(False)
            )
=======
        return feature_group_pandas_mixed

    def define_feature_group_resource_with_pandas_mixed_infer_schema_nan(
            self, entity_id, feature_store_id
    ):
        feature_group_pandas_mixed_1 = (
            FeatureGroup()
            .with_description("feature group resource for pandas datatypes")
            .with_compartment_id(self.COMPARTMENT_ID)
            .with_name(self.get_name("feature_group_pandas_mixed_1"))
            .with_entity_id(entity_id)
            .with_feature_store_id(feature_store_id)
            .with_primary_keys([])
            .with_schema_details_from_dataframe(self.pandas_mixed_df_nan)
            .with_statistics_config(False)
        )

        return feature_group_pandas_mixed_1
>>>>>>> 0f9a66bf

    def define_feature_group_resource_with_pandas_mixed_with_schema(
            self, entity_id, feature_store_id
    ) -> "FeatureGroup":
        feature_group_pandas_mixed_schema = (
            FeatureGroup()
            .with_description("feature group resource for pandas datatypes")
            .with_compartment_id(self.COMPARTMENT_ID)
            .with_name(self.get_name("feature_group_pandas_mixed_schema"))
            .with_entity_id(entity_id)
            .with_feature_store_id(feature_store_id)
            .with_primary_keys([])
            .with_input_feature_details(self.input_feature_details_mixed)
            .with_statistics_config(False)
        )
        return feature_group_pandas_mixed_schema

    def test_feature_group_pandas_mixed_infer_schema(self):
        """Tests  pandas mixed data types"""
        fs = self.define_feature_store_resource().create()
        assert fs.oci_fs.id

        entity = self.create_entity_resource(fs)
        assert entity.oci_fs_entity.id
        try:
            feature_group = self.define_feature_group_resource_with_pandas_mixed_infer_schema(
                entity.oci_fs_entity.id, fs.oci_fs.id
            )
        except TypeError as e:
            assert e.__str__() == "field MixedColumn: Can not merge type <class 'pyspark.sql.types.StringType'> " \
                                  "and <class 'pyspark.sql.types.LongType'>"
        self.clean_up_entity(entity)
        self.clean_up_feature_store(fs)

    def test_feature_group_pandas_mixed_infer_schema_nan(self):
        """Tests  pandas mixed data types"""
        fs = self.define_feature_store_resource().create()
        assert fs.oci_fs.id

        entity = self.create_entity_resource(fs)
        assert entity.oci_fs_entity.id
        feature_group = self.define_feature_group_resource_with_pandas_mixed_infer_schema_nan(
            entity.oci_fs_entity.id, fs.oci_fs.id
        )
        feature_group.create()
        feature_group.materialise(self.pandas_mixed_df_nan)
        df = feature_group.select().read()
        assert df

        self.clean_up_feature_group(feature_group)
        self.clean_up_entity(entity)
        self.clean_up_feature_store(fs)

    def test_feature_group_pandas_mixed_with_schema(self):
        """Tests  pandas mixed data types"""
        fs = self.define_feature_store_resource().create()
        assert fs.oci_fs.id

        entity = self.create_entity_resource(fs)
        assert entity.oci_fs_entity.id

        feature_group = self.define_feature_group_resource_with_pandas_mixed_with_schema(
            entity.oci_fs_entity.id, fs.oci_fs.id
        )

        feature_group.create()
        assert feature_group.oci_feature_group.id

<<<<<<< HEAD
        feature_group.materialise(self.flights_df_mixed)
=======
        feature_group.materialise(self.pandas_mixed_df)
>>>>>>> 0f9a66bf
        df = feature_group.select().read()
        assert df

        self.clean_up_feature_group(feature_group)
        self.clean_up_entity(entity)
        self.clean_up_feature_store(fs)<|MERGE_RESOLUTION|>--- conflicted
+++ resolved
@@ -5,29 +5,30 @@
 import numpy as np
 import pytest
 
-<<<<<<< HEAD
-
 
 class TestDataTypePandasMixed(FeatureStoreTestCase):
-    flights_df = pd.read_csv("https://objectstorage.us-ashburn-1.oraclecloud.com/p/hh2NOgFJbVSg4amcLM3G3hkTuHyBD-8aE_iCsuZKEvIav1Wlld-3zfCawG4ycQGN/n/ociodscdev/b/oci-feature-store/o/beta/data/flights/flights.csv")
-    flights_df_mixed = pd.DataFrame(flights_df["CANCELLATION_REASON"])
-
-    input_feature_details_mixed = [
-            FeatureDetail("CANCELLATION_REASON").with_feature_type(FeatureType.STRING).with_order_number(1)]
-=======
-
-class TestDataTypePandasMixed(FeatureStoreTestCase):
-    data_mixed = {'MixedColumn': ['John', 25, 'Emma', 30, 'Michael', 35]}
-    data_mixed_nan = {'MixedColumn': ['John', float('nan'), 'Emma', float('nan'), 'Michael', float('nan')]}
+    data_mixed = {"MixedColumn": ["John", 25, "Emma", 30, "Michael", 35]}
+    data_mixed_nan = {
+        "MixedColumn": [
+            "John",
+            float("nan"),
+            "Emma",
+            float("nan"),
+            "Michael",
+            float("nan"),
+        ]
+    }
     pandas_mixed_df = pd.DataFrame(data_mixed)
     pandas_mixed_df_nan = pd.DataFrame(data_mixed_nan)
 
     input_feature_details_mixed = [
-        FeatureDetail("MixedColumn").with_feature_type(FeatureType.STRING).with_order_number(1)]
+        FeatureDetail("MixedColumn")
+        .with_feature_type(FeatureType.STRING)
+        .with_order_number(1)
+    ]
 
->>>>>>> 0f9a66bf
     def define_feature_group_resource_with_pandas_mixed_infer_schema(
-            self, entity_id, feature_store_id
+        self, entity_id, feature_store_id
     ):
         feature_group_pandas_mixed = (
             FeatureGroup()
@@ -41,24 +42,10 @@
             .with_statistics_config(False)
         )
 
-<<<<<<< HEAD
-        with pytest.raises(TypeError, match="Input feature 'CANCELLATION_REASON' has mixed types, FeatureType.STRING and FeatureType.FLOAT. That is not allowed. "):
-            feature_group_pandas_mixed = (
-                FeatureGroup()
-                .with_description("feature group resource for pandas datatypes")
-                .with_compartment_id(self.COMPARTMENT_ID)
-                .with_name(self.get_name("feature_group_pandas_mixed"))
-                .with_entity_id(entity_id)
-                .with_feature_store_id(feature_store_id)
-                .with_primary_keys([])
-                .with_schema_details_from_dataframe(self.flights_df_mixed)
-                .with_statistics_config(False)
-            )
-=======
         return feature_group_pandas_mixed
 
     def define_feature_group_resource_with_pandas_mixed_infer_schema_nan(
-            self, entity_id, feature_store_id
+        self, entity_id, feature_store_id
     ):
         feature_group_pandas_mixed_1 = (
             FeatureGroup()
@@ -73,10 +60,9 @@
         )
 
         return feature_group_pandas_mixed_1
->>>>>>> 0f9a66bf
 
     def define_feature_group_resource_with_pandas_mixed_with_schema(
-            self, entity_id, feature_store_id
+        self, entity_id, feature_store_id
     ) -> "FeatureGroup":
         feature_group_pandas_mixed_schema = (
             FeatureGroup()
@@ -99,12 +85,17 @@
         entity = self.create_entity_resource(fs)
         assert entity.oci_fs_entity.id
         try:
-            feature_group = self.define_feature_group_resource_with_pandas_mixed_infer_schema(
-                entity.oci_fs_entity.id, fs.oci_fs.id
+            feature_group = (
+                self.define_feature_group_resource_with_pandas_mixed_infer_schema(
+                    entity.oci_fs_entity.id, fs.oci_fs.id
+                )
             )
         except TypeError as e:
-            assert e.__str__() == "field MixedColumn: Can not merge type <class 'pyspark.sql.types.StringType'> " \
-                                  "and <class 'pyspark.sql.types.LongType'>"
+            assert (
+                e.__str__()
+                == "field MixedColumn: Can not merge type <class 'pyspark.sql.types.StringType'> "
+                "and <class 'pyspark.sql.types.LongType'>"
+            )
         self.clean_up_entity(entity)
         self.clean_up_feature_store(fs)
 
@@ -115,8 +106,10 @@
 
         entity = self.create_entity_resource(fs)
         assert entity.oci_fs_entity.id
-        feature_group = self.define_feature_group_resource_with_pandas_mixed_infer_schema_nan(
-            entity.oci_fs_entity.id, fs.oci_fs.id
+        feature_group = (
+            self.define_feature_group_resource_with_pandas_mixed_infer_schema_nan(
+                entity.oci_fs_entity.id, fs.oci_fs.id
+            )
         )
         feature_group.create()
         feature_group.materialise(self.pandas_mixed_df_nan)
@@ -135,18 +128,16 @@
         entity = self.create_entity_resource(fs)
         assert entity.oci_fs_entity.id
 
-        feature_group = self.define_feature_group_resource_with_pandas_mixed_with_schema(
-            entity.oci_fs_entity.id, fs.oci_fs.id
+        feature_group = (
+            self.define_feature_group_resource_with_pandas_mixed_with_schema(
+                entity.oci_fs_entity.id, fs.oci_fs.id
+            )
         )
 
         feature_group.create()
         assert feature_group.oci_feature_group.id
 
-<<<<<<< HEAD
-        feature_group.materialise(self.flights_df_mixed)
-=======
         feature_group.materialise(self.pandas_mixed_df)
->>>>>>> 0f9a66bf
         df = feature_group.select().read()
         assert df
 
