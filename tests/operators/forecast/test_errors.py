--- conflicted
+++ resolved
@@ -27,16 +27,12 @@
     ForecastSchemaYamlError,
     ForecastInputDataError,
 )
-<<<<<<< HEAD
 
 from ads.opctl.operator.lowcode.forecast.utils import smape
 from ads.opctl.operator.cmd import run
 import os
 import json
-=======
-from ads.opctl.operator.cmd import run
 import math
->>>>>>> 6d80d1d3
 
 NUM_ROWS = 1000
 NUM_SERIES = 10
@@ -182,11 +178,7 @@
     run(yaml_i, backend="operator.local", debug=True)
     subprocess.run(f"ls -a {output_data_path}", shell=True)
 
-<<<<<<< HEAD
     if test_metrics_check:
-=======
-    if 'test_data' in yaml_i['spec']:
->>>>>>> 6d80d1d3
         test_metrics = pd.read_csv(f"{tmpdirname}/results/test_metrics.csv")
         print(test_metrics)
     train_metrics = pd.read_csv(f"{tmpdirname}/results/metrics.csv")
