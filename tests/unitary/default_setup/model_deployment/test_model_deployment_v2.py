#!/usr/bin/env python
# -*- coding: utf-8 -*--

# Copyright (c) 2023 Oracle and/or its affiliates.
# Licensed under the Universal Permissive License v 1.0 as shown at https://oss.oracle.com/licenses/upl/

import copy
from datetime import datetime
import oci
import pytest
import unittest
import pandas
from unittest.mock import MagicMock, patch
from ads.common.oci_datascience import OCIDataScienceMixin
from ads.common.oci_logging import ConsolidatedLog, OCILog
from ads.common.oci_mixin import OCIModelMixin
from ads.model.deployment.common.utils import OCIClientManager, State

from ads.model.deployment.model_deployment import (
    ModelDeployment,
    ModelDeploymentLogType,
    ModelDeploymentFailedError,
)
from ads.model.deployment.model_deployment_infrastructure import (
    ModelDeploymentInfrastructure,
)
from ads.model.deployment.model_deployment_properties import ModelDeploymentProperties
from ads.model.deployment.model_deployment_runtime import (
    ModelDeploymentContainerRuntime,
    ModelDeploymentRuntime,
)
from ads.model.service.oci_datascience_model_deployment import (
    OCIDataScienceModelDeployment,
)

try:
    from oci.data_science.models import (
        CreateModelDeploymentDetails,
        SingleModelDeploymentConfigurationDetails,
        ModelConfigurationDetails,
        InstanceConfiguration,
        ModelDeploymentInstanceShapeConfigDetails,
        FixedSizeScalingPolicy,
        #StreamConfigurationDetails,
        OcirModelDeploymentEnvironmentConfigurationDetails,
        CategoryLogDetails,
        LogDetails,
        UpdateModelDeploymentDetails,
        UpdateCategoryLogDetails,
        UpdateSingleModelDeploymentConfigurationDetails,
        UpdateOcirModelDeploymentEnvironmentConfigurationDetails,
        UpdateModelConfigurationDetails,
        #UpdateStreamConfigurationDetails,
    )
except (ImportError, AttributeError) as e:
    raise unittest.SkipTest(
        "Support for OCI ModelDeployment BYOC is not available. Skipping the ModelDeployment tests."
    )


OCI_MODEL_DEPLOYMENT_RESPONSE = oci.data_science.models.ModelDeployment(
    id="fakeid.datasciencemodeldeployment.oc1..xxx",
    compartment_id="fakeid.compartment.oc1..xxx",
    project_id="fakeid.datascienceproject.oc1.iad.xxx",
    display_name="Generic Model Deployment With Small Artifact",
    description="The model deployment description",
    lifecycle_state="ACTIVE",
    lifecycle_details="Model Deployment is Active.",
    created_by="fakeid.user.oc1..xxx",
    freeform_tags={"key1": "value1"},
    defined_tags={"key1": {"skey1": "value1"}},
    time_created="2022-08-24T17:07:39.200000Z",
    model_deployment_configuration_details=SingleModelDeploymentConfigurationDetails(
        deployment_type="SINGLE_MODEL",
        model_configuration_details=ModelConfigurationDetails(
            model_id="fakeid.datasciencemodel.oc1.iad.xxx",
            instance_configuration=InstanceConfiguration(
                instance_shape_name="VM.Standard.E4.Flex",
                model_deployment_instance_shape_config_details=ModelDeploymentInstanceShapeConfigDetails(
                    ocpus=10, memory_in_gbs=36
                ),
            ),
            scaling_policy=FixedSizeScalingPolicy(instance_count=5),
            bandwidth_mbps=5,
        ),
        # stream_configuration_details=StreamConfigurationDetails(
        #     input_stream_ids=["123", "456"], output_stream_ids=["321", "654"]
        # ),
        environment_configuration_details=OcirModelDeploymentEnvironmentConfigurationDetails(
            image="iad.ocir.io/ociodscdev/ml_flask_app_demo:1.0.0",
            image_digest="sha256:243590ea099af4019b6afc104b8a70b9552f0b001b37d0442f8b5a399244681c",
            entrypoint=["python", "/opt/ds/model/deployed_model/api.py"],
            cmd=[],
            server_port=5000,
            health_check_port=5000,
            environment_variables={
                "WEB_CONCURRENCY": "10",
            },
        ),
    ),
    category_log_details=CategoryLogDetails(
        access=LogDetails(
            log_id="fakeid.log.oc1.iad.xxx", log_group_id="fakeid.loggroup.oc1.iad.xxx"
        ),
        predict=LogDetails(
            log_id="fakeid.log.oc1.iad.xxx", log_group_id="fakeid.loggroup.oc1.iad.xxx"
        ),
    ),
    model_deployment_url="model_deployment_url",
    #deployment_mode="STREAM_ONLY",
)

OCI_MODEL_DEPLOYMENT_DICT = {
    "kind": "deployment",
    "type": "modelDeployment",
    "spec": {
        "display_name": "Generic Model Deployment With Small Artifact",
        "description": "The model deployment description",
        "defined_tags": {"key1": {"skey1": "value1"}},
        "freeform_tags": {"key1": "value1"},
        "infrastructure": {
            "kind": "infrastructure",
            "type": "datascienceModelDeployment",
            "spec": {
                "bandwidth_mbps": 5,
                "compartment_id": "fakeid.compartment.oc1..xxx",
                "project_id": "fakeid.datascienceproject.oc1.iad.xxx",
                "replica": 5,
                "shape_name": "VM.Standard.E4.Flex",
                "shape_config_details": {"ocpus": 10, "memoryInGBs": 36},
                "web_concurrency": 10,
                "access_log": {
                    "logGroupId": "fakeid.loggroup.oc1.iad.xxx",
                    "logId": "fakeid.log.oc1.iad.xxx",
                },
                "predict_log": {
                    "logGroupId": "fakeid.loggroup.oc1.iad.xxx",
                    "logId": "fakeid.log.oc1.iad.xxx",
                },
            },
        },
        "runtime": {
            "kind": "runtime",
            "type": "container",
            "spec": {
                "image": "iad.ocir.io/ociodscdev/ml_flask_app_demo:1.0.0",
                "image_digest": "sha256:243590ea099af4019b6afc104b8a70b9552f0b001b37d0442f8b5a399244681c",
                "entrypoint": ["python", "/opt/ds/model/deployed_model/api.py"],
                "server_port": 5000,
                "health_check_port": 5000,
<<<<<<< HEAD
                "env": {"WEB_CONCURRENCY": "10"},
                "input_stream_ids": ["123", "456"],
                "output_stream_ids": ["321", "654"],
=======
                "env": {"WEB_CONCURRENCY": 10},
                # "input_stream_ids": ["123", "456"],
                # "output_stream_ids": ["321", "654"],
>>>>>>> 85326a9f
                "model_uri": "fakeid.datasciencemodel.oc1.iad.xxx",
                "deployment_mode": "HTTPS_ONLY",
            },
        },
    },
}

MODEL_DEPLOYMENT_YAML = """
kind: deployment
spec:
  displayName: Generic Model Deployment With Small Artifact
  description: The model deployment description
  freeform_tags:
    key1: value1
  defined_tags:
    key1:
      skey1: value1
  infrastructure:
    kind: infrastructure
    type: datascienceModelDeployment
    spec:
      compartmentId: fakeid.compartment.oc1..xxx
      projectId: fakeid.datascienceproject.oc1.iad.xxx
      accessLog:
        logGroupId: fakeid.loggroup.oc1.iad.xxx
        logId: fakeid.log.oc1.iad.xxx
      predictLog:
        logGroupId: fakeid.loggroup.oc1.iad.xxx
        logId: fakeid.log.oc1.iad.xxx
      shapeName: VM.Standard.E4.Flex
      shapeConfigDetails:
        memoryInGBs: 36
        ocpus: 10
      replica: 5
      bandwidthMbps: 5
      webConcurrency: 10
  runtime:
    kind: runtime
    type: container
    spec:
      modelUri: fakeid.datasciencemodel.oc1.iad.xxx
      image: iad.ocir.io/ociodscdev/ml_flask_app_demo:1.0.0
      imageDigest: sha256:243590ea099af4019b6afc104b8a70b9552f0b001b37d0442f8b5a399244681c
      entrypoint: ["python", "/opt/ds/model/deployed_model/api.py"]
      serverPort: 5000
      healthCheckPort: 5000
<<<<<<< HEAD
      inputStreamIds: ["123", "456"]
      outputStreamIds: ["321", "654"]
      deploymentMode: STREAM_ONLY
=======
      env:
        key: value
      deploymentMode: HTTPS_ONLY
>>>>>>> 85326a9f
"""

infrastructure = (
    ModelDeploymentInfrastructure()
    .with_bandwidth_mbps(5)
    .with_compartment_id("fakeid.compartment.oc1..xxx")
    .with_project_id("fakeid.datascienceproject.oc1.iad.xxx")
    .with_replica(5)
    .with_shape_name("VM.Standard.E4.Flex")
    .with_shape_config_details(ocpus=10, memory_in_gbs=36)
    .with_web_concurrency(10)
    .with_access_log(
        log_group_id="fakeid.loggroup.oc1.iad.xxx",
        log_id="fakeid.log.oc1.iad.xxx",
    )
    .with_predict_log(
        log_group_id="fakeid.loggroup.oc1.iad.xxx",
        log_id="fakeid.log.oc1.iad.xxx",
    )
)

runtime = (
    ModelDeploymentContainerRuntime()
    .with_image("iad.ocir.io/ociodscdev/ml_flask_app_demo:1.0.0")
    .with_image_digest(
        "sha256:243590ea099af4019b6afc104b8a70b9552f0b001b37d0442f8b5a399244681c"
    )
    .with_entrypoint(["python", "/opt/ds/model/deployed_model/api.py"])
    .with_server_port(5000)
    .with_health_check_port(5000)
    .with_input_stream_ids(["123", "456"])
    .with_output_stream_ids(["321", "654"])
    .with_model_uri("fakeid.datasciencemodel.oc1.iad.xxx")
    .with_deployment_mode("STREAM_ONLY")
)

<<<<<<< HEAD
=======
        runtime = (
            ModelDeploymentContainerRuntime()
            .with_image("iad.ocir.io/ociodscdev/ml_flask_app_demo:1.0.0")
            .with_image_digest(
                "sha256:243590ea099af4019b6afc104b8a70b9552f0b001b37d0442f8b5a399244681c"
            )
            .with_entrypoint(["python", "/opt/ds/model/deployed_model/api.py"])
            .with_server_port(5000)
            .with_health_check_port(5000)
            .with_env(
                {
                    "WEB_CONCURRENCY": 10,
                }
            )
            # .with_input_stream_ids(["123", "456"])
            # .with_output_stream_ids(["321", "654"])
            .with_model_uri("fakeid.datasciencemodel.oc1.iad.xxx")
            .with_deployment_mode("HTTPS_ONLY")
        )
>>>>>>> 85326a9f

class ModelDeploymentBYOCTestCase(unittest.TestCase):
    def initialize_model_deployment(self):
        model_deployment = (
            ModelDeployment()
            .with_display_name("Generic Model Deployment With Small Artifact")
            .with_description("The model deployment description")
            .with_defined_tags(key1={"skey1": "value1"})
            .with_freeform_tags(key1="value1")
            .with_infrastructure(infrastructure)
            .with_runtime(runtime)
        )

        return model_deployment

    def initialize_model_deployment_from_spec(self):
<<<<<<< HEAD
=======
        infrastructure = (
            ModelDeploymentInfrastructure()
            .with_bandwidth_mbps(5)
            .with_compartment_id("fakeid.compartment.oc1..xxx")
            .with_project_id("fakeid.datascienceproject.oc1.iad.xxx")
            .with_replica(5)
            .with_shape_name("VM.Standard.E4.Flex")
            .with_shape_config_details(ocpus=10, memory_in_gbs=36)
            .with_web_concurrency(10)
            .with_access_log(
                log_group_id="fakeid.loggroup.oc1.iad.xxx",
                log_id="fakeid.log.oc1.iad.xxx",
            )
            .with_predict_log(
                log_group_id="fakeid.loggroup.oc1.iad.xxx",
                log_id="fakeid.log.oc1.iad.xxx",
            )
        )

        runtime = (
            ModelDeploymentContainerRuntime()
            .with_image("iad.ocir.io/ociodscdev/ml_flask_app_demo:1.0.0")
            .with_image_digest(
                "sha256:243590ea099af4019b6afc104b8a70b9552f0b001b37d0442f8b5a399244681c"
            )
            .with_entrypoint(["python", "/opt/ds/model/deployed_model/api.py"])
            .with_server_port(5000)
            .with_health_check_port(5000)
            .with_env(
                {
                    "WEB_CONCURRENCY": 10,
                }
            )
            # .with_input_stream_ids(["123", "456"])
            # .with_output_stream_ids(["321", "654"])
            .with_model_uri("fakeid.datasciencemodel.oc1.iad.xxx")
            .with_deployment_mode("HTTPS_ONLY")
        )

>>>>>>> 85326a9f
        return ModelDeployment(
            spec={
                "display_name": "Generic Model Deployment With Small Artifact",
                "description": "The model deployment description",
                "defined_tags": {"key1": {"skey1": "value1"}},
                "freeform_tags": {"key1": "value1"},
                "infrastructure": infrastructure,
                "runtime": runtime,
            }
        )
        
    def initialize_model_deployment_triton_builder(self):
        infrastructure = ModelDeploymentInfrastructure()\
            .with_compartment_id("fakeid.compartment.oc1..xxx")\
            .with_project_id("fakeid.datascienceproject.oc1.iad.xxx")\
            .with_shape_name("VM.Standard.E4.Flex")\
            .with_replica(2)\
            .with_bandwidth_mbps(10)\

        runtime = ModelDeploymentContainerRuntime()\
            .with_image("fake_image")\
            .with_server_port(5000)\
            .with_health_check_port(5000)\
            .with_model_uri("fake_model_id")\
            .with_env({"key":"value", "key2":"value2"})\
            .with_inference_server("triton")
        
        deployment = ModelDeployment()\
            .with_display_name("triton case")\
            .with_infrastructure(infrastructure)\
            .with_runtime(runtime)
        return deployment

    def initialize_model_deployment_triton_yaml(self):
        yaml_string = """
kind: deployment
spec:
  displayName: triton
  infrastructure:
    kind: infrastructure
    spec:
      bandwidthMbps: 10
      compartmentId: fake_compartment_id
      deploymentType: SINGLE_MODEL
      policyType: FIXED_SIZE
      replica: 2
      shapeConfigDetails:
        memoryInGBs: 16.0
        ocpus: 1.0
      shapeName: VM.Standard.E4.Flex
    type: datascienceModelDeployment
  runtime:
    kind: runtime
    spec:
      env:
        key: value
        key2: value2
      inference_server: triton
      healthCheckPort: 8000
      image: fake_image
      modelUri: fake_model_id
      serverPort: 8000
    type: container
"""
        deployment_from_yaml = ModelDeployment.from_yaml(yaml_string)
        return deployment_from_yaml

    def initialize_model_deployment_from_kwargs(self):
<<<<<<< HEAD
=======
        infrastructure = (
            ModelDeploymentInfrastructure()
            .with_bandwidth_mbps(5)
            .with_compartment_id("fakeid.compartment.oc1..xxx")
            .with_project_id("fakeid.datascienceproject.oc1.iad.xxx")
            .with_replica(5)
            .with_shape_name("VM.Standard.E4.Flex")
            .with_shape_config_details(ocpus=10, memory_in_gbs=36)
            .with_web_concurrency(10)
            .with_access_log(
                log_group_id="fakeid.loggroup.oc1.iad.xxx",
                log_id="fakeid.log.oc1.iad.xxx",
            )
            .with_predict_log(
                log_group_id="fakeid.loggroup.oc1.iad.xxx",
                log_id="fakeid.log.oc1.iad.xxx",
            )
        )

        runtime = (
            ModelDeploymentContainerRuntime()
            .with_image("iad.ocir.io/ociodscdev/ml_flask_app_demo:1.0.0")
            .with_image_digest(
                "sha256:243590ea099af4019b6afc104b8a70b9552f0b001b37d0442f8b5a399244681c"
            )
            .with_entrypoint(["python", "/opt/ds/model/deployed_model/api.py"])
            .with_server_port(5000)
            .with_health_check_port(5000)
            .with_env(
                {
                    "WEB_CONCURRENCY": 10,
                }
            )
            # .with_input_stream_ids(["123", "456"])
            # .with_output_stream_ids(["321", "654"])
            .with_model_uri("fakeid.datasciencemodel.oc1.iad.xxx")
            .with_deployment_mode("HTTPS_ONLY")
        )

>>>>>>> 85326a9f
        return ModelDeployment(
            display_name="Generic Model Deployment With Small Artifact",
            description="The model deployment description",
            defined_tags={"key1": {"skey1": "value1"}},
            freeform_tags={"key1": "value1"},
            infrastructure=infrastructure,
            runtime=runtime,
        )

    def test_initialize_model_deployment(self):
        temp_model_deployment = self.initialize_model_deployment()

        assert (
            temp_model_deployment.display_name
            == "Generic Model Deployment With Small Artifact"
        )
        assert temp_model_deployment.description == "The model deployment description"
        assert temp_model_deployment.defined_tags == {"key1": {"skey1": "value1"}}
        assert temp_model_deployment.freeform_tags == {"key1": "value1"}
        assert isinstance(
            temp_model_deployment.runtime, ModelDeploymentContainerRuntime
        )
        assert isinstance(
            temp_model_deployment.infrastructure, ModelDeploymentInfrastructure
        )

        temp_runtime = temp_model_deployment.runtime
        assert temp_runtime.environment_config_type == "OCIR_CONTAINER"
<<<<<<< HEAD
        assert temp_runtime.env == {"WEB_CONCURRENCY": "10"}
        assert temp_runtime.deployment_mode == "STREAM_ONLY"
        assert temp_runtime.input_stream_ids == ["123", "456"]
        assert temp_runtime.output_stream_ids == ["321", "654"]
=======
        assert temp_runtime.env == {"WEB_CONCURRENCY": 10}
        assert temp_runtime.deployment_mode == "HTTPS_ONLY"
        # assert temp_runtime.input_stream_ids == ["123", "456"]
        # assert temp_runtime.output_stream_ids == ["321", "654"]
>>>>>>> 85326a9f
        assert temp_runtime.image == "iad.ocir.io/ociodscdev/ml_flask_app_demo:1.0.0"
        assert (
            temp_runtime.image_digest
            == "sha256:243590ea099af4019b6afc104b8a70b9552f0b001b37d0442f8b5a399244681c"
        )
        assert temp_runtime.entrypoint == [
            "python",
            "/opt/ds/model/deployed_model/api.py",
        ]
        assert temp_runtime.server_port == 5000
        assert temp_runtime.health_check_port == 5000
        assert temp_runtime.model_uri == "fakeid.datasciencemodel.oc1.iad.xxx"

        temp_infrastructure = temp_model_deployment.infrastructure
        assert temp_infrastructure.bandwidth_mbps == 5
        assert temp_infrastructure.compartment_id == "fakeid.compartment.oc1..xxx"
        assert temp_infrastructure.project_id == "fakeid.datascienceproject.oc1.iad.xxx"
        assert temp_infrastructure.web_concurrency == 10
        assert temp_infrastructure.shape_name == "VM.Standard.E4.Flex"
        assert temp_infrastructure.shape_config_details == {
            "ocpus": 10,
            "memoryInGBs": 36,
        }
        assert temp_infrastructure.replica == 5
        assert temp_infrastructure.access_log == {
            "logGroupId": "fakeid.loggroup.oc1.iad.xxx",
            "logId": "fakeid.log.oc1.iad.xxx",
        }
        assert temp_infrastructure.predict_log == {
            "logGroupId": "fakeid.loggroup.oc1.iad.xxx",
            "logId": "fakeid.log.oc1.iad.xxx",
        }

    def test_initialize_model_deployment_from_spec(self):
        model_deployment_spec = self.initialize_model_deployment_from_spec()
        model_deployment_builder = self.initialize_model_deployment()

        assert model_deployment_spec.to_dict() == model_deployment_builder.to_dict()

    def test_initialize_model_deployment_with_error(self):
        with pytest.raises(
            ValueError,
            match="You can only pass in either `spec` or `properties` to initialize model deployment instance.",
        ):
            model_deployment = ModelDeployment(
                properties=ModelDeploymentProperties(),
                spec={
                    "display_name": "Generic Model Deployment With Small Artifact",
                    "description": "The model deployment description",
                    "defined_tags": {"key1": {"skey1": "value1"}},
                    "freeform_tags": {"key1": "value1"},
                },
            )


    def test_initialize_model_deployment_with_spec_kwargs(self):
        model_deployment_kwargs = self.initialize_model_deployment_from_kwargs()
        model_deployment_builder = self.initialize_model_deployment()

        assert model_deployment_kwargs.to_dict() == model_deployment_builder.to_dict()
        
        
    def test_initialize_model_deployment_triton_builder(self):
        temp_model_deployment = self.initialize_model_deployment_triton_builder()
        assert isinstance(
            temp_model_deployment.runtime, ModelDeploymentContainerRuntime
        )
        assert isinstance(
            temp_model_deployment.infrastructure, ModelDeploymentInfrastructure
        )
        assert temp_model_deployment.runtime.inference_server == "triton"
    
    def test_initialize_model_deployment_triton_yaml(self):
        temp_model_deployment = self.initialize_model_deployment_triton_yaml()
        assert isinstance(
            temp_model_deployment.runtime, ModelDeploymentContainerRuntime
        )
        assert isinstance(
            temp_model_deployment.infrastructure, ModelDeploymentInfrastructure
        )
        assert temp_model_deployment.runtime.inference_server == "triton"
        

    def test_model_deployment_to_dict(self):
        model_deployment = self.initialize_model_deployment()
        assert model_deployment.to_dict() == {
            "kind": "deployment",
            "type": "modelDeployment",
            "spec": {
                "displayName": "Generic Model Deployment With Small Artifact",
                "description": "The model deployment description",
                "definedTags": {"key1": {"skey1": "value1"}},
                "freeformTags": {"key1": "value1"},
                "infrastructure": {
                    "kind": "infrastructure",
                    "type": "datascienceModelDeployment",
                    "spec": {
                        "bandwidthMbps": 5,
                        "compartmentId": "fakeid.compartment.oc1..xxx",
                        "projectId": "fakeid.datascienceproject.oc1.iad.xxx",
                        "replica": 5,
                        "shapeName": "VM.Standard.E4.Flex",
                        "shapeConfigDetails": {"ocpus": 10, "memoryInGBs": 36},
                        "webConcurrency": 10,
                        "accessLog": {
                            "logGroupId": "fakeid.loggroup.oc1.iad.xxx",
                            "logId": "fakeid.log.oc1.iad.xxx",
                        },
                        "predictLog": {
                            "logGroupId": "fakeid.loggroup.oc1.iad.xxx",
                            "logId": "fakeid.log.oc1.iad.xxx",
                        },
                    },
                },
                "runtime": {
                    "kind": "runtime",
                    "type": "container",
                    "spec": {
                        "image": "iad.ocir.io/ociodscdev/ml_flask_app_demo:1.0.0",
                        "imageDigest": "sha256:243590ea099af4019b6afc104b8a70b9552f0b001b37d0442f8b5a399244681c",
                        "entrypoint": ["python", "/opt/ds/model/deployed_model/api.py"],
                        "serverPort": 5000,
                        "healthCheckPort": 5000,
<<<<<<< HEAD
                        "env": {"WEB_CONCURRENCY": "10"},
                        "inputStreamIds": ["123", "456"],
                        "outputStreamIds": ["321", "654"],
=======
                        "env": {"WEB_CONCURRENCY": 10},
                        # "inputStreamIds": ["123", "456"],
                        # "outputStreamIds": ["321", "654"],
>>>>>>> 85326a9f
                        "modelUri": "fakeid.datasciencemodel.oc1.iad.xxx",
                        "deploymentMode": "HTTPS_ONLY",
                    },
                },
            },
        }

    @patch.object(OCIClientManager, "prepare_artifact")
    def test_build_model_deployment_configuration_details(self, mock_prepare_artifact):
        mock_prepare_artifact.return_value = "fakeid.datasciencemodel.oc1.iad.xxx"
        model_deployment = self.initialize_model_deployment()
        model_deployment_configuration_details = (
            model_deployment._build_model_deployment_configuration_details()
        )

        mock_prepare_artifact.assert_called_with(
            model_uri=model_deployment.runtime.model_uri,
            properties={
                "display_name": model_deployment.display_name,
                "compartment_id": model_deployment.infrastructure.compartment_id,
                "project_id": model_deployment.infrastructure.project_id,
            },
        )
        assert model_deployment_configuration_details == {
            "deploymentType": "SINGLE_MODEL",
            "modelConfigurationDetails": {
                "bandwidthMbps": 5,
                "instanceConfiguration": {
                    "instanceShapeName": "VM.Standard.E4.Flex",
                    "modelDeploymentInstanceShapeConfigDetails": {
                        "ocpus": 10,
                        "memoryInGBs": 36,
                    },
                },
                "modelId": "fakeid.datasciencemodel.oc1.iad.xxx",
                "scalingPolicy": {"policyType": "FIXED_SIZE", "instanceCount": 5},
            },
            # "streamConfigurationDetails": {
            #     "inputStreamIds": ["123", "456"],
            #     "outputStreamIds": ["321", "654"],
            # },
            "environmentConfigurationDetails": {
                "environmentConfigurationType": "OCIR_CONTAINER",
                "image": "iad.ocir.io/ociodscdev/ml_flask_app_demo:1.0.0",
                "imageDigest": "sha256:243590ea099af4019b6afc104b8a70b9552f0b001b37d0442f8b5a399244681c",
                "entrypoint": ["python", "/opt/ds/model/deployed_model/api.py"],
                "cmd": [],
                "serverPort": 5000,
                "healthCheckPort": 5000,
                "environmentVariables": {"WEB_CONCURRENCY": "10"},
            },
        }

    def test_build_category_log_details(self):
        model_deployment = self.initialize_model_deployment()
        category_log_details = model_deployment._build_category_log_details()

        assert category_log_details == {
            "access": {
                "logGroupId": "fakeid.loggroup.oc1.iad.xxx",
                "logId": "fakeid.log.oc1.iad.xxx",
            },
            "predict": {
                "logGroupId": "fakeid.loggroup.oc1.iad.xxx",
                "logId": "fakeid.log.oc1.iad.xxx",
            },
        }

    @patch.object(OCIClientManager, "prepare_artifact")
    def test_build_model_deployment_details(self, mock_prepare_artifact):
        mock_prepare_artifact.return_value = "fakeid.datasciencemodel.oc1.iad.xxx"
        model_deployment = self.initialize_model_deployment()
        create_model_deployment_details = (
            model_deployment._build_model_deployment_details()
        )

        mock_prepare_artifact.assert_called_with(
            model_uri=model_deployment.runtime.model_uri,
            properties={
                "display_name": model_deployment.display_name,
                "compartment_id": model_deployment.infrastructure.compartment_id,
                "project_id": model_deployment.infrastructure.project_id,
            },
        )

        assert isinstance(
            create_model_deployment_details,
            CreateModelDeploymentDetails,
        )
        assert (
            create_model_deployment_details.display_name
            == model_deployment.display_name
        )
        assert (
            create_model_deployment_details.description == model_deployment.description
        )
        assert (
            create_model_deployment_details.freeform_tags
            == model_deployment.freeform_tags
        )
        assert (
            create_model_deployment_details.defined_tags
            == model_deployment.defined_tags
        )

        category_log_details = create_model_deployment_details.category_log_details
        assert isinstance(category_log_details, CategoryLogDetails)
        assert (
            category_log_details.access.log_id
            == model_deployment.infrastructure.access_log["logId"]
        )
        assert (
            category_log_details.access.log_group_id
            == model_deployment.infrastructure.access_log["logGroupId"]
        )
        assert (
            category_log_details.predict.log_id
            == model_deployment.infrastructure.predict_log["logId"]
        )
        assert (
            category_log_details.predict.log_group_id
            == model_deployment.infrastructure.predict_log["logGroupId"]
        )

        model_deployment_configuration_details = (
            create_model_deployment_details.model_deployment_configuration_details
        )
        assert isinstance(
            model_deployment_configuration_details,
            SingleModelDeploymentConfigurationDetails,
        )
        assert model_deployment_configuration_details.deployment_type == "SINGLE_MODEL"

        environment_configuration_details = (
            model_deployment_configuration_details.environment_configuration_details
        )
        assert isinstance(
            environment_configuration_details,
            OcirModelDeploymentEnvironmentConfigurationDetails,
        )
        assert (
            environment_configuration_details.environment_configuration_type
            == "OCIR_CONTAINER"
        )
        assert (
            environment_configuration_details.environment_variables
            == model_deployment.runtime.env
        )
        assert environment_configuration_details.cmd == model_deployment.runtime.cmd
        assert environment_configuration_details.image == model_deployment.runtime.image
        assert (
            environment_configuration_details.image_digest
            == model_deployment.runtime.image_digest
        )
        assert (
            environment_configuration_details.entrypoint
            == model_deployment.runtime.entrypoint
        )
        assert (
            environment_configuration_details.server_port
            == model_deployment.runtime.server_port
        )
        assert (
            environment_configuration_details.health_check_port
            == model_deployment.runtime.health_check_port
        )

        model_configuration_details = (
            model_deployment_configuration_details.model_configuration_details
        )
        assert isinstance(
            model_configuration_details,
            ModelConfigurationDetails,
        )
        assert (
            model_configuration_details.bandwidth_mbps
            == model_deployment.infrastructure.bandwidth_mbps
        )
        assert (
            model_configuration_details.model_id == model_deployment.runtime.model_uri
        )

        instance_configuration = model_configuration_details.instance_configuration
        assert isinstance(instance_configuration, InstanceConfiguration)
        assert (
            instance_configuration.instance_shape_name
            == model_deployment.infrastructure.shape_name
        )
        assert (
            instance_configuration.model_deployment_instance_shape_config_details.ocpus
            == model_deployment.infrastructure.shape_config_details["ocpus"]
        )
        assert (
            instance_configuration.model_deployment_instance_shape_config_details.memory_in_gbs
            == model_deployment.infrastructure.shape_config_details["memoryInGBs"]
        )

        scaling_policy = model_configuration_details.scaling_policy
        assert isinstance(scaling_policy, FixedSizeScalingPolicy)
        assert scaling_policy.policy_type == "FIXED_SIZE"
        assert scaling_policy.instance_count == model_deployment.infrastructure.replica

        # stream_configuration_details = (
        #     model_deployment_configuration_details.stream_configuration_details
        # )
        # assert isinstance(
        #     stream_configuration_details,
        #     StreamConfigurationDetails,
        # )
        # assert (
        #     stream_configuration_details.input_stream_ids
        #     == model_deployment.runtime.input_stream_ids
        # )
        # assert (
        #     stream_configuration_details.output_stream_ids
        #     == model_deployment.runtime.output_stream_ids
        # )

    def test_update_from_oci_model(self):
        model_deployment = self.initialize_model_deployment()
        model_deployment_from_oci = model_deployment._update_from_oci_model(
            OCI_MODEL_DEPLOYMENT_RESPONSE
        )

        assert isinstance(model_deployment_from_oci, ModelDeployment)
        assert (
            model_deployment_from_oci.model_deployment_id
            == OCI_MODEL_DEPLOYMENT_RESPONSE.id
        )
        assert (
            model_deployment_from_oci.display_name
            == OCI_MODEL_DEPLOYMENT_RESPONSE.display_name
        )
        assert (
            model_deployment_from_oci.defined_tags
            == OCI_MODEL_DEPLOYMENT_RESPONSE.defined_tags
        )
        assert (
            model_deployment_from_oci.freeform_tags
            == OCI_MODEL_DEPLOYMENT_RESPONSE.freeform_tags
        )
        assert (
            model_deployment_from_oci.description
            == OCI_MODEL_DEPLOYMENT_RESPONSE.description
        )
        assert (
            model_deployment_from_oci.lifecycle_state
            == OCI_MODEL_DEPLOYMENT_RESPONSE.lifecycle_state
        )
        assert (
            model_deployment_from_oci.lifecycle_details
            == OCI_MODEL_DEPLOYMENT_RESPONSE.lifecycle_details
        )
        assert (
            model_deployment_from_oci.created_by
            == OCI_MODEL_DEPLOYMENT_RESPONSE.created_by
        )
        assert (
            model_deployment_from_oci.time_created
            == OCI_MODEL_DEPLOYMENT_RESPONSE.time_created
        )
        assert (
            model_deployment_from_oci.url
            == OCI_MODEL_DEPLOYMENT_RESPONSE.model_deployment_url
        )

        infrastructure = model_deployment_from_oci.infrastructure

        assert isinstance(infrastructure, ModelDeploymentInfrastructure)
        assert (
            infrastructure.compartment_id
            == OCI_MODEL_DEPLOYMENT_RESPONSE.compartment_id
        )
        assert infrastructure.project_id == OCI_MODEL_DEPLOYMENT_RESPONSE.project_id

        model_deployment_configuration_details = (
            OCI_MODEL_DEPLOYMENT_RESPONSE.model_deployment_configuration_details
        )
        model_configuration_details = (
            model_deployment_configuration_details.model_configuration_details
        )
        instance_configuration = model_configuration_details.instance_configuration
        scaling_policy = model_configuration_details.scaling_policy

        assert (
            infrastructure.bandwidth_mbps == model_configuration_details.bandwidth_mbps
        )
        assert infrastructure.shape_name == instance_configuration.instance_shape_name
        assert (
            infrastructure.shape_config_details["ocpus"]
            == instance_configuration.model_deployment_instance_shape_config_details.ocpus
        )
        assert (
            infrastructure.shape_config_details["memoryInGBs"]
            == instance_configuration.model_deployment_instance_shape_config_details.memory_in_gbs
        )
        assert infrastructure.replica == scaling_policy.instance_count

        category_log_details = OCI_MODEL_DEPLOYMENT_RESPONSE.category_log_details
        assert infrastructure.access_log["logId"] == category_log_details.access.log_id
        assert (
            infrastructure.access_log["logGroupId"]
            == category_log_details.access.log_group_id
        )
        assert (
            infrastructure.predict_log["logId"] == category_log_details.predict.log_id
        )
        assert (
            infrastructure.predict_log["logGroupId"]
            == category_log_details.predict.log_group_id
        )

        runtime = model_deployment_from_oci.runtime
        assert isinstance(runtime, ModelDeploymentContainerRuntime)

        environment_configuration_details = (
            model_deployment_configuration_details.environment_configuration_details
        )
#         stream_configuration_details = (
#             model_deployment_configuration_details.stream_configuration_details
#         )
        assert (
            runtime.environment_config_type
            == environment_configuration_details.environment_configuration_type
        )
        assert runtime.env == environment_configuration_details.environment_variables
        assert runtime.image == environment_configuration_details.image
        assert runtime.image_digest == environment_configuration_details.image_digest
        assert runtime.entrypoint == environment_configuration_details.entrypoint
        assert runtime.cmd == environment_configuration_details.cmd
        assert runtime.server_port == environment_configuration_details.server_port
        assert (
            runtime.health_check_port
            == environment_configuration_details.health_check_port
        )
        # assert runtime.input_stream_ids == stream_configuration_details.input_stream_ids
        # assert (
        #     runtime.output_stream_ids == stream_configuration_details.output_stream_ids
        # )
        # assert runtime.deployment_mode == OCI_MODEL_DEPLOYMENT_RESPONSE.deployment_mode
        assert runtime.model_uri == model_configuration_details.model_id
        assert (
            infrastructure.web_concurrency
            == environment_configuration_details.environment_variables[
                "WEB_CONCURRENCY"
            ]
        )

    def test_model_deployment_from_yaml(self):
        model_deployment_from_yaml = ModelDeployment.from_yaml(
            yaml_string=MODEL_DEPLOYMENT_YAML
        )
        assert isinstance(model_deployment_from_yaml, ModelDeployment)
        assert isinstance(
            model_deployment_from_yaml.infrastructure, ModelDeploymentInfrastructure
        )
        assert isinstance(model_deployment_from_yaml.runtime, ModelDeploymentRuntime)

<<<<<<< HEAD
=======
        assert model_deployment_from_yaml.to_dict() == {
            "kind": "deployment",
            "type": "modelDeployment",
            "spec": {
                "displayName": "Generic Model Deployment With Small Artifact",
                "description": "The model deployment description",
                "definedTags": {"key1": {"skey1": "value1"}},
                "freeformTags": {"key1": "value1"},
                "infrastructure": {
                    "kind": "infrastructure",
                    "type": "datascienceModelDeployment",
                    "spec": {
                        "bandwidthMbps": 5,
                        "compartmentId": "fakeid.compartment.oc1..xxx",
                        "projectId": "fakeid.datascienceproject.oc1.iad.xxx",
                        "replica": 5,
                        "shapeName": "VM.Standard.E4.Flex",
                        "shapeConfigDetails": {"ocpus": 10, "memoryInGBs": 36},
                        "accessLog": {
                            "logGroupId": "fakeid.loggroup.oc1.iad.xxx",
                            "logId": "fakeid.log.oc1.iad.xxx",
                        },
                        "predictLog": {
                            "logGroupId": "fakeid.loggroup.oc1.iad.xxx",
                            "logId": "fakeid.log.oc1.iad.xxx",
                        },
                        "webConcurrency": 5,
                    },
                },
                "runtime": {
                    "kind": "runtime",
                    "type": "container",
                    "spec": {
                        "image": "iad.ocir.io/ociodscdev/ml_flask_app_demo:1.0.0",
                        "imageDigest": "sha256:243590ea099af4019b6afc104b8a70b9552f0b001b37d0442f8b5a399244681c",
                        "entrypoint": ["python", "/opt/ds/model/deployed_model/api.py"],
                        "serverPort": 5000,
                        "healthCheckPort": 5000,
                        "env": {"key": "value"},
                        # "inputStreamIds": ["123", "456"],
                        # "outputStreamIds": ["321", "654"],
                        "modelUri": "fakeid.datasciencemodel.oc1.iad.xxx",
                        "deploymentMode": "HTTPS_ONLY",
                    },
                },
            },
        }

>>>>>>> 85326a9f
    def test_model_deployment_from_dict(self):
        new_model_deployment = ModelDeployment.from_dict(
            copy.deepcopy(OCI_MODEL_DEPLOYMENT_DICT)
        )
        model_deployment = self.initialize_model_deployment()

        assert new_model_deployment.to_dict() == model_deployment.to_dict()

    @patch.object(OCIClientManager, "prepare_artifact")
    def test_update_model_deployment_details(self, mock_prepare_artifact):
        mock_prepare_artifact.return_value = "fakeid.datasciencemodel.oc1.iad.xxx"
        model_deployment = self.initialize_model_deployment()
        update_model_deployment_details = (
            model_deployment._update_model_deployment_details()
        )

        mock_prepare_artifact.assert_called_with(
            model_uri=model_deployment.runtime.model_uri,
            properties={
                "display_name": model_deployment.display_name,
                "compartment_id": model_deployment.infrastructure.compartment_id,
                "project_id": model_deployment.infrastructure.project_id,
            },
        )

        assert isinstance(
            update_model_deployment_details,
            UpdateModelDeploymentDetails,
        )
        assert (
            update_model_deployment_details.display_name
            == model_deployment.display_name
        )
        assert (
            update_model_deployment_details.description == model_deployment.description
        )
        assert (
            update_model_deployment_details.freeform_tags
            == model_deployment.freeform_tags
        )
        assert (
            update_model_deployment_details.defined_tags
            == model_deployment.defined_tags
        )

        category_log_details = update_model_deployment_details.category_log_details
        assert isinstance(category_log_details, UpdateCategoryLogDetails)
        assert (
            category_log_details.access.log_id
            == model_deployment.infrastructure.access_log["logId"]
        )
        assert (
            category_log_details.access.log_group_id
            == model_deployment.infrastructure.access_log["logGroupId"]
        )
        assert (
            category_log_details.predict.log_id
            == model_deployment.infrastructure.predict_log["logId"]
        )
        assert (
            category_log_details.predict.log_group_id
            == model_deployment.infrastructure.predict_log["logGroupId"]
        )

        model_deployment_configuration_details = (
            update_model_deployment_details.model_deployment_configuration_details
        )
        assert isinstance(
            model_deployment_configuration_details,
            UpdateSingleModelDeploymentConfigurationDetails,
        )
        assert model_deployment_configuration_details.deployment_type == "SINGLE_MODEL"

        environment_configuration_details = (
            model_deployment_configuration_details.environment_configuration_details
        )
        assert isinstance(
            environment_configuration_details,
            UpdateOcirModelDeploymentEnvironmentConfigurationDetails,
        )
        assert (
            environment_configuration_details.environment_configuration_type
            == "OCIR_CONTAINER"
        )
        assert (
            environment_configuration_details.environment_variables
            == model_deployment.runtime.env
        )
        assert environment_configuration_details.cmd == model_deployment.runtime.cmd
        assert environment_configuration_details.image == model_deployment.runtime.image
        assert (
            environment_configuration_details.image_digest
            == model_deployment.runtime.image_digest
        )
        assert (
            environment_configuration_details.entrypoint
            == model_deployment.runtime.entrypoint
        )
        assert (
            environment_configuration_details.server_port
            == model_deployment.runtime.server_port
        )
        assert (
            environment_configuration_details.health_check_port
            == model_deployment.runtime.health_check_port
        )

        model_configuration_details = (
            model_deployment_configuration_details.model_configuration_details
        )
        assert isinstance(
            model_configuration_details,
            UpdateModelConfigurationDetails,
        )
        assert (
            model_configuration_details.bandwidth_mbps
            == model_deployment.infrastructure.bandwidth_mbps
        )
        assert (
            model_configuration_details.model_id == model_deployment.runtime.model_uri
        )

        instance_configuration = model_configuration_details.instance_configuration
        assert isinstance(instance_configuration, InstanceConfiguration)
        assert (
            instance_configuration.instance_shape_name
            == model_deployment.infrastructure.shape_name
        )
        assert (
            instance_configuration.model_deployment_instance_shape_config_details.ocpus
            == model_deployment.infrastructure.shape_config_details["ocpus"]
        )
        assert (
            instance_configuration.model_deployment_instance_shape_config_details.memory_in_gbs
            == model_deployment.infrastructure.shape_config_details["memoryInGBs"]
        )

        scaling_policy = model_configuration_details.scaling_policy
        assert isinstance(scaling_policy, FixedSizeScalingPolicy)
        assert scaling_policy.policy_type == "FIXED_SIZE"
        assert scaling_policy.instance_count == model_deployment.infrastructure.replica

        # stream_configuration_details = (
        #     model_deployment_configuration_details.stream_configuration_details
        # )
        # assert isinstance(
        #     stream_configuration_details,
        #     UpdateStreamConfigurationDetails,
        # )
        # assert (
        #     stream_configuration_details.input_stream_ids
        #     == model_deployment.runtime.input_stream_ids
        # )
        # assert (
        #     stream_configuration_details.output_stream_ids
        #     == model_deployment.runtime.output_stream_ids
        # )

    def test_extract_from_oci_model(self):
        infrastructure = ModelDeploymentInfrastructure()
        runtime = ModelDeploymentContainerRuntime()

        assert infrastructure.to_dict() == {
            "kind": "infrastructure",
            "type": "datascienceModelDeployment",
            "spec": {},
        }

        assert runtime.to_dict() == {"kind": "runtime", "type": "container", "spec": {}}

        ModelDeployment._extract_from_oci_model(
            infrastructure,
            OCI_MODEL_DEPLOYMENT_RESPONSE,
            infrastructure.sub_level_attribute_maps,
        )
        ModelDeployment._extract_from_oci_model(runtime, OCI_MODEL_DEPLOYMENT_RESPONSE)

        assert infrastructure.to_dict() == {
            "kind": "infrastructure",
            "type": "datascienceModelDeployment",
            "spec": {
                "bandwidthMbps": 5,
                "compartmentId": "fakeid.compartment.oc1..xxx",
                "projectId": "fakeid.datascienceproject.oc1.iad.xxx",
                "replica": 5,
                "shapeName": "VM.Standard.E4.Flex",
                "shapeConfigDetails": {"ocpus": 10, "memoryInGBs": 36},
                "accessLog": {
                    "logGroupId": "fakeid.loggroup.oc1.iad.xxx",
                    "logId": "fakeid.log.oc1.iad.xxx",
                },
                "predictLog": {
                    "logGroupId": "fakeid.loggroup.oc1.iad.xxx",
                    "logId": "fakeid.log.oc1.iad.xxx",
                },
                "deploymentType": "SINGLE_MODEL",
                "policyType": "FIXED_SIZE",
            },
        }

        assert runtime.to_dict() == {
            "kind": "runtime",
            "type": "container",
            "spec": {
                "image": "iad.ocir.io/ociodscdev/ml_flask_app_demo:1.0.0",
                "imageDigest": "sha256:243590ea099af4019b6afc104b8a70b9552f0b001b37d0442f8b5a399244681c",
                "entrypoint": ["python", "/opt/ds/model/deployed_model/api.py"],
                "serverPort": 5000,
                "healthCheckPort": 5000,
                "env": {"WEB_CONCURRENCY": "10"},
                # "inputStreamIds": ["123", "456"],
                # "outputStreamIds": ["321", "654"],
                "modelUri": "fakeid.datasciencemodel.oc1.iad.xxx",
                #"deploymentMode": "HTTPS_ONLY",
            },
        }

    def test_extract_spec_kwargs(self):
        kwargs = {
            "display_name": "name",
            "description": "description",
            "freeform_tags": {"key": "value"},
            "defined_tags": {"key": "value"},
            "infrastructure": "infrastructure",
            "runtime": "runtime",
            "A": "A",
            "B": "B",
        }
        spec_kwargs = ModelDeployment()._extract_spec_kwargs(**kwargs)

        assert spec_kwargs == {
            "display_name": "name",
            "description": "description",
            "freeform_tags": {"key": "value"},
            "defined_tags": {"key": "value"},
            "infrastructure": "infrastructure",
            "runtime": "runtime",
        }

    @patch.object(OCIDataScienceMixin, "from_ocid")
    def test_from_ocid(self, mock_from_ocid):
        mock_from_ocid.return_value = (
            OCIDataScienceModelDeployment().update_from_oci_model(
                OCI_MODEL_DEPLOYMENT_RESPONSE
            )
        )
        ModelDeployment.from_id("test_ocid")
        mock_from_ocid.assert_called_with("test_ocid")

    @patch.object(OCIDataScienceMixin, "sync")
    @patch.object(
        oci.data_science.DataScienceClient,
        "create_model_deployment",
    )
    @patch.object(OCIClientManager, "prepare_artifact")
    def test_deploy(
        self, mock_prepare_artifact, mock_create_model_deployment, mock_sync
    ):
        mock_prepare_artifact.return_value = "fakeid.datasciencemodel.oc1.iad.xxx"
        response = MagicMock()
        response.data = OCI_MODEL_DEPLOYMENT_RESPONSE
        mock_create_model_deployment.return_value = response
        model_deployment = self.initialize_model_deployment()
        model_deployment.set_spec(model_deployment.CONST_ID, "test_model_deployment_id")
        create_model_deployment_details = (
            model_deployment._build_model_deployment_details()
        )
        model_deployment.deploy(wait_for_completion=False)
        mock_prepare_artifact.assert_called()
        mock_create_model_deployment.assert_called_with(create_model_deployment_details)
        mock_sync.assert_called()

    @patch.object(OCIDataScienceMixin, "sync")
    @patch.object(
        oci.data_science.DataScienceClient,
        "create_model_deployment",
    )
    @patch.object(OCIClientManager, "prepare_artifact")
    def test_deploy_failed(
        self, mock_prepare_artifact, mock_create_model_deployment, mock_sync
    ):
        mock_prepare_artifact.return_value = "fakeid.datasciencemodel.oc1.iad.xxx"
        response = oci.response.Response(
            status=MagicMock(),
            headers=MagicMock(),
            request=MagicMock(),
            data=oci.data_science.models.ModelDeployment(
                id="test_model_deployment_id",
                lifecycle_state="FAILED",
                lifecycle_details="The specified log object is not found or user is not authorized.",
            ),
        )
        mock_sync.return_value = response.data
        model_deployment = self.initialize_model_deployment()
        create_model_deployment_details = (
            model_deployment._build_model_deployment_details()
        )
        with pytest.raises(
            ModelDeploymentFailedError,
            match=f"Model deployment {response.data.id} failed to deploy: {response.data.lifecycle_details}",
        ):
            model_deployment.deploy(wait_for_completion=False)
            mock_prepare_artifact.assert_called()
            mock_create_model_deployment.assert_called_with(
                create_model_deployment_details
            )
            mock_sync.assert_called()

    @patch.object(
        OCIDataScienceModelDeployment,
        "activate",
    )
    def test_activate(self, mock_activate):
        response = MagicMock()
        response.data = OCI_MODEL_DEPLOYMENT_RESPONSE
        mock_activate.return_value = response
        model_deployment = self.initialize_model_deployment()
        model_deployment.dsc_model_deployment.id = "test_model_deployment_id"
        model_deployment.activate(wait_for_completion=False)
        mock_activate.assert_called_with(
            wait_for_completion=False, 
            max_wait_time=1200, 
            poll_interval=10
        )

    @patch.object(
        OCIDataScienceModelDeployment,
        "deactivate",
    )
    def test_deactivate(self, mock_deactivate):
        response = MagicMock()
        response.data = OCI_MODEL_DEPLOYMENT_RESPONSE
        mock_deactivate.return_value = response
        model_deployment = self.initialize_model_deployment()
        model_deployment.dsc_model_deployment.id = "test_model_deployment_id"
        model_deployment.deactivate(wait_for_completion=False)
        mock_deactivate.assert_called_with(
            wait_for_completion=False, 
            max_wait_time=1200, 
            poll_interval=10
        )

    @patch.object(
        OCIDataScienceModelDeployment,
        "delete",
    )
    def test_delete(self, mock_delete):
        response = MagicMock()
        response.data = OCI_MODEL_DEPLOYMENT_RESPONSE
        mock_delete.return_value = response
        model_deployment = self.initialize_model_deployment()
        model_deployment.dsc_model_deployment.id = "test_model_deployment_id"
        model_deployment.delete(wait_for_completion=False)
        mock_delete.assert_called_with(
            wait_for_completion=False, 
            max_wait_time=1200, 
            poll_interval=10
        )

    @patch.object(OCIDataScienceMixin, "sync")
    @patch.object(
        oci.data_science.DataScienceClientCompositeOperations,
        "update_model_deployment_and_wait_for_state",
    )
    @patch.object(OCIClientManager, "prepare_artifact")
    def test_update(
        self,
        mock_prepare_artifact,
        mock_update_model_deployment_and_wait_for_state,
        mock_sync,
    ):
        mock_prepare_artifact.return_value = "fakeid.datasciencemodel.oc1.iad.xxx"
        response = MagicMock()
        response.data = OCI_MODEL_DEPLOYMENT_RESPONSE
        mock_update_model_deployment_and_wait_for_state.return_value = response
        model_deployment = self.initialize_model_deployment()
        model_deployment.dsc_model_deployment.id = "test_model_deployment_id"
        update_model_deployment_details = (
            model_deployment._update_model_deployment_details()
        )
        model_deployment.update(wait_for_completion=True)
        mock_prepare_artifact.assert_called()
        mock_update_model_deployment_and_wait_for_state.assert_called_with(
            "test_model_deployment_id",
            update_model_deployment_details,
            wait_for_states=[
                oci.data_science.models.WorkRequest.STATUS_SUCCEEDED,
                oci.data_science.models.WorkRequest.STATUS_FAILED,
            ],
            waiter_kwargs={
                "max_interval_seconds": 10,
                "max_wait_seconds": 1200,
            },
        )
        mock_sync.assert_called()

    @patch.object(OCIDataScienceMixin, "from_ocid")
    def test_state(self, mock_from_ocid):
        mock_from_ocid.return_value = OCI_MODEL_DEPLOYMENT_RESPONSE
        model_deployment = self.initialize_model_deployment()
        model_deployment.set_spec(model_deployment.CONST_ID, "test_model_deployment_id")
        state = model_deployment.state
        mock_from_ocid.assert_called_with("test_model_deployment_id")
        assert state.name == OCI_MODEL_DEPLOYMENT_RESPONSE.lifecycle_state

    @patch.object(OCIDataScienceMixin, "from_ocid")
    def test_status(self, mock_from_ocid):
        mock_from_ocid.return_value = OCI_MODEL_DEPLOYMENT_RESPONSE
        model_deployment = self.initialize_model_deployment()
        model_deployment.set_spec(model_deployment.CONST_ID, "test_model_deployment_id")
        status = model_deployment.status
        mock_from_ocid.assert_called_with("test_model_deployment_id")
        assert status.name == OCI_MODEL_DEPLOYMENT_RESPONSE.lifecycle_state

    @patch.object(OCIDataScienceMixin, "from_ocid")
    def test_sync(self, mock_from_ocid):
        mock_from_ocid.return_value = OCI_MODEL_DEPLOYMENT_RESPONSE
        model_deployment = self.initialize_model_deployment()
        model_deployment.set_spec(model_deployment.CONST_ID, "test_model_deployment_id")
        model_deployment.sync()
        mock_from_ocid.assert_called_with("test_model_deployment_id")

    def test_random_display_name(self):
        model_deployment = self.initialize_model_deployment()
        random_name = model_deployment._random_display_name()
        assert random_name.startswith(model_deployment._PREFIX)

    @patch.object(ConsolidatedLog, "stream")
    @patch.object(OCIModelMixin, "from_ocid")
    def test_watch(self, mock_from_ocid, mock_stream):
        mock_from_ocid.return_value = OCI_MODEL_DEPLOYMENT_RESPONSE
        model_deployment = self.initialize_model_deployment()
        model_deployment.set_spec(model_deployment.CONST_ID, "test_model_deployment_id")
        model_deployment._access_log = OCILog(
            compartment_id="fakeid.compartment.oc1..xxx",
            id="fakeid.log.oc1.iad.xxx",
            log_group_id="fakeid.loggroup.oc1.iad.xxx",
            source=model_deployment.model_deployment_id,
            annotation=ModelDeploymentLogType.ACCESS,
        )
        time_start = datetime.now()
        model_deployment.watch(
            log_type="access",
            time_start=time_start,
            interval=10,
            log_filter="test_filter",
        )
        mock_from_ocid.assert_called()
        mock_stream.assert_called_with(
            source=model_deployment.model_deployment_id,
            time_start=time_start,
            stop_condition=model_deployment._stop_condition,
            interval=10,
            log_filter="test_filter",
        )

    def test_check_and_print_status(self):
        model_deployment = self.initialize_model_deployment()
        model_deployment.set_spec(model_deployment.CONST_LIFECYCLE_STATE, "ACTIVE")
        status = model_deployment._check_and_print_status("")
        assert status == "Model Deployment ACTIVE"

    def test_model_deployment_status_text(self):
        model_deployment = self.initialize_model_deployment()
        model_deployment.set_spec(model_deployment.CONST_LIFECYCLE_STATE, "INACTIVE")
        status = model_deployment._model_deployment_status_text()
        assert status == "Model Deployment INACTIVE"

    @patch.object(OCIDataScienceModelDeployment, "list")
    def test_list(self, mock_list):
        mock_list.return_value = [OCI_MODEL_DEPLOYMENT_RESPONSE]
        model_deployments = ModelDeployment.list(
            status=State.ACTIVE,
            compartment_id="test_compartment_id",
            project_id="test_project_id",
            test_arg="test",
        )
        mock_list.assert_called_with(
            status=State.ACTIVE,
            compartment_id="test_compartment_id",
            project_id="test_project_id",
            test_arg="test",
        )
        assert isinstance(model_deployments, list)
        assert isinstance(model_deployments[0], ModelDeployment)

    @patch.object(OCIDataScienceModelDeployment, "list")
    def test_list_df(self, mock_list):
        mock_list.return_value = [OCI_MODEL_DEPLOYMENT_RESPONSE]
        df = ModelDeployment.list_df(
            status=State.ACTIVE,
            compartment_id="test_compartment_id",
            project_id="test_project_id",
        )
        mock_list.assert_called_with(
            status=State.ACTIVE,
            compartment_id="test_compartment_id",
            project_id="test_project_id",
        )
        assert isinstance(df, pandas.DataFrame)

    def test_model_deployment_with_subnet_id(self):
        model_deployment = self.initialize_model_deployment()
        assert model_deployment.infrastructure.subnet_id == None

        model_deployment.infrastructure.with_subnet_id("test_id")
        assert model_deployment.infrastructure.subnet_id == "test_id"<|MERGE_RESOLUTION|>--- conflicted
+++ resolved
@@ -148,15 +148,9 @@
                 "entrypoint": ["python", "/opt/ds/model/deployed_model/api.py"],
                 "server_port": 5000,
                 "health_check_port": 5000,
-<<<<<<< HEAD
                 "env": {"WEB_CONCURRENCY": "10"},
-                "input_stream_ids": ["123", "456"],
-                "output_stream_ids": ["321", "654"],
-=======
-                "env": {"WEB_CONCURRENCY": 10},
                 # "input_stream_ids": ["123", "456"],
                 # "output_stream_ids": ["321", "654"],
->>>>>>> 85326a9f
                 "model_uri": "fakeid.datasciencemodel.oc1.iad.xxx",
                 "deployment_mode": "HTTPS_ONLY",
             },
@@ -203,15 +197,9 @@
       entrypoint: ["python", "/opt/ds/model/deployed_model/api.py"]
       serverPort: 5000
       healthCheckPort: 5000
-<<<<<<< HEAD
-      inputStreamIds: ["123", "456"]
-      outputStreamIds: ["321", "654"]
-      deploymentMode: STREAM_ONLY
-=======
       env:
         key: value
       deploymentMode: HTTPS_ONLY
->>>>>>> 85326a9f
 """
 
 infrastructure = (
@@ -242,34 +230,12 @@
     .with_entrypoint(["python", "/opt/ds/model/deployed_model/api.py"])
     .with_server_port(5000)
     .with_health_check_port(5000)
-    .with_input_stream_ids(["123", "456"])
-    .with_output_stream_ids(["321", "654"])
+    #.with_input_stream_ids(["123", "456"])
+    #.with_output_stream_ids(["321", "654"])
     .with_model_uri("fakeid.datasciencemodel.oc1.iad.xxx")
-    .with_deployment_mode("STREAM_ONLY")
+    .with_deployment_mode("HTTPS_ONLY")
 )
 
-<<<<<<< HEAD
-=======
-        runtime = (
-            ModelDeploymentContainerRuntime()
-            .with_image("iad.ocir.io/ociodscdev/ml_flask_app_demo:1.0.0")
-            .with_image_digest(
-                "sha256:243590ea099af4019b6afc104b8a70b9552f0b001b37d0442f8b5a399244681c"
-            )
-            .with_entrypoint(["python", "/opt/ds/model/deployed_model/api.py"])
-            .with_server_port(5000)
-            .with_health_check_port(5000)
-            .with_env(
-                {
-                    "WEB_CONCURRENCY": 10,
-                }
-            )
-            # .with_input_stream_ids(["123", "456"])
-            # .with_output_stream_ids(["321", "654"])
-            .with_model_uri("fakeid.datasciencemodel.oc1.iad.xxx")
-            .with_deployment_mode("HTTPS_ONLY")
-        )
->>>>>>> 85326a9f
 
 class ModelDeploymentBYOCTestCase(unittest.TestCase):
     def initialize_model_deployment(self):
@@ -286,48 +252,6 @@
         return model_deployment
 
     def initialize_model_deployment_from_spec(self):
-<<<<<<< HEAD
-=======
-        infrastructure = (
-            ModelDeploymentInfrastructure()
-            .with_bandwidth_mbps(5)
-            .with_compartment_id("fakeid.compartment.oc1..xxx")
-            .with_project_id("fakeid.datascienceproject.oc1.iad.xxx")
-            .with_replica(5)
-            .with_shape_name("VM.Standard.E4.Flex")
-            .with_shape_config_details(ocpus=10, memory_in_gbs=36)
-            .with_web_concurrency(10)
-            .with_access_log(
-                log_group_id="fakeid.loggroup.oc1.iad.xxx",
-                log_id="fakeid.log.oc1.iad.xxx",
-            )
-            .with_predict_log(
-                log_group_id="fakeid.loggroup.oc1.iad.xxx",
-                log_id="fakeid.log.oc1.iad.xxx",
-            )
-        )
-
-        runtime = (
-            ModelDeploymentContainerRuntime()
-            .with_image("iad.ocir.io/ociodscdev/ml_flask_app_demo:1.0.0")
-            .with_image_digest(
-                "sha256:243590ea099af4019b6afc104b8a70b9552f0b001b37d0442f8b5a399244681c"
-            )
-            .with_entrypoint(["python", "/opt/ds/model/deployed_model/api.py"])
-            .with_server_port(5000)
-            .with_health_check_port(5000)
-            .with_env(
-                {
-                    "WEB_CONCURRENCY": 10,
-                }
-            )
-            # .with_input_stream_ids(["123", "456"])
-            # .with_output_stream_ids(["321", "654"])
-            .with_model_uri("fakeid.datasciencemodel.oc1.iad.xxx")
-            .with_deployment_mode("HTTPS_ONLY")
-        )
-
->>>>>>> 85326a9f
         return ModelDeployment(
             spec={
                 "display_name": "Generic Model Deployment With Small Artifact",
@@ -396,48 +320,6 @@
         return deployment_from_yaml
 
     def initialize_model_deployment_from_kwargs(self):
-<<<<<<< HEAD
-=======
-        infrastructure = (
-            ModelDeploymentInfrastructure()
-            .with_bandwidth_mbps(5)
-            .with_compartment_id("fakeid.compartment.oc1..xxx")
-            .with_project_id("fakeid.datascienceproject.oc1.iad.xxx")
-            .with_replica(5)
-            .with_shape_name("VM.Standard.E4.Flex")
-            .with_shape_config_details(ocpus=10, memory_in_gbs=36)
-            .with_web_concurrency(10)
-            .with_access_log(
-                log_group_id="fakeid.loggroup.oc1.iad.xxx",
-                log_id="fakeid.log.oc1.iad.xxx",
-            )
-            .with_predict_log(
-                log_group_id="fakeid.loggroup.oc1.iad.xxx",
-                log_id="fakeid.log.oc1.iad.xxx",
-            )
-        )
-
-        runtime = (
-            ModelDeploymentContainerRuntime()
-            .with_image("iad.ocir.io/ociodscdev/ml_flask_app_demo:1.0.0")
-            .with_image_digest(
-                "sha256:243590ea099af4019b6afc104b8a70b9552f0b001b37d0442f8b5a399244681c"
-            )
-            .with_entrypoint(["python", "/opt/ds/model/deployed_model/api.py"])
-            .with_server_port(5000)
-            .with_health_check_port(5000)
-            .with_env(
-                {
-                    "WEB_CONCURRENCY": 10,
-                }
-            )
-            # .with_input_stream_ids(["123", "456"])
-            # .with_output_stream_ids(["321", "654"])
-            .with_model_uri("fakeid.datasciencemodel.oc1.iad.xxx")
-            .with_deployment_mode("HTTPS_ONLY")
-        )
-
->>>>>>> 85326a9f
         return ModelDeployment(
             display_name="Generic Model Deployment With Small Artifact",
             description="The model deployment description",
@@ -466,17 +348,10 @@
 
         temp_runtime = temp_model_deployment.runtime
         assert temp_runtime.environment_config_type == "OCIR_CONTAINER"
-<<<<<<< HEAD
         assert temp_runtime.env == {"WEB_CONCURRENCY": "10"}
-        assert temp_runtime.deployment_mode == "STREAM_ONLY"
-        assert temp_runtime.input_stream_ids == ["123", "456"]
-        assert temp_runtime.output_stream_ids == ["321", "654"]
-=======
-        assert temp_runtime.env == {"WEB_CONCURRENCY": 10}
         assert temp_runtime.deployment_mode == "HTTPS_ONLY"
         # assert temp_runtime.input_stream_ids == ["123", "456"]
         # assert temp_runtime.output_stream_ids == ["321", "654"]
->>>>>>> 85326a9f
         assert temp_runtime.image == "iad.ocir.io/ociodscdev/ml_flask_app_demo:1.0.0"
         assert (
             temp_runtime.image_digest
@@ -600,15 +475,9 @@
                         "entrypoint": ["python", "/opt/ds/model/deployed_model/api.py"],
                         "serverPort": 5000,
                         "healthCheckPort": 5000,
-<<<<<<< HEAD
                         "env": {"WEB_CONCURRENCY": "10"},
-                        "inputStreamIds": ["123", "456"],
-                        "outputStreamIds": ["321", "654"],
-=======
-                        "env": {"WEB_CONCURRENCY": 10},
                         # "inputStreamIds": ["123", "456"],
                         # "outputStreamIds": ["321", "654"],
->>>>>>> 85326a9f
                         "modelUri": "fakeid.datasciencemodel.oc1.iad.xxx",
                         "deploymentMode": "HTTPS_ONLY",
                     },
@@ -967,57 +836,6 @@
         )
         assert isinstance(model_deployment_from_yaml.runtime, ModelDeploymentRuntime)
 
-<<<<<<< HEAD
-=======
-        assert model_deployment_from_yaml.to_dict() == {
-            "kind": "deployment",
-            "type": "modelDeployment",
-            "spec": {
-                "displayName": "Generic Model Deployment With Small Artifact",
-                "description": "The model deployment description",
-                "definedTags": {"key1": {"skey1": "value1"}},
-                "freeformTags": {"key1": "value1"},
-                "infrastructure": {
-                    "kind": "infrastructure",
-                    "type": "datascienceModelDeployment",
-                    "spec": {
-                        "bandwidthMbps": 5,
-                        "compartmentId": "fakeid.compartment.oc1..xxx",
-                        "projectId": "fakeid.datascienceproject.oc1.iad.xxx",
-                        "replica": 5,
-                        "shapeName": "VM.Standard.E4.Flex",
-                        "shapeConfigDetails": {"ocpus": 10, "memoryInGBs": 36},
-                        "accessLog": {
-                            "logGroupId": "fakeid.loggroup.oc1.iad.xxx",
-                            "logId": "fakeid.log.oc1.iad.xxx",
-                        },
-                        "predictLog": {
-                            "logGroupId": "fakeid.loggroup.oc1.iad.xxx",
-                            "logId": "fakeid.log.oc1.iad.xxx",
-                        },
-                        "webConcurrency": 5,
-                    },
-                },
-                "runtime": {
-                    "kind": "runtime",
-                    "type": "container",
-                    "spec": {
-                        "image": "iad.ocir.io/ociodscdev/ml_flask_app_demo:1.0.0",
-                        "imageDigest": "sha256:243590ea099af4019b6afc104b8a70b9552f0b001b37d0442f8b5a399244681c",
-                        "entrypoint": ["python", "/opt/ds/model/deployed_model/api.py"],
-                        "serverPort": 5000,
-                        "healthCheckPort": 5000,
-                        "env": {"key": "value"},
-                        # "inputStreamIds": ["123", "456"],
-                        # "outputStreamIds": ["321", "654"],
-                        "modelUri": "fakeid.datasciencemodel.oc1.iad.xxx",
-                        "deploymentMode": "HTTPS_ONLY",
-                    },
-                },
-            },
-        }
-
->>>>>>> 85326a9f
     def test_model_deployment_from_dict(self):
         new_model_deployment = ModelDeployment.from_dict(
             copy.deepcopy(OCI_MODEL_DEPLOYMENT_DICT)
