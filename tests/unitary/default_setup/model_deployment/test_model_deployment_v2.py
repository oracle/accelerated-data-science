--- conflicted
+++ resolved
@@ -739,154 +739,6 @@
 
         assert new_model_deployment.to_dict() == model_deployment.to_dict()
 
-<<<<<<< HEAD
-=======
-    @patch.object(DataScienceModel, "create")
-    def test_update_model_deployment_details(self, mock_create):
-        dsc_model = MagicMock()
-        dsc_model.id = "fakeid.datasciencemodel.oc1.iad.xxx"
-        mock_create.return_value = dsc_model
-        model_deployment = self.initialize_model_deployment()
-        update_model_deployment_details = (
-            model_deployment._update_model_deployment_details()
-        )
-
-        mock_create.assert_called()
-
-        assert isinstance(
-            update_model_deployment_details,
-            UpdateModelDeploymentDetails,
-        )
-        assert (
-            update_model_deployment_details.display_name
-            == model_deployment.display_name
-        )
-        assert (
-            update_model_deployment_details.description == model_deployment.description
-        )
-        assert (
-            update_model_deployment_details.freeform_tags
-            == model_deployment.freeform_tags
-        )
-        assert (
-            update_model_deployment_details.defined_tags
-            == model_deployment.defined_tags
-        )
-
-        category_log_details = update_model_deployment_details.category_log_details
-        assert isinstance(category_log_details, UpdateCategoryLogDetails)
-        assert (
-            category_log_details.access.log_id
-            == model_deployment.infrastructure.access_log["logId"]
-        )
-        assert (
-            category_log_details.access.log_group_id
-            == model_deployment.infrastructure.access_log["logGroupId"]
-        )
-        assert (
-            category_log_details.predict.log_id
-            == model_deployment.infrastructure.predict_log["logId"]
-        )
-        assert (
-            category_log_details.predict.log_group_id
-            == model_deployment.infrastructure.predict_log["logGroupId"]
-        )
-
-        model_deployment_configuration_details = (
-            update_model_deployment_details.model_deployment_configuration_details
-        )
-        assert isinstance(
-            model_deployment_configuration_details,
-            UpdateSingleModelDeploymentConfigurationDetails,
-        )
-        assert model_deployment_configuration_details.deployment_type == "SINGLE_MODEL"
-
-        environment_configuration_details = (
-            model_deployment_configuration_details.environment_configuration_details
-        )
-        assert isinstance(
-            environment_configuration_details,
-            UpdateOcirModelDeploymentEnvironmentConfigurationDetails,
-        )
-        assert (
-            environment_configuration_details.environment_configuration_type
-            == "OCIR_CONTAINER"
-        )
-        assert (
-            environment_configuration_details.environment_variables
-            == model_deployment.runtime.env
-        )
-        assert environment_configuration_details.cmd == model_deployment.runtime.cmd
-        assert environment_configuration_details.image == model_deployment.runtime.image
-        assert (
-            environment_configuration_details.image_digest
-            == model_deployment.runtime.image_digest
-        )
-        assert (
-            environment_configuration_details.entrypoint
-            == model_deployment.runtime.entrypoint
-        )
-        assert (
-            environment_configuration_details.server_port
-            == model_deployment.runtime.server_port
-        )
-        assert (
-            environment_configuration_details.health_check_port
-            == model_deployment.runtime.health_check_port
-        )
-
-        model_configuration_details = (
-            model_deployment_configuration_details.model_configuration_details
-        )
-        assert isinstance(
-            model_configuration_details,
-            UpdateModelConfigurationDetails,
-        )
-        assert (
-            model_configuration_details.bandwidth_mbps
-            == model_deployment.infrastructure.bandwidth_mbps
-        )
-        assert (
-            model_configuration_details.model_id == model_deployment.runtime.model_uri
-        )
-
-        instance_configuration = model_configuration_details.instance_configuration
-        assert isinstance(instance_configuration, InstanceConfiguration)
-        assert (
-            instance_configuration.instance_shape_name
-            == model_deployment.infrastructure.shape_name
-        )
-        assert (
-            instance_configuration.model_deployment_instance_shape_config_details.ocpus
-            == model_deployment.infrastructure.shape_config_details["ocpus"]
-        )
-        assert (
-            instance_configuration.model_deployment_instance_shape_config_details.memory_in_gbs
-            == model_deployment.infrastructure.shape_config_details["memoryInGBs"]
-        )
-
-        scaling_policy = model_configuration_details.scaling_policy
-        assert isinstance(scaling_policy, FixedSizeScalingPolicy)
-        assert scaling_policy.policy_type == "FIXED_SIZE"
-        assert scaling_policy.instance_count == model_deployment.infrastructure.replica
-
-        # stream_configuration_details = (
-        #     model_deployment_configuration_details.stream_configuration_details
-        # )
-        # assert isinstance(
-        #     stream_configuration_details,
-        #     UpdateStreamConfigurationDetails,
-        # )
-        # assert (
-        #     stream_configuration_details.input_stream_ids
-        #     == model_deployment.runtime.input_stream_ids
-        # )
-        # assert (
-        #     stream_configuration_details.output_stream_ids
-        #     == model_deployment.runtime.output_stream_ids
-        # )
-
->>>>>>> e9aaef2c
     @patch.object(
         ModelDeploymentInfrastructure, "_load_default_properties", return_value={}
     )
