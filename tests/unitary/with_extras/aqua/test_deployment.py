#!/usr/bin/env python
# -*- coding: utf-8 -*--

# Copyright (c) 2024, 2025 Oracle and/or its affiliates.
# Licensed under the Universal Permissive License v 1.0 as shown at https://oss.oracle.com/licenses/upl/

import copy
import json
import logging
import os
import unittest
from importlib import reload
from unittest.mock import MagicMock, patch

from ads.aqua.modeldeployment.constants import DEFAULT_POLL_INTERVAL, DEFAULT_WAIT_TIME
from ads.model.service.oci_datascience_model_deployment import OCIDataScienceModelDeployment
import oci
import pytest
from oci.data_science.models import (
    ContainerSummary,
    ModelDeployWorkloadConfigurationDetails,
)
from parameterized import parameterized
from pydantic import ValidationError

import ads.aqua.modeldeployment.deployment
import ads.config
from ads.aqua.app import AquaApp
from ads.aqua.common.entities import (
    AquaMultiModelRef,
    ComputeShapeSummary,
    LoraModuleSpec,
    ModelConfigResult,
)
from ads.aqua.common.enums import Tags
from ads.aqua.common.errors import AquaRuntimeError, AquaValueError
from ads.aqua.config.container_config import (
    AquaContainerConfig,
    AquaContainerConfigItem,
)
from ads.aqua.modeldeployment import AquaDeploymentApp
from ads.aqua.modeldeployment.config_loader import (
    AquaDeploymentConfig,
    ModelDeploymentConfigSummary,
    MultiModelDeploymentConfigLoader,
)
from ads.aqua.modeldeployment.entities import (
    AquaDeployment,
    AquaDeploymentDetail,
    ConfigValidationError,
    CreateModelDeploymentDetails,
    ModelParams,
)
from ads.aqua.modeldeployment.model_group_config import BaseModelSpec, ModelGroupConfig
from ads.model.datascience_model import DataScienceModel
from ads.model.deployment.model_deployment import ModelDeployment
from ads.model.model_metadata import ModelCustomMetadata
from tests.unitary.with_extras.aqua.utils import ServiceManagedContainers

null = None


@pytest.fixture(scope="module", autouse=True)
def set_env():
    os.environ["SERVICE_COMPARTMENT_ID"] = "ocid1.compartment.oc1..<OCID>"
    os.environ["USER_COMPARTMENT_ID"] = "ocid1.compartment.oc1..<USER_COMPARTMENT_OCID>"
    os.environ["USER_PROJECT_ID"] = "ocid1.project.oc1..<USER_PROJECT_OCID>"
    os.environ["COMPARTMENT_ID"] = "ocid1.compartment.oc1..<USER_COMPARTMENT_OCID>"

    os.environ["PROJECT_COMPARTMENT_OCID"] = (
        "ocid1.compartment.oc1..<USER_COMPARTMENT_OCID>"
    )
    os.environ["NB_SESSION_COMPARTMENT_OCID"] = (
        "ocid1.compartment.oc1..<USER_COMPARTMENT_OCID>"
    )
    os.environ["ODSC_MODEL_COMPARTMENT_OCID"] = (
        "ocid1.compartment.oc1..<USER_COMPARTMENT_OCID>"
    )

    os.environ["MODEL_DEPLOYMENT_ID"] = (
        "ocid1.datasciencemodeldeployment.oc1.<region>.<MD_OCID>"
    )
    os.environ["MODEL_DEPLOYMENT_URL"] = (
        "https://modeldeployment.customer-oci.com/ocid1.datasciencemodeldeployment.oc1.<region>.<MD_OCID>"
    )
    os.environ["MODEL_ID"] = (
        "ocid1.datasciencemodeldeployment.oc1.<region>.<MODEL_OCID>"
    )
    os.environ["DEPLOYMENT_IMAGE_NAME"] = "dsmc://image-name:1.0.0.0"
    os.environ["DEPLOYMENT_SHAPE_NAME"] = "BM.GPU.A10.4"
    os.environ["DEPLOYMENT_GPU_COUNT"] = "1"
    os.environ["DEPLOYMENT_GPU_COUNT_B"] = "2"
    os.environ["DEPLOYMENT_SHAPE_NAME_CPU"] = "VM.Standard.A1.Flex"


class TestDataset:
    SERVICE_COMPARTMENT_ID = "ocid1.compartment.oc1..<OCID>"
    USER_COMPARTMENT_ID = "ocid1.compartment.oc1..<USER_COMPARTMENT_OCID>"
    USER_PROJECT_ID = "ocid1.project.oc1..<USER_PROJECT_OCID>"
    COMPARTMENT_ID = "ocid1.compartment.oc1..<UNIQUE_OCID>"
    MODEL_DEPLOYMENT_ID = "ocid1.datasciencemodeldeployment.oc1.<region>.<MD_OCID>"
    MODEL_DEPLOYMENT_URL = "https://modeldeployment.customer-oci.com/ocid1.datasciencemodeldeployment.oc1.<region>.<MD_OCID>"
    MODEL_ID = "ocid1.datasciencemodeldeployment.oc1.<region>.<MODEL_OCID>"
    DEPLOYMENT_IMAGE_NAME = "dsmc://image-name:1.0.0.0"
    DEPLOYMENT_SHAPE_NAME = "BM.GPU.A10.4"
    DEPLOYMENT_GPU_COUNT = 1
    DEPLOYMENT_GPU_COUNT_B = 2
    DEPLOYMENT_SHAPE_NAME_CPU = "VM.Standard.A1.Flex"
    CONTAINER_LIST = ServiceManagedContainers.MOCK_OUTPUT
    INFERENCE_CONTAINER_CONFIG = ContainerSummary(
        **{
            "container_name": "odsc-vllm-serving",
            "display_name": "VLLM:0.6.4.post1.2",
            "family_name": "odsc-vllm-serving",
            "description": "This container is used for llm inference, batch inference and serving",
            "is_latest": True,
            "target_workloads": ["MODEL_DEPLOYMENT", "JOB_RUN"],
            "usages": ["INFERENCE", "BATCH_INFERENCE"],
            "tag": "0.6.4.post1.2",
            "lifecycle_state": "ACTIVE",
            "workload_configuration_details_list": [
                ModelDeployWorkloadConfigurationDetails(
                    **{
                        "cmd": "--served-model-name odsc-llm --disable-custom-all-reduce --seed 42 ",
                        "server_port": 8080,
                        "health_check_port": 8080,
                        "additional_configurations": {
                            "HEALTH_CHECK_PORT": "8080",
                            "MODEL_DEPLOY_PREDICT_ENDPOINT": "/v1/completions",
                            "PORT": "8080",
                            "modelFormats": "SAFETENSORS",
                            "platforms": "NVIDIA_GPU",
                            "restrictedParams": '["--port","--host","--served-model-name","--seed"]',
                        },
                    }
                )
            ],
            "tag_configuration_list": [],
            "freeform_tags": None,
            "defined_tags": None,
        }
    )

    INFERENCE_CONTAINER_CONFIG_ITEM = AquaContainerConfigItem(
        **{
            "name": "dsmc://odsc-vllm-serving",
            "version": "0.6.4.post1.2",
            "display_name": "VLLM:0.6.4.post1.2",
            "family": "odsc-vllm-serving",
            "platforms": ["NVIDIA_GPU"],
            "model_formats": ["SAFETENSORS"],
            "spec": {
                "cli_param": "--served-model-name odsc-llm --disable-custom-all-reduce --seed 42 ",
                "server_port": "8080",
                "health_check_port": "8080",
                "env_vars": [
                    {
                        "MODEL_DEPLOY_PREDICT_ENDPOINT": "/v1/completions",
                        "MODEL_DEPLOY_HEALTH_ENDPOINT": "",
                        "PORT": "8080",
                        "HEALTH_CHECK_PORT": "8080",
                    }
                ],
                "restricted_params": [
                    "--port",
                    "--host",
                    "--served-model-name",
                    "--seed",
                ],
            },
            "usages": ["INFERENCE", "BATCH_INFERENCE"],
        },
    )

    model_deployment_object = [
        {
            "category_log_details": oci.data_science.models.CategoryLogDetails(
                **{
                    "access": oci.data_science.models.LogDetails(
                        **{
                            "log_group_id": "ocid1.loggroup.oc1.<region>.<OCID>",
                            "log_id": "ocid1.log.oc1.<region>.<OCID>",
                        }
                    ),
                    "predict": oci.data_science.models.LogDetails(
                        **{
                            "log_group_id": "ocid1.loggroup.oc1.<region>.<OCID>",
                            "log_id": "ocid1.log.oc1.<region>.<OCID>",
                        }
                    ),
                }
            ),
            "compartment_id": "ocid1.compartment.oc1..<OCID>",
            "created_by": "ocid1.user.oc1..<OCID>",
            "defined_tags": {},
            "description": "Mock description",
            "display_name": "model-deployment-name",
            "freeform_tags": {"OCI_AQUA": "active", "aqua_model_name": "model-name"},
            "id": "ocid1.datasciencemodeldeployment.oc1.<region>.<MD_OCID>",
            "lifecycle_state": "ACTIVE",
            "model_deployment_configuration_details": oci.data_science.models.SingleModelDeploymentConfigurationDetails(
                **{
                    "deployment_type": "SINGLE_MODEL",
                    "environment_configuration_details": oci.data_science.models.OcirModelDeploymentEnvironmentConfigurationDetails(
                        **{
                            "cmd": [],
                            "entrypoint": [],
                            "environment_configuration_type": "OCIR_CONTAINER",
                            "environment_variables": {
                                "BASE_MODEL": "service_models/model-name/artifact",
                                "MODEL_DEPLOY_PREDICT_ENDPOINT": "/v1/completions",
                                "PARAMS": "--served-model-name odsc-llm --seed 42",
                            },
                            "health_check_port": 8080,
                            "image": "dsmc://image-name:1.0.0.0",
                            "image_digest": "sha256:mock22373c16f2015f6f33c5c8553923cf8520217da0bd9504471c5e53cbc9d",
                            "server_port": 8080,
                        }
                    ),
                    "model_configuration_details": oci.data_science.models.ModelConfigurationDetails(
                        **{
                            "bandwidth_mbps": 10,
                            "instance_configuration": oci.data_science.models.InstanceConfiguration(
                                **{
                                    "instance_shape_name": DEPLOYMENT_SHAPE_NAME,
                                    "model_deployment_instance_shape_config_details": null,
                                }
                            ),
                            "model_id": "ocid1.datasciencemodel.oc1.<region>.<OCID>",
                            "scaling_policy": oci.data_science.models.FixedSizeScalingPolicy(
                                **{"instance_count": 1, "policy_type": "FIXED_SIZE"}
                            ),
                        }
                    ),
                }
            ),
            "model_deployment_url": MODEL_DEPLOYMENT_URL,
            "project_id": USER_PROJECT_ID,
            "time_created": "2024-01-01T00:00:00.000000+00:00",
        }
    ]

    multi_model_deployment_object = {
        "category_log_details": oci.data_science.models.CategoryLogDetails(
            **{
                "access": oci.data_science.models.LogDetails(
                    **{
                        "log_group_id": "ocid1.loggroup.oc1.<region>.<OCID>",
                        "log_id": "ocid1.log.oc1.<region>.<OCID>",
                    }
                ),
                "predict": oci.data_science.models.LogDetails(
                    **{
                        "log_group_id": "ocid1.loggroup.oc1.<region>.<OCID>",
                        "log_id": "ocid1.log.oc1.<region>.<OCID>",
                    }
                ),
            }
        ),
        "compartment_id": "ocid1.compartment.oc1..<OCID>",
        "created_by": "ocid1.user.oc1..<OCID>",
        "defined_tags": {},
        "description": "Mock description",
        "display_name": "multi-model-deployment-name",
        "freeform_tags": {
            "OCI_AQUA": "active",
            "aqua_model_id": "model-id",
            "aqua_multimodel": "true",
        },
        "id": "ocid1.datasciencemodeldeployment.oc1.<region>.<MD_OCID>",
        "lifecycle_state": "ACTIVE",
        "model_deployment_configuration_details": oci.data_science.models.SingleModelDeploymentConfigurationDetails(
            **{
                "deployment_type": "SINGLE_MODEL",
                "environment_configuration_details": oci.data_science.models.OcirModelDeploymentEnvironmentConfigurationDetails(
                    **{
                        "cmd": [],
                        "entrypoint": [],
                        "environment_configuration_type": "OCIR_CONTAINER",
                        "environment_variables": {
                            "MODEL_DEPLOY_PREDICT_ENDPOINT": "/v1/completions",
                            "MULTI_MODEL_CONFIG": '{ "models": [{"model_id":"model_a", "params": "--served-model-name model_one --tensor-parallel-size 1 --max-model-len 2096", "model_path": "models/model_one/5be6479/artifact/", "model_task": "text_embedding"}, {"model_id":"model_b", "params": "--served-model-name model_two --tensor-parallel-size 1 --max-model-len 2096", "model_path": "models/model_two/83e9aa1/artifact/", "model_task": "image_text_to_text"}, {"model_id":"model_c", "params": "--served-model-name model_three --tensor-parallel-size 1 --max-model-len 2096", "model_path": "models/model_three/83e9aa1/artifact/", "model_task": "code_synthesis", "fine_tune_weights": [{"model_id":"ocid1.datasciencemodel.oc1..<OCID>", "model_name": "ft_model", "model_path": "oci://test_bucket@test_namespace/models/ft-models/meta-llama-3b/ocid1.datasciencejob.oc1.iad.<ocid>"}] }]}',
                        },
                        "health_check_port": 8080,
                        "image": "dsmc://image-name:1.0.0.0",
                        "image_digest": "sha256:mock22373c16f2015f6f33c5c8553923cf8520217da0bd9504471c5e53cbc9d",
                        "server_port": 8080,
                    }
                ),
                "model_configuration_details": oci.data_science.models.ModelConfigurationDetails(
                    **{
                        "bandwidth_mbps": 10,
                        "instance_configuration": oci.data_science.models.InstanceConfiguration(
                            **{
                                "instance_shape_name": DEPLOYMENT_SHAPE_NAME,
                                "model_deployment_instance_shape_config_details": null,
                            }
                        ),
                        "model_id": "ocid1.datasciencemodel.oc1.<region>.<OCID>",
                        "scaling_policy": oci.data_science.models.FixedSizeScalingPolicy(
                            **{"instance_count": 1, "policy_type": "FIXED_SIZE"}
                        ),
                        "maximum_bandwidth_mbps": 10,
                    }
                ),
            }
        ),
        "model_deployment_url": MODEL_DEPLOYMENT_URL,
        "project_id": USER_PROJECT_ID,
        "time_created": "2024-01-01T00:00:00.000000+00:00",
    }

    model_deployment_object_gguf = [
        {
            "compartment_id": "ocid1.compartment.oc1..<OCID>",
            "created_by": "ocid1.user.oc1..<OCID>",
            "defined_tags": {},
            "description": "Mock description",
            "display_name": "model-deployment-name",
            "freeform_tags": {"OCI_AQUA": "active", "aqua_model_name": "model-name"},
            "id": "ocid1.datasciencemodeldeployment.oc1.<region>.<MD_OCID>",
            "lifecycle_state": "ACTIVE",
            "model_deployment_configuration_details": oci.data_science.models.SingleModelDeploymentConfigurationDetails(
                **{
                    "deployment_type": "SINGLE_MODEL",
                    "environment_configuration_details": oci.data_science.models.OcirModelDeploymentEnvironmentConfigurationDetails(
                        **{
                            "cmd": [],
                            "entrypoint": [],
                            "environment_configuration_type": "OCIR_CONTAINER",
                            "environment_variables": {
                                "BASE_MODEL": "service_models/model-name/artifact",
                                "BASE_MODEL_FILE": "model-name.gguf",
                                "MODEL_DEPLOY_PREDICT_ENDPOINT": "/v1/completions",
                                "MODEL_DEPLOY_HEALTH_ENDPOINT": "/v1/models",
                            },
                            "health_check_port": 8080,
                            "image": "dsmc://image-name:1.0.0.0",
                            "image_digest": "sha256:mock22373c16f2015f6f33c5c8553923cf8520217da0bd9504471c5e53cbc9d",
                            "server_port": 8080,
                        }
                    ),
                    "model_configuration_details": oci.data_science.models.ModelConfigurationDetails(
                        **{
                            "bandwidth_mbps": 10,
                            "instance_configuration": oci.data_science.models.InstanceConfiguration(
                                **{
                                    "instance_shape_name": DEPLOYMENT_SHAPE_NAME_CPU,
                                    "model_deployment_instance_shape_config_details": oci.data_science.models.ModelDeploymentInstanceShapeConfigDetails(
                                        **{
                                            "ocpus": 10.0,
                                            "memory_in_gbs": 60.0,
                                        }
                                    ),
                                }
                            ),
                            "model_id": "ocid1.datasciencemodel.oc1.<region>.<OCID>",
                            "scaling_policy": oci.data_science.models.FixedSizeScalingPolicy(
                                **{"instance_count": 1, "policy_type": "FIXED_SIZE"}
                            ),
                        }
                    ),
                }
            ),
            "model_deployment_url": MODEL_DEPLOYMENT_URL,
            "project_id": USER_PROJECT_ID,
            "time_created": "2024-01-01T00:00:00.000000+00:00",
        }
    ]

    model_deployment_object_tei_byoc = [
        {
            "category_log_details": oci.data_science.models.CategoryLogDetails(
                **{
                    "access": oci.data_science.models.LogDetails(
                        **{
                            "log_group_id": "ocid1.loggroup.oc1.<region>.<OCID>",
                            "log_id": "ocid1.log.oc1.<region>.<OCID>",
                        }
                    ),
                    "predict": oci.data_science.models.LogDetails(
                        **{
                            "log_group_id": "ocid1.loggroup.oc1.<region>.<OCID>",
                            "log_id": "ocid1.log.oc1.<region>.<OCID>",
                        }
                    ),
                }
            ),
            "compartment_id": "ocid1.compartment.oc1..<OCID>",
            "created_by": "ocid1.user.oc1..<OCID>",
            "defined_tags": {},
            "description": "Mock description",
            "display_name": "model-deployment-name",
            "freeform_tags": {"OCI_AQUA": "active", "aqua_model_name": "model-name"},
            "id": "ocid1.datasciencemodeldeployment.oc1.<region>.<MD_OCID>",
            "lifecycle_state": "ACTIVE",
            "model_deployment_configuration_details": oci.data_science.models.SingleModelDeploymentConfigurationDetails(
                **{
                    "deployment_type": "SINGLE_MODEL",
                    "environment_configuration_details": oci.data_science.models.OcirModelDeploymentEnvironmentConfigurationDetails(
                        **{
                            "cmd": [
                                "--model-id",
                                "/opt/ds/model/deployed_model/service_models/model-name/artifact/",
                                "--port",
                                "8080",
                            ],
                            "entrypoint": [],
                            "environment_configuration_type": "OCIR_CONTAINER",
                            "environment_variables": {
                                "BASE_MODEL": "service_models/model-name/artifact",
                                "MODEL_DEPLOY_PREDICT_ENDPOINT": "/v1/embeddings",
                            },
                            "health_check_port": 8080,
                            "image": "dsmc://image-name:1.0.0.0",
                            "image_digest": "sha256:mock22373c16f2015f6f33c5c8553923cf8520217da0bd9504471c5e53cbc9d",
                            "server_port": 8080,
                        }
                    ),
                    "model_configuration_details": oci.data_science.models.ModelConfigurationDetails(
                        **{
                            "bandwidth_mbps": 10,
                            "instance_configuration": oci.data_science.models.InstanceConfiguration(
                                **{
                                    "instance_shape_name": DEPLOYMENT_SHAPE_NAME,
                                    "model_deployment_instance_shape_config_details": null,
                                }
                            ),
                            "model_id": "ocid1.datasciencemodel.oc1.<region>.<OCID>",
                            "scaling_policy": oci.data_science.models.FixedSizeScalingPolicy(
                                **{"instance_count": 1, "policy_type": "FIXED_SIZE"}
                            ),
                        }
                    ),
                }
            ),
            "model_deployment_url": MODEL_DEPLOYMENT_URL,
            "project_id": USER_PROJECT_ID,
            "time_created": "2024-01-01T00:00:00.000000+00:00",
        }
    ]

    aqua_deployment_object = {
        "id": "ocid1.datasciencemodeldeployment.oc1.<region>.<MD_OCID>",
        "display_name": "model-deployment-name",
        "aqua_service_model": False,
        "aqua_model_name": "model-name",
        "state": "ACTIVE",
        "description": "Mock description",
        "created_on": "2024-01-01T00:00:00.000000+00:00",
        "created_by": "ocid1.user.oc1..<OCID>",
        "endpoint": MODEL_DEPLOYMENT_URL,
        "private_endpoint_id": None,
        "models": [],
        "model_id": "ocid1.datasciencemodel.oc1.<region>.<OCID>",
        "environment_variables": {
            "BASE_MODEL": "service_models/model-name/artifact",
            "MODEL_DEPLOY_PREDICT_ENDPOINT": "/v1/completions",
            "PARAMS": "--served-model-name odsc-llm --seed 42",
        },
        "cmd": [],
        "console_link": "https://cloud.oracle.com/data-science/model-deployments/ocid1.datasciencemodeldeployment.oc1.<region>.<MD_OCID>?region=region-name",
        "lifecycle_details": "",
        "shape_info": {
            "instance_shape": DEPLOYMENT_SHAPE_NAME,
            "instance_count": 1,
            "ocpus": null,
            "memory_in_gbs": null,
        },
        "tags": {"OCI_AQUA": "active", "aqua_model_name": "model-name"},
    }

    aqua_multi_deployment_object = {
        "id": "ocid1.datasciencemodeldeployment.oc1.<region>.<MD_OCID>",
        "display_name": "multi-model-deployment-name",
        "aqua_service_model": False,
        "aqua_model_name": "",
        "state": "ACTIVE",
        "description": "Mock description",
        "created_on": "2024-01-01T00:00:00.000000+00:00",
        "created_by": "ocid1.user.oc1..<OCID>",
        "endpoint": MODEL_DEPLOYMENT_URL,
        "private_endpoint_id": None,
        "models": [
            {
                "env_var": {},
                "gpu_count": 2,
                "model_id": "test_model_id_1",
                "model_name": "test_model_1",
                "model_task": "text_embedding",
                "artifact_location": "oci://test_location_1",
                "fine_tune_weights": None,
            },
            {
                "env_var": {},
                "gpu_count": 2,
                "model_id": "test_model_id_2",
                "model_name": "test_model_2",
                "model_task": "image_text_to_text",
                "artifact_location": "oci://test_location_2",
                "fine_tune_weights": None,
            },
            {
                "env_var": {},
                "gpu_count": 2,
                "model_id": "test_model_id_3",
                "model_name": "test_model_3",
                "model_task": "code_synthesis",
                "artifact_location": "oci://test_location_3",
                "fine_tune_weights": [
                    {
                        "model_id": "ocid1.datasciencemodel.oc1..<OCID>",
                        "model_name": "ft_model",
                        "model_path": "oci://test_bucket@test_namespace/models/ft-models/meta-llama-3b/ocid1.datasciencejob.oc1.iad.<ocid>",
                    }
                ],
            },
        ],
        "model_id": "ocid1.datasciencemodel.oc1.<region>.<OCID>",
        "environment_variables": {
            "MODEL_DEPLOY_PREDICT_ENDPOINT": "/v1/completions",
            "MULTI_MODEL_CONFIG": '{ "models": [{"model_id":"model_a", "params": "--served-model-name model_one --tensor-parallel-size 1 --max-model-len 2096", "model_path": "models/model_one/5be6479/artifact/", "model_task": "text_embedding"}, {"model_id":"model_b", "params": "--served-model-name model_two --tensor-parallel-size 1 --max-model-len 2096", "model_path": "models/model_two/83e9aa1/artifact/", "model_task": "image_text_to_text"}, {"model_id":"model_c", "params": "--served-model-name model_three --tensor-parallel-size 1 --max-model-len 2096", "model_path": "models/model_three/83e9aa1/artifact/", "model_task": "code_synthesis", "fine_tune_weights": [{"model_id":"ocid1.datasciencemodel.oc1..<OCID>", "model_name": "ft_model", "model_path": "oci://test_bucket@test_namespace/models/ft-models/meta-llama-3b/ocid1.datasciencejob.oc1.iad.<ocid>"}] }]}',
        },
        "cmd": [],
        "console_link": "https://cloud.oracle.com/data-science/model-deployments/ocid1.datasciencemodeldeployment.oc1.<region>.<MD_OCID>?region=region-name",
        "lifecycle_details": "",
        "shape_info": {
            "instance_shape": DEPLOYMENT_SHAPE_NAME,
            "instance_count": 1,
            "ocpus": null,
            "memory_in_gbs": null,
        },
        "tags": {
            "OCI_AQUA": "active",
            "aqua_model_id": "model-id",
            "aqua_multimodel": "true",
        },
    }

    aqua_deployment_gguf_env_vars = {
        "BASE_MODEL": "service_models/model-name/artifact",
        "BASE_MODEL_FILE": "model-name.gguf",
        "MODEL_DEPLOY_HEALTH_ENDPOINT": "/v1/models",
        "MODEL_DEPLOY_PREDICT_ENDPOINT": "/v1/completions",
    }

    aqua_deployment_gguf_shape_info = {
        "instance_shape": DEPLOYMENT_SHAPE_NAME_CPU,
        "instance_count": 1,
        "ocpus": 10.0,
        "memory_in_gbs": 60.0,
    }

    aqua_deployment_detail = {
        **(AquaDeployment(**aqua_deployment_object).to_dict()),
        "log_group": {
            "id": "ocid1.loggroup.oc1.<region>.<OCID>",
            "name": "log-group-name",
            "url": "https://cloud.oracle.com/logging/log-groups/ocid1.loggroup.oc1.<region>.<OCID>?region=region-name",
        },
        "log": {
            "id": "ocid1.log.oc1.<region>.<OCID>",
            "name": "log-name",
            "url": "https://cloud.oracle.com/logging/search?searchQuery=search \"ocid1.compartment.oc1..<OCID>/ocid1.loggroup.oc1.<region>.<OCID>/ocid1.log.oc1.<region>.<OCID>\" | source='ocid1.datasciencemodeldeployment.oc1.<region>.<MD_OCID>' | sort by datetime desc&regions=region-name",
        },
    }

    model_params = {
        "model": "odsc-llm",
        "max_tokens": 500,
        "temperature": 0.8,
        "top_p": 0.8,
        "top_k": 10,
    }

    aqua_deployment_tei_byoc_embeddings_env_vars = {
        "BASE_MODEL": "service_models/model-name/artifact",
        "MODEL_DEPLOY_PREDICT_ENDPOINT": "/v1/embeddings",
    }

    aqua_deployment_tei_byoc_embeddings_shape_info = {
        "instance_shape": DEPLOYMENT_SHAPE_NAME,
        "instance_count": 1,
        "ocpus": None,
        "memory_in_gbs": None,
    }

    aqua_deployment_tei_byoc_embeddings_cmd = [
        "--model-id",
        "/opt/ds/model/deployed_model/service_models/model-name/artifact/",
        "--port",
        "8080",
    ]

    aqua_deployment_multi_model_config_summary = {
        "deployment_config": {
            "model_a": {
                "shape": [
                    "VM.GPU.A10.2",
                    "VM.GPU.A10.4",
                    "BM.GPU.A100-V2.8",
                    "BM.GPU.H100.8",
                ],
                "configuration": {
                    "VM.GPU.A10.2": {
                        "parameters": {},
                        "multi_model_deployment": [
                            {
                                "gpu_count": 2,
                                "parameters": {
                                    "VLLM_PARAMS": "--trust-remote-code --max-model-len 32000"
                                },
                            }
                        ],
                        "shape_info": {"configs": [], "type": ""},
                    },
                    "VM.GPU.A10.4": {
                        "parameters": {
                            "VLLM_PARAMS": "--trust-remote-code --max-model-len 60000"
                        },
                        "multi_model_deployment": [
                            {
                                "gpu_count": 2,
                                "parameters": {
                                    "VLLM_PARAMS": "--trust-remote-code --max-model-len 32000"
                                },
                            },
                            {"gpu_count": 4, "parameters": {}},
                        ],
                        "shape_info": {"configs": [], "type": ""},
                    },
                    "BM.GPU.A100-V2.8": {
                        "parameters": {
                            "VLLM_PARAMS": "--trust-remote-code --max-model-len 60000"
                        },
                        "multi_model_deployment": [
                            {
                                "gpu_count": 1,
                                "parameters": {
                                    "VLLM_PARAMS": "--trust-remote-code --max-model-len 32000"
                                },
                            },
                            {
                                "gpu_count": 2,
                                "parameters": {
                                    "VLLM_PARAMS": "--trust-remote-code --max-model-len 32000"
                                },
                            },
                            {
                                "gpu_count": 8,
                                "parameters": {
                                    "VLLM_PARAMS": "--trust-remote-code --max-model-len 32000"
                                },
                            },
                        ],
                        "shape_info": {"configs": [], "type": ""},
                    },
                    "BM.GPU.H100.8": {
                        "parameters": {
                            "VLLM_PARAMS": "--trust-remote-code --max-model-len 60000"
                        },
                        "multi_model_deployment": [
                            {"gpu_count": 1, "parameters": {}},
                            {"gpu_count": 2, "parameters": {}},
                            {"gpu_count": 8, "parameters": {}},
                        ],
                        "shape_info": {"configs": [], "type": ""},
                    },
                },
            }
        },
        "gpu_allocation": {
            "VM.GPU.A10.2": {
                "models": [{"ocid": "model_a", "gpu_count": 2}],
                "total_gpus_available": 2,
            },
            "VM.GPU.A10.4": {
                "models": [{"ocid": "model_a", "gpu_count": 4}],
                "total_gpus_available": 4,
            },
            "BM.GPU.A100-V2.8": {
                "models": [{"ocid": "model_a", "gpu_count": 8}],
                "total_gpus_available": 8,
            },
            "BM.GPU.H100.8": {
                "models": [{"ocid": "model_a", "gpu_count": 8}],
                "total_gpus_available": 8,
            },
        },
        "error_message": None,
    }

    aqua_deployment_multi_model_config_single_custom = {
        "deployment_config": {"model_a": {"shape": [], "configuration": {}}},
        "gpu_allocation": {
            "VM.GPU2.1": {
                "models": [{"ocid": "model_a", "gpu_count": 1}],
                "total_gpus_available": 1,
            },
            "VM.GPU3.1": {
                "models": [{"ocid": "model_a", "gpu_count": 1}],
                "total_gpus_available": 1,
            },
            "VM.GPU3.2": {
                "models": [{"ocid": "model_a", "gpu_count": 2}],
                "total_gpus_available": 2,
            },
            "VM.GPU3.4": {
                "models": [{"ocid": "model_a", "gpu_count": 4}],
                "total_gpus_available": 4,
            },
            "BM.GPU2.2": {
                "models": [{"ocid": "model_a", "gpu_count": 2}],
                "total_gpus_available": 2,
            },
            "BM.GPU3.8": {
                "models": [{"ocid": "model_a", "gpu_count": 8}],
                "total_gpus_available": 8,
            },
            "BM.GPU4.8": {
                "models": [{"ocid": "model_a", "gpu_count": 8}],
                "total_gpus_available": 8,
            },
            "BM.GPU.A100-V2.8": {
                "models": [{"ocid": "model_a", "gpu_count": 8}],
                "total_gpus_available": 8,
            },
            "BM.GPU.H100.8": {
                "models": [{"ocid": "model_a", "gpu_count": 8}],
                "total_gpus_available": 8,
            },
            "BM.GPU.T1.2": {
                "models": [{"ocid": "model_a", "gpu_count": 2}],
                "total_gpus_available": 2,
            },
            "BM.GPU.A10.4": {
                "models": [{"ocid": "model_a", "gpu_count": 4}],
                "total_gpus_available": 4,
            },
            "VM.GPU.A10.4": {
                "models": [{"ocid": "model_a", "gpu_count": 4}],
                "total_gpus_available": 4,
            },
            "BM.GPU.L40S-NC.4": {
                "models": [{"ocid": "model_a", "gpu_count": 4}],
                "total_gpus_available": 4,
            },
            "VM.GPU.A10.1": {
                "models": [{"ocid": "model_a", "gpu_count": 1}],
                "total_gpus_available": 1,
            },
            "VM.GPU.A10.2": {
                "models": [{"ocid": "model_a", "gpu_count": 2}],
                "total_gpus_available": 2,
            },
        },
        "error_message": None,
    }

    aqua_deployment_multi_model_config_summary_hybrid = {
        "deployment_config": {
            "model_a": {
                "shape": [
                    "BM.GPU.A100-V2.8",
                    "BM.GPU.H100.8",
                    "VM.GPU.A10.2",
                    "VM.GPU.A10.4",
                ],
                "configuration": {
                    "VM.GPU.A10.2": {
                        "parameters": {},
                        "multi_model_deployment": [
                            {
                                "gpu_count": 2,
                                "parameters": {
                                    "VLLM_PARAMS": "--trust-remote-code --max-model-len 32000"
                                },
                            }
                        ],
                        "shape_info": {"configs": [], "type": ""},
                    },
                    "VM.GPU.A10.4": {
                        "parameters": {
                            "VLLM_PARAMS": "--trust-remote-code --max-model-len 60000"
                        },
                        "multi_model_deployment": [
                            {
                                "gpu_count": 2,
                                "parameters": {
                                    "VLLM_PARAMS": "--trust-remote-code --max-model-len 32000"
                                },
                            },
                            {"gpu_count": 4, "parameters": {}},
                        ],
                        "shape_info": {"configs": [], "type": ""},
                    },
                    "BM.GPU.A100-V2.8": {
                        "parameters": {
                            "VLLM_PARAMS": "--trust-remote-code --max-model-len 60000"
                        },
                        "multi_model_deployment": [
                            {
                                "gpu_count": 1,
                                "parameters": {
                                    "VLLM_PARAMS": "--trust-remote-code --max-model-len 32000"
                                },
                            },
                            {
                                "gpu_count": 2,
                                "parameters": {
                                    "VLLM_PARAMS": "--trust-remote-code --max-model-len 32000"
                                },
                            },
                            {
                                "gpu_count": 8,
                                "parameters": {
                                    "VLLM_PARAMS": "--trust-remote-code --max-model-len 32000"
                                },
                            },
                        ],
                        "shape_info": {"configs": [], "type": ""},
                    },
                    "BM.GPU.H100.8": {
                        "parameters": {
                            "VLLM_PARAMS": "--trust-remote-code --max-model-len 60000"
                        },
                        "multi_model_deployment": [
                            {"gpu_count": 1, "parameters": {}},
                            {"gpu_count": 2, "parameters": {}},
                            {"gpu_count": 8, "parameters": {}},
                        ],
                        "shape_info": {"configs": [], "type": ""},
                    },
                },
            },
            "model_b": {
                "configuration": {},
                "shape": [],
            },
            "model_c": {
                "configuration": {},
                "shape": [],
            },
        },
        "gpu_allocation": {
            "BM.GPU.H100.8": {
                "models": [
                    {"ocid": "model_a", "gpu_count": 2},
                    {"ocid": "model_b", "gpu_count": 2},
                    {"ocid": "model_c", "gpu_count": 4},
                ],
                "total_gpus_available": 8,
            },
            "VM.GPU.A10.4": {
                "models": [
                    {"ocid": "model_a", "gpu_count": 2},
                    {"ocid": "model_b", "gpu_count": 1},
                    {"ocid": "model_c", "gpu_count": 1},
                ],
                "total_gpus_available": 4,
            },
            "BM.GPU.A100-V2.8": {
                "models": [
                    {"ocid": "model_a", "gpu_count": 2},
                    {"ocid": "model_b", "gpu_count": 2},
                    {"ocid": "model_c", "gpu_count": 4},
                ],
                "total_gpus_available": 8,
            },
        },
        "error_message": None,
    }

    aqua_deployment_multi_model_config_summary_all_empty = {
        "deployment_config": {
            "model_a": {
                "configuration": {},
                "shape": [],
            },
            "model_b": {
                "configuration": {},
                "shape": [],
            },
            "model_c": {
                "configuration": {},
                "shape": [],
            },
        },
        "gpu_allocation": {
            "VM.GPU3.4": {
                "models": [
                    {"ocid": "model_a", "gpu_count": 1},
                    {"ocid": "model_b", "gpu_count": 1},
                    {"ocid": "model_c", "gpu_count": 2},
                ],
                "total_gpus_available": 4,
            },
            "BM.GPU3.8": {
                "models": [
                    {"ocid": "model_a", "gpu_count": 2},
                    {"ocid": "model_b", "gpu_count": 2},
                    {"ocid": "model_c", "gpu_count": 4},
                ],
                "total_gpus_available": 8,
            },
            "BM.GPU4.8": {
                "models": [
                    {"ocid": "model_a", "gpu_count": 2},
                    {"ocid": "model_b", "gpu_count": 2},
                    {"ocid": "model_c", "gpu_count": 4},
                ],
                "total_gpus_available": 8,
            },
            "BM.GPU.A100-V2.8": {
                "models": [
                    {
                        "gpu_count": 2,
                        "ocid": "model_a",
                    },
                    {
                        "gpu_count": 2,
                        "ocid": "model_b",
                    },
                    {
                        "gpu_count": 4,
                        "ocid": "model_c",
                    },
                ],
                "total_gpus_available": 8,
            },
            "BM.GPU.H100.8": {
                "models": [
                    {"ocid": "model_a", "gpu_count": 2},
                    {"ocid": "model_b", "gpu_count": 2},
                    {"ocid": "model_c", "gpu_count": 4},
                ],
                "total_gpus_available": 8,
            },
            "BM.GPU.A10.4": {
                "models": [
                    {"ocid": "model_a", "gpu_count": 1},
                    {"ocid": "model_b", "gpu_count": 1},
                    {"ocid": "model_c", "gpu_count": 2},
                ],
                "total_gpus_available": 4,
            },
            "VM.GPU.A10.4": {
                "models": [
                    {"ocid": "model_a", "gpu_count": 1},
                    {"ocid": "model_b", "gpu_count": 1},
                    {"ocid": "model_c", "gpu_count": 2},
                ],
                "total_gpus_available": 4,
            },
            "BM.GPU.L40S-NC.4": {
                "models": [
                    {"ocid": "model_a", "gpu_count": 1},
                    {"ocid": "model_b", "gpu_count": 1},
                    {"ocid": "model_c", "gpu_count": 2},
                ],
                "total_gpus_available": 4,
            },
        },
        "error_message": None,
    }

    model_gpu_dict = {"model_a": [2, 4], "model_b": [1, 2, 4], "model_c": [1, 2, 8]}
    incompatible_model_gpu_dict = {
        "model_a": [1, 2],
        "model_b": [1, 2],
        "model_c": [1, 2, 8],
    }

    multi_model_deployment_model_attributes = [
        {
            "env_var": {"--test_key_one": "test_value_one"},
            "gpu_count": 1,
            "model_id": "ocid1.compartment.oc1..<OCID>",
            "model_name": "model_one",
            "model_task": "text_embedding",
            "artifact_location": "artifact_location_one",
            "fine_tune_weights": None,
        },
        {
            "env_var": {"--test_key_two": "test_value_two"},
            "gpu_count": 1,
            "model_id": "ocid1.compartment.oc1..<OCID>",
            "model_name": "model_two",
            "model_task": "image_text_to_text",
            "artifact_location": "artifact_location_two",
            "fine_tune_weights": None,
        },
        {
            "env_var": {"--test_key_three": "test_value_three"},
            "gpu_count": 1,
            "model_id": "ocid1.compartment.oc1..<OCID>",
            "model_name": "model_three",
            "model_task": "code_synthesis",
            "artifact_location": "artifact_location_three",
            "fine_tune_weights": [
                {
                    "model_id": "ocid1.datasciencemodel.oc1..<OCID>",
                    "model_name": "ft_model",
                    "model_path": "oci://test_bucket@test_namespace/models/ft-models/meta-llama-3b/ocid1.datasciencejob.oc1.iad.<ocid>",
                }
            ],
        },
    ]

    multi_model_deployment_group_config = {
        "models": [
            {
                "model_id": "model_a",
                "fine_tune_weights": [],
                "model_path": "",
                "model_task": "text_embedding",
                "params": "--example-container-params test --served-model-name test_model_1 --tensor-parallel-size 1 --trust-remote-code --max-model-len 60000",
            },
            {
                "model_id": "model_b",
                "fine_tune_weights": [],
                "model_path": "",
                "model_task": "image_text_to_text",
                "params": "--example-container-params test --served-model-name test_model_2 --tensor-parallel-size 2 --trust-remote-code --max-model-len 32000",
            },
            {
                "model_id": "model_c",
                "fine_tune_weights": [
                    {
                        "model_id": "ocid1.datasciencemodel.oc1..<OCID>",
                        "model_name": "ft_model",
                        "model_path": "oci://test_bucket@test_namespace/models/ft-models/meta-llama-3b/ocid1.datasciencejob.oc1.iad.<ocid>",
                    },
                ],
                "model_path": "",
                "model_task": "code_synthesis",
                "params": "--example-container-params test --served-model-name test_model_3 --tensor-parallel-size 4",
            },
        ],
    }

    multi_model_deployment_group_config_no_ft = {
        "models": [
            {
                "model_id": "model_a",
                "fine_tune_weights": [],
                "model_path": "",
                "model_task": "text_embedding",
                "params": "--example-container-params test --served-model-name test_model_1 --tensor-parallel-size 1 --trust-remote-code --max-model-len 60000",
            },
            {
                "model_id": "model_b",
                "fine_tune_weights": [],
                "model_path": "",
                "model_task": "image_text_to_text",
                "params": "--example-container-params test --served-model-name test_model_2 --tensor-parallel-size 2 --trust-remote-code --max-model-len 32000",
            },
        ],
    }


class TestAquaDeployment(unittest.TestCase):
    def setUp(self):
        self.app = AquaDeploymentApp()
        self.app.region = "region-name"

    @classmethod
    def setUpClass(cls):
        cls.curr_dir = os.path.dirname(os.path.abspath(__file__))
        os.environ["CONDA_BUCKET_NS"] = "test-namespace"
        os.environ["ODSC_MODEL_COMPARTMENT_OCID"] = TestDataset.SERVICE_COMPARTMENT_ID
        os.environ["PROJECT_COMPARTMENT_OCID"] = TestDataset.USER_COMPARTMENT_ID
        os.environ["PROJECT_OCID"] = TestDataset.USER_PROJECT_ID
        reload(ads.config)
        reload(ads.aqua)
        reload(ads.aqua.modeldeployment.deployment)

    @classmethod
    def tearDownClass(cls):
        cls.curr_dir = None
        os.environ.pop("CONDA_BUCKET_NS", None)
        os.environ.pop("ODSC_MODEL_COMPARTMENT_OCID", None)
        os.environ.pop("PROJECT_COMPARTMENT_OCID", None)
        os.environ.pop("PROJECT_OCID", None)
        reload(ads.config)
        reload(ads.aqua)
        reload(ads.aqua.modeldeployment.deployment)

    def test_list_deployments(self):
        """Tests the list method in the AquaDeploymentApp class."""

        self.app.list_resource = MagicMock(
            return_value=[
                oci.data_science.models.ModelDeploymentSummary(**item)
                for item in TestDataset.model_deployment_object
            ]
        )
        results = self.app.list()
        received_args = self.app.list_resource.call_args.kwargs

        assert received_args.get("compartment_id") == TestDataset.USER_COMPARTMENT_ID
        assert len(results) == 1
        expected_attributes = AquaDeployment.__annotations__.keys()
        for r in results:
            actual_attributes = r.to_dict()
            assert set(actual_attributes) == set(
                expected_attributes
            ), "Attributes mismatch"

    @patch("ads.aqua.modeldeployment.deployment.get_resource_name")
    def test_get_deployment(self, mock_get_resource_name):
        """Tests the get method in the AquaDeploymentApp class."""

        model_deployment = copy.deepcopy(TestDataset.model_deployment_object[0])
        self.app.ds_client.get_model_deployment = MagicMock(
            return_value=oci.response.Response(
                status=200,
                request=MagicMock(),
                headers=MagicMock(),
                data=oci.data_science.models.ModelDeploymentSummary(**model_deployment),
            )
        )
        mock_get_resource_name.side_effect = lambda param: (
            "log-group-name"
            if param.startswith("ocid1.loggroup")
            else "log-name"
            if param.startswith("ocid1.log")
            else ""
        )

        result = self.app.get(model_deployment_id=TestDataset.MODEL_DEPLOYMENT_ID)

        expected_attributes = set(AquaDeploymentDetail.__annotations__.keys()) | set(
            AquaDeployment.__annotations__.keys()
        )
        actual_attributes = result.to_dict()
        assert set(actual_attributes) == set(expected_attributes), "Attributes mismatch"
        assert actual_attributes == TestDataset.aqua_deployment_detail
        assert result.log.name == "log-name"
        assert result.log_group.name == "log-group-name"

    @patch(
        "ads.model.service.oci_datascience_model.OCIDataScienceModel.get_custom_metadata_artifact"
    )
    @patch("ads.model.DataScienceModel.from_id")
    @patch("ads.aqua.modeldeployment.deployment.get_resource_name")
    def test_get_multi_model_deployment(
        self,
        mock_get_resource_name,
        mock_model_from_id,
        mock_get_custom_metadata_artifact,
    ):
        multi_model_deployment = copy.deepcopy(
            TestDataset.multi_model_deployment_object
        )
        self.app.ds_client.get_model_deployment = MagicMock(
            return_value=oci.response.Response(
                status=200,
                request=MagicMock(),
                headers=MagicMock(),
                data=oci.data_science.models.ModelDeploymentSummary(
                    **multi_model_deployment
                ),
            )
        )
        mock_get_resource_name.side_effect = lambda param: (
            "log-group-name"
            if param.startswith("ocid1.loggroup")
            else "log-name"
            if param.startswith("ocid1.log")
            else ""
        )

        aqua_multi_model = os.path.join(
            self.curr_dir, "test_data/deployment/aqua_multi_model.yaml"
        )

        mock_model_from_id.return_value = DataScienceModel.from_yaml(
            uri=aqua_multi_model
        )

        multi_model_deployment_model_attributes_str = json.dumps(
            TestDataset.multi_model_deployment_model_attributes
        ).encode("utf-8")
        mock_get_custom_metadata_artifact.return_value = (
            multi_model_deployment_model_attributes_str
        )

        result = self.app.get(model_deployment_id=TestDataset.MODEL_DEPLOYMENT_ID)

        expected_attributes = set(AquaDeploymentDetail.__annotations__.keys()) | set(
            AquaDeployment.__annotations__.keys()
        )
        actual_attributes = result.to_dict()
        assert set(actual_attributes) == set(expected_attributes), "Attributes mismatch"
        assert len(result.models) == 3
        actual_attributes_no_ft_id = copy.deepcopy(
            TestDataset.multi_model_deployment_model_attributes
        )
        assert [
            model.model_dump() for model in result.models
        ] == actual_attributes_no_ft_id

    def test_get_deployment_missing_tags(self):
        """Test for returning a runtime error if OCI_AQUA tag is missing."""
        with pytest.raises(
            AquaRuntimeError,
            match=f"Target deployment {TestDataset.MODEL_DEPLOYMENT_ID} is not Aqua deployment.",
        ):
            model_deployment = copy.deepcopy(TestDataset.model_deployment_object[0])
            model_deployment["freeform_tags"] = {}
            self.app.ds_client.get_model_deployment = MagicMock(
                return_value=oci.response.Response(
                    status=200,
                    request=MagicMock(),
                    headers=MagicMock(),
                    data=oci.data_science.models.ModelDeploymentSummary(
                        **model_deployment
                    ),
                )
            )

            self.app.get(model_deployment_id=TestDataset.MODEL_DEPLOYMENT_ID)

    def test_get_deployment_config(self):
        """Test for fetching config details for a given deployment."""

        config_json = os.path.join(
            self.curr_dir, "test_data/deployment/deployment_config.json"
        )
        with open(config_json, "r") as _file:
            config = json.load(_file)
        self.app.get_config_from_metadata = MagicMock(
            return_value=ModelConfigResult(config=None, model_details=None)
        )
        self.app.get_config = MagicMock(
            return_value=ModelConfigResult(config=config, model_details=None)
        )
        result = self.app.get_deployment_config(TestDataset.MODEL_ID)
        expected_config = AquaDeploymentConfig(**config)
        assert result == expected_config

        self.app.get_config = MagicMock(
            return_value=ModelConfigResult(config=None, model_details=None)
        )
        result = self.app.get_deployment_config(TestDataset.MODEL_ID)
        expected_config = AquaDeploymentConfig(**{})
        assert result == expected_config

    @patch(
        "ads.aqua.modeldeployment.config_loader.MultiModelDeploymentConfigLoader._fetch_deployment_configs_concurrently"
    )
    @patch("ads.aqua.modeldeployment.AquaDeploymentApp.list_shapes")
    def test_get_multimodel_deployment_config_single(
        self, mock_list_shapes, mock_fetch_deployment_configs_concurrently
    ):
        config_json = os.path.join(
            self.curr_dir,
            "test_data/deployment/aqua_multi_model_deployment_config.json",
        )
        with open(config_json, "r") as _file:
            config = json.load(_file)

        shapes = []

        with open(
            os.path.join(
                self.curr_dir,
                "test_data/deployment/aqua_deployment_shapes.json",
            ),
            "r",
        ) as _file:
            shapes = [
                ComputeShapeSummary(**item) for item in json.load(_file)["shapes"]
            ]
        mock_list_shapes.return_value = shapes

        mock_fetch_deployment_configs_concurrently.return_value = {
            "model_a": AquaDeploymentConfig(**config)
        }
        result = self.app.get_multimodel_deployment_config(["model_a"])

        assert (
            result.model_dump()
            == TestDataset.aqua_deployment_multi_model_config_summary
        )

        # custom model without deployment config
        # deployment shape should be collected from `list_shapes`.
        mock_fetch_deployment_configs_concurrently.return_value = {
            "model_a": AquaDeploymentConfig()
        }
        result = self.app.get_multimodel_deployment_config(["model_a"])

        assert result.error_message == (
            "The selected models do not have a valid GPU allocation based on their current configurations. "
            "Please select a different model group. If you are deploying custom models that lack AQUA service configuration, "
            "refer to the deployment guidelines here: "
            "https://github.com/oracle-samples/oci-data-science-ai-samples/blob/main/ai-quick-actions/multimodel-deployment-tips.md#custom_models"
        )

    @patch(
        "ads.aqua.modeldeployment.config_loader.MultiModelDeploymentConfigLoader._fetch_deployment_configs_concurrently"
    )
    @patch("ads.aqua.modeldeployment.AquaDeploymentApp.list_shapes")
    def test_get_multimodel_deployment_config_hybrid(
        self, mock_list_shapes, mock_fetch_deployment_configs_concurrently
    ):
        config_json = os.path.join(
            self.curr_dir,
            "test_data/deployment/aqua_multi_model_deployment_config.json",
        )
        with open(config_json, "r") as _file:
            config = json.load(_file)

        shapes = []

        with open(
            os.path.join(
                self.curr_dir,
                "test_data/deployment/aqua_deployment_shapes.json",
            ),
            "r",
        ) as _file:
            shapes = [
                ComputeShapeSummary(**item) for item in json.load(_file)["shapes"]
            ]
        mock_list_shapes.return_value = shapes

        mock_fetch_deployment_configs_concurrently.return_value = {
            "model_a": AquaDeploymentConfig(**config),
            "model_b": AquaDeploymentConfig(),
            "model_c": AquaDeploymentConfig(),
        }
        result = self.app.get_multimodel_deployment_config(
            ["model_a", "model_b", "model_c"]
        )

        assert result.error_message != ""

        # assert (
        #     result.model_dump()
        #     == TestDataset.aqua_deployment_multi_model_config_summary_hybrid
        # )

        # # all custom models without deployment config
        # # deployment shape should be collected from `list_shapes` and gpu list will be generated by ads sdk.
        # mock_fetch_deployment_configs_concurrently.return_value = {
        #     "model_a": AquaDeploymentConfig(),
        #     "model_b": AquaDeploymentConfig(),
        #     "model_c": AquaDeploymentConfig(),
        # }
        # result = self.app.get_multimodel_deployment_config(
        #     ["model_a", "model_b", "model_c"]
        # )

        # assert (
        #     result.model_dump()
        #     == TestDataset.aqua_deployment_multi_model_config_summary_all_empty
        # )

    def test_verify_compatibility(self):
        result = MultiModelDeploymentConfigLoader(self.app)._verify_compatibility(
            8, TestDataset.model_gpu_dict
        )

        assert result[0] == True
        assert len(result[1]) == 3

        result = MultiModelDeploymentConfigLoader(self.app)._verify_compatibility(
            8, model_gpu_dict=TestDataset.model_gpu_dict, primary_model_id="model_b"
        )

        assert result[0] == True
        assert len(result[1]) == 3

        for item in result[1]:
            if item.ocid == "model_b":
                # model_b gets the maximum gpu count
                assert item.gpu_count == 4

        result = MultiModelDeploymentConfigLoader(self.app)._verify_compatibility(
            0, TestDataset.incompatible_model_gpu_dict
        )

        assert result[0] == False
        assert result[1] == []

    @patch.object(AquaApp, "get_container_config_item")
    @patch("ads.aqua.model.AquaModelApp.create")
    @patch.object(AquaApp, "get_container_image")
    @patch("ads.model.deployment.model_deployment.ModelDeployment.deploy")
    @patch.object(AquaApp, "get_container_config")
    def test_create_deployment_for_foundation_model(
        self,
        mock_get_container_config,
        mock_deploy,
        mock_get_container_image,
        mock_create,
        mock_get_container_config_item,
    ):
        """Test to create a deployment for foundational model"""
        mock_get_container_config.return_value = (
            AquaContainerConfig.from_service_config(
                service_containers=TestDataset.CONTAINER_LIST
            )
        )

        aqua_model = os.path.join(
            self.curr_dir, "test_data/deployment/aqua_foundation_model.yaml"
        )
        mock_create.return_value = DataScienceModel.from_yaml(uri=aqua_model)
        config_json = os.path.join(
            self.curr_dir, "test_data/deployment/deployment_config.json"
        )
        with open(config_json, "r") as _file:
            config = json.load(_file)

        self.app.get_deployment_config = MagicMock(
            return_value=AquaDeploymentConfig(**config)
        )

        freeform_tags = {"ftag1": "fvalue1", "ftag2": "fvalue2"}
        defined_tags = {"dtag1": "dvalue1", "dtag2": "dvalue2"}

        mock_get_container_config_item.return_value = (
            TestDataset.INFERENCE_CONTAINER_CONFIG_ITEM
        )

        shapes = []

        with open(
            os.path.join(
                self.curr_dir,
                "test_data/deployment/aqua_deployment_shapes.json",
            ),
            "r",
        ) as _file:
            shapes = [
                ComputeShapeSummary(**item) for item in json.load(_file)["shapes"]
            ]

        self.app.list_shapes = MagicMock(return_value=shapes)

        mock_get_container_image.return_value = TestDataset.DEPLOYMENT_IMAGE_NAME
        aqua_deployment = os.path.join(
            self.curr_dir, "test_data/deployment/aqua_create_deployment.yaml"
        )
        model_deployment_obj = ModelDeployment.from_yaml(uri=aqua_deployment)
        model_deployment_dsc_obj = copy.deepcopy(TestDataset.model_deployment_object[0])
        model_deployment_dsc_obj["lifecycle_state"] = "CREATING"
        model_deployment_dsc_obj["defined_tags"] = defined_tags
        model_deployment_dsc_obj["freeform_tags"].update(freeform_tags)
        model_deployment_obj.dsc_model_deployment = (
            oci.data_science.models.ModelDeploymentSummary(**model_deployment_dsc_obj)
        )
        mock_deploy.return_value = model_deployment_obj

        result = self.app.create(
            model_id=TestDataset.MODEL_ID,
            instance_shape=TestDataset.DEPLOYMENT_SHAPE_NAME,
            display_name="model-deployment-name",
            log_group_id="ocid1.loggroup.oc1.<region>.<OCID>",
            access_log_id="ocid1.log.oc1.<region>.<OCID>",
            predict_log_id="ocid1.log.oc1.<region>.<OCID>",
            freeform_tags=freeform_tags,
            defined_tags=defined_tags,
        )

        mock_create.assert_called_with(
            model_id=TestDataset.MODEL_ID,
            compartment_id=TestDataset.USER_COMPARTMENT_ID,
            project_id=TestDataset.USER_PROJECT_ID,
            freeform_tags=freeform_tags,
            defined_tags=defined_tags,
        )
        mock_get_container_image.assert_called()
        mock_deploy.assert_called()

        expected_attributes = set(AquaDeployment.__annotations__.keys())
        actual_attributes = result.to_dict()
        assert set(actual_attributes) == set(expected_attributes), "Attributes mismatch"
        expected_result = copy.deepcopy(TestDataset.aqua_deployment_object)
        expected_result["state"] = "CREATING"
        expected_result["tags"].update(freeform_tags)
        expected_result["tags"].update(defined_tags)
        assert actual_attributes == expected_result

    @patch.object(AquaApp, "get_container_config_item")
    @patch("ads.aqua.model.AquaModelApp.create")
    @patch.object(AquaApp, "get_container_image")
    @patch("ads.model.deployment.model_deployment.ModelDeployment.deploy")
    @patch.object(AquaApp, "get_container_config")
    def test_create_deployment_for_fine_tuned_model(
        self,
        mock_get_container_config,
        mock_deploy,
        mock_get_container_image,
        mock_create,
        mock_get_container_config_item,
    ):
        """Test to create a deployment for fine-tuned model"""

        mock_get_container_config.return_value = (
            AquaContainerConfig.from_service_config(
                service_containers=TestDataset.CONTAINER_LIST
            )
        )
        aqua_model = os.path.join(
            self.curr_dir, "test_data/deployment/aqua_finetuned_model.yaml"
        )
        datascience_model = DataScienceModel.from_yaml(uri=aqua_model)
        mock_create.return_value = datascience_model

        config_json = os.path.join(
            self.curr_dir, "test_data/deployment/deployment_config.json"
        )
        with open(config_json, "r") as _file:
            config = json.load(_file)

        shapes = []

        with open(
            os.path.join(
                self.curr_dir,
                "test_data/deployment/aqua_deployment_shapes.json",
            ),
            "r",
        ) as _file:
            shapes = [
                ComputeShapeSummary(**item) for item in json.load(_file)["shapes"]
            ]

        self.app.list_shapes = MagicMock(return_value=shapes)

        self.app.get_deployment_config = MagicMock(
            return_value=AquaDeploymentConfig(**config)
        )

        mock_get_container_config_item.return_value = (
            TestDataset.INFERENCE_CONTAINER_CONFIG_ITEM
        )

        mock_get_container_image.return_value = TestDataset.DEPLOYMENT_IMAGE_NAME
        aqua_deployment = os.path.join(
            self.curr_dir, "test_data/deployment/aqua_create_deployment.yaml"
        )
        model_deployment_obj = ModelDeployment.from_yaml(uri=aqua_deployment)
        model_deployment_dsc_obj = copy.deepcopy(TestDataset.model_deployment_object[0])
        model_deployment_dsc_obj["lifecycle_state"] = "CREATING"
        model_deployment_obj.dsc_model_deployment = (
            oci.data_science.models.ModelDeploymentSummary(**model_deployment_dsc_obj)
        )
        mock_deploy.return_value = model_deployment_obj

        result = self.app.create(
            model_id=TestDataset.MODEL_ID,
            instance_shape=TestDataset.DEPLOYMENT_SHAPE_NAME,
            display_name="model-deployment-name",
            log_group_id="ocid1.loggroup.oc1.<region>.<OCID>",
            access_log_id="ocid1.log.oc1.<region>.<OCID>",
            predict_log_id="ocid1.log.oc1.<region>.<OCID>",
        )

        mock_create.assert_called_with(
            model_id=TestDataset.MODEL_ID,
            compartment_id=TestDataset.USER_COMPARTMENT_ID,
            project_id=TestDataset.USER_PROJECT_ID,
            freeform_tags=None,
            defined_tags=None,
        )
        mock_get_container_image.assert_called()
        mock_deploy.assert_called()

        expected_attributes = set(AquaDeployment.__annotations__.keys())
        actual_attributes = result.to_dict()
        assert set(actual_attributes) == set(expected_attributes), "Attributes mismatch"
        expected_result = copy.deepcopy(TestDataset.aqua_deployment_object)
        expected_result["state"] = "CREATING"
        assert actual_attributes == expected_result

    @patch.object(AquaApp, "get_container_config_item")
    @patch("ads.aqua.model.AquaModelApp.create")
    @patch.object(AquaApp, "get_container_image")
    @patch("ads.model.deployment.model_deployment.ModelDeployment.deploy")
    @patch.object(AquaApp, "get_container_config")
    def test_create_deployment_for_gguf_model(
        self,
        mock_get_container_config,
        mock_deploy,
        mock_get_container_image,
        mock_create,
        mock_get_container_config_item,
    ):
        """Test to create a deployment for fine-tuned model"""
        mock_get_container_config.return_value = (
            AquaContainerConfig.from_service_config(
                service_containers=TestDataset.CONTAINER_LIST
            )
        )

        aqua_model = os.path.join(
            self.curr_dir, "test_data/deployment/aqua_foundation_model.yaml"
        )
        datascience_model = DataScienceModel.from_yaml(uri=aqua_model)
        mock_create.return_value = datascience_model

        config_json = os.path.join(
            self.curr_dir, "test_data/deployment/deployment_config.json"
        )
        with open(config_json, "r") as _file:
            config = json.load(_file)

        self.app.get_deployment_config = MagicMock(
            return_value=AquaDeploymentConfig(**config)
        )

        mock_get_container_config_item.return_value = (
            TestDataset.INFERENCE_CONTAINER_CONFIG_ITEM
        )

        with open(
            os.path.join(
                self.curr_dir,
                "test_data/deployment/aqua_deployment_shapes.json",
            ),
            "r",
        ) as _file:
            shapes = [
                ComputeShapeSummary(**item) for item in json.load(_file)["shapes"]
            ]

        self.app.list_shapes = MagicMock(return_value=shapes)

        mock_get_container_image.return_value = TestDataset.DEPLOYMENT_IMAGE_NAME
        aqua_deployment = os.path.join(
            self.curr_dir, "test_data/deployment/aqua_create_gguf_deployment.yaml"
        )
        model_deployment_obj = ModelDeployment.from_yaml(uri=aqua_deployment)
        model_deployment_dsc_obj = copy.deepcopy(
            TestDataset.model_deployment_object_gguf[0]
        )
        model_deployment_dsc_obj["lifecycle_state"] = "CREATING"
        model_deployment_obj.dsc_model_deployment = (
            oci.data_science.models.ModelDeploymentSummary(**model_deployment_dsc_obj)
        )
        mock_deploy.return_value = model_deployment_obj

        result = self.app.create(
            model_id=TestDataset.MODEL_ID,
            instance_shape="VM.Standard.A1.Flex",
            display_name="model-deployment-name",
            log_group_id="ocid1.loggroup.oc1.<region>.<OCID>",
            access_log_id="ocid1.log.oc1.<region>.<OCID>",
            predict_log_id="ocid1.log.oc1.<region>.<OCID>",
            ocpus=10.0,
            memory_in_gbs=60.0,
        )

        mock_create.assert_called_with(
            model_id=TestDataset.MODEL_ID,
            compartment_id=TestDataset.USER_COMPARTMENT_ID,
            project_id=TestDataset.USER_PROJECT_ID,
            freeform_tags=None,
            defined_tags=None,
        )
        mock_get_container_image.assert_called()
        mock_deploy.assert_called()

        expected_attributes = set(AquaDeployment.__annotations__.keys())
        actual_attributes = result.to_dict()
        assert set(actual_attributes) == set(expected_attributes), "Attributes mismatch"
        expected_result = copy.deepcopy(TestDataset.aqua_deployment_object)
        expected_result["state"] = "CREATING"
        expected_result["shape_info"] = TestDataset.aqua_deployment_gguf_shape_info
        expected_result["environment_variables"] = (
            TestDataset.aqua_deployment_gguf_env_vars
        )
        assert actual_attributes == expected_result

    @patch.object(AquaApp, "get_container_config_item")
    @patch("ads.aqua.model.AquaModelApp.create")
    @patch.object(AquaApp, "get_container_image")
    @patch("ads.model.deployment.model_deployment.ModelDeployment.deploy")
    @patch.object(AquaApp, "get_container_config")
    def test_create_deployment_for_tei_byoc_embedding_model(
        self,
        mock_get_container_config,
        mock_deploy,
        mock_get_container_image,
        mock_create,
        mock_get_container_config_item,
    ):
        """Test to create a deployment for fine-tuned model"""

        mock_get_container_config.return_value = (
            AquaContainerConfig.from_service_config(
                service_containers=TestDataset.CONTAINER_LIST
            )
        )

        aqua_model = os.path.join(
            self.curr_dir, "test_data/deployment/aqua_tei_byoc_embedding_model.yaml"
        )
        datascience_model = DataScienceModel.from_yaml(uri=aqua_model)
        mock_create.return_value = datascience_model

        config_json = os.path.join(
            self.curr_dir, "test_data/deployment/deployment_config.json"
        )
        with open(config_json, "r") as _file:
            config = json.load(_file)

        self.app.get_deployment_config = MagicMock(
            return_value=AquaDeploymentConfig(**config)
        )

        mock_get_container_config_item.return_value = (
            TestDataset.INFERENCE_CONTAINER_CONFIG_ITEM
        )

        shapes = []

        with open(
            os.path.join(
                self.curr_dir,
                "test_data/deployment/aqua_deployment_shapes.json",
            ),
            "r",
        ) as _file:
            shapes = [
                ComputeShapeSummary(**item) for item in json.load(_file)["shapes"]
            ]

        self.app.list_shapes = MagicMock(return_value=shapes)

        mock_get_container_image.return_value = TestDataset.DEPLOYMENT_IMAGE_NAME
        aqua_deployment = os.path.join(
            self.curr_dir, "test_data/deployment/aqua_create_embedding_deployment.yaml"
        )
        model_deployment_obj = ModelDeployment.from_yaml(uri=aqua_deployment)
        model_deployment_dsc_obj = copy.deepcopy(
            TestDataset.model_deployment_object_tei_byoc[0]
        )
        model_deployment_dsc_obj["lifecycle_state"] = "CREATING"
        model_deployment_obj.dsc_model_deployment = (
            oci.data_science.models.ModelDeploymentSummary(**model_deployment_dsc_obj)
        )
        mock_deploy.return_value = model_deployment_obj

        result = self.app.create(
            model_id=TestDataset.MODEL_ID,
            instance_shape=TestDataset.DEPLOYMENT_SHAPE_NAME,
            display_name="model-deployment-name",
            log_group_id="ocid1.loggroup.oc1.<region>.<OCID>",
            access_log_id="ocid1.log.oc1.<region>.<OCID>",
            predict_log_id="ocid1.log.oc1.<region>.<OCID>",
            container_family="odsc-tei-serving",
            cmd_var=[],
        )

        mock_create.assert_called_with(
            model_id=TestDataset.MODEL_ID,
            compartment_id=TestDataset.USER_COMPARTMENT_ID,
            project_id=TestDataset.USER_PROJECT_ID,
            freeform_tags=None,
            defined_tags=None,
        )
        mock_get_container_image.assert_called()
        mock_deploy.assert_called()

        expected_attributes = set(AquaDeployment.__annotations__.keys())
        actual_attributes = result.to_dict()
        assert set(actual_attributes) == set(expected_attributes), "Attributes mismatch"
        expected_result = copy.deepcopy(TestDataset.aqua_deployment_object)
        expected_result["state"] = "CREATING"
        expected_result["shape_info"] = (
            TestDataset.aqua_deployment_tei_byoc_embeddings_shape_info
        )
        expected_result["cmd"] = TestDataset.aqua_deployment_tei_byoc_embeddings_cmd
        expected_result["environment_variables"] = (
            TestDataset.aqua_deployment_tei_byoc_embeddings_env_vars
        )
        assert actual_attributes == expected_result

    @patch.object(AquaApp, "get_container_config")
    @patch("ads.aqua.model.AquaModelApp.create_multi")
    @patch.object(AquaApp, "get_container_image")
    @patch("ads.model.deployment.model_deployment.ModelDeployment.deploy")
    @patch("ads.aqua.modeldeployment.AquaDeploymentApp.get_deployment_config")
    @patch(
        "ads.aqua.modeldeployment.entities.CreateModelDeploymentDetails.validate_multimodel_deployment_feasibility"
    )
    def test_create_deployment_for_multi_model(
        self,
        mock_validate_multimodel_deployment_feasibility,
        mock_get_deployment_config,
        mock_deploy,
        mock_get_container_image,
        mock_create_multi,
        mock_get_container_config,
    ):
        """Test to create a deployment for multi models."""
        mock_get_container_config.return_value = (
            AquaContainerConfig.from_service_config(
                service_containers=TestDataset.CONTAINER_LIST
            )
        )

        mock_validate_multimodel_deployment_feasibility.return_value = MagicMock()
        self.app.get_multimodel_deployment_config = MagicMock(
            return_value=AquaDeploymentConfig(
                **TestDataset.aqua_deployment_multi_model_config_summary
            )
        )
        aqua_multi_model = os.path.join(
            self.curr_dir, "test_data/deployment/aqua_multi_model.yaml"
        )
        mock_create_multi.return_value = DataScienceModel.from_yaml(
            uri=aqua_multi_model
        )
        config_json = os.path.join(
            self.curr_dir,
            "test_data/deployment/aqua_multi_model_deployment_config.json",
        )
        with open(config_json, "r") as _file:
            config = json.load(_file)

        self.app.get_deployment_config = MagicMock(
            return_value=AquaDeploymentConfig(**config)
        )

        with open(
            os.path.join(
                self.curr_dir,
                "test_data/deployment/aqua_deployment_shapes.json",
            ),
            "r",
        ) as _file:
            shapes = [
                ComputeShapeSummary(**item) for item in json.load(_file)["shapes"]
            ]

        self.app.list_shapes = MagicMock(return_value=shapes)

        deployment_config_json = os.path.join(
            self.curr_dir, "test_data/deployment/deployment_gpu_config.json"
        )
        mock_get_deployment_config.return_value = deployment_config_json

        mock_get_container_image.return_value = TestDataset.DEPLOYMENT_IMAGE_NAME
        aqua_deployment = os.path.join(
            self.curr_dir, "test_data/deployment/aqua_create_multi_deployment.yaml"
        )
        model_deployment_obj = ModelDeployment.from_yaml(uri=aqua_deployment)
        model_deployment_dsc_obj = copy.deepcopy(
            TestDataset.multi_model_deployment_object
        )
        model_deployment_dsc_obj["lifecycle_state"] = "CREATING"
        model_deployment_obj.dsc_model_deployment = (
            oci.data_science.models.ModelDeploymentSummary(**model_deployment_dsc_obj)
        )
        mock_deploy.return_value = model_deployment_obj

        model_info_1 = AquaMultiModelRef(
            model_id="test_model_id_1",
            model_name="test_model_1",
            model_task="text_embedding",
            gpu_count=2,
            artifact_location="oci://test_location_1",
        )

        model_info_2 = AquaMultiModelRef(
            model_id="test_model_id_2",
            model_name="test_model_2",
            model_task="image_text_to_text",
            gpu_count=2,
            artifact_location="oci://test_location_2",
        )

        # successful deployment with model_info1, model_info2, model_info3
        ft_weights = [
            LoraModuleSpec(
                model_id="ocid1.datasciencemodel.oc1..<OCID>",
                model_name="ft_model",
                model_path="oci://test_bucket@test_namespace/models/ft-models/meta-llama-3b/ocid1.datasciencejob.oc1.iad.<ocid>",
            )
        ]
        model_info_3 = AquaMultiModelRef(
            model_id="test_model_id_3",
            model_name="test_model_3",
            model_task="code_synthesis",
            gpu_count=2,
            artifact_location="oci://test_location_3",
            fine_tune_weights=ft_weights,
        )

        result = self.app.create(
            models=[model_info_1, model_info_2, model_info_3],
            instance_shape=TestDataset.DEPLOYMENT_SHAPE_NAME,
            display_name="multi-model-deployment-name",
            log_group_id="ocid1.loggroup.oc1.<region>.<OCID>",
            access_log_id="ocid1.log.oc1.<region>.<OCID>",
            predict_log_id="ocid1.log.oc1.<region>.<OCID>",
        )

        mock_create_multi.assert_called_with(
            models=[model_info_1, model_info_2, model_info_3],
            compartment_id=TestDataset.USER_COMPARTMENT_ID,
            project_id=TestDataset.USER_PROJECT_ID,
            freeform_tags=None,
            defined_tags=None,
        )
        mock_get_container_image.assert_called()
        mock_deploy.assert_called()

        expected_attributes = set(AquaDeployment.__annotations__.keys())
        actual_attributes = result.to_dict()

        assert set(actual_attributes) == set(expected_attributes), "Attributes mismatch"
        expected_result = copy.deepcopy(TestDataset.aqua_multi_deployment_object)
        expected_result["state"] = "CREATING"
        assert actual_attributes == expected_result

    @parameterized.expand(
        [
            (
                "VLLM_PARAMS",
                "odsc-vllm-serving",
                2,
                ["--max-model-len 4096", "--seed 42", "--trust-remote-code"],
                ["--max-model-len 4096", "--trust-remote-code"],
            ),
            (
                "VLLM_PARAMS",
                "odsc-vllm-serving",
                None,
                ["--max-model-len 4096"],
                ["--max-model-len 4096"],
            ),
            (
                "TGI_PARAMS",
                "odsc-tgi-serving",
                1,
                [],
                [],
            ),
            (
                "CUSTOM_PARAMS",
                "custom-container-key",
                None,
                ["--max-model-len 4096", "--seed 42", "--trust-remote-code"],
                ["--max-model-len 4096", "--seed 42", "--trust-remote-code"],
            ),
        ]
    )
    @patch("ads.model.datascience_model.DataScienceModel.from_id")
    def test_get_deployment_default_params(
        self,
        container_params_field,
        container_type_key,
        gpu_count,
        params,
        allowed_params,
        mock_from_id,
    ):
        """Test for fetching config details for a given deployment."""

        config_json = os.path.join(
            self.curr_dir, "test_data/deployment/deployment_gpu_config.json"
        )
        with open(config_json, "r") as _file:
            config = json.load(_file)
        # update config params for testing
        if gpu_count:
            # build field for multi_model_deployment
            config["configuration"][TestDataset.DEPLOYMENT_SHAPE_NAME][
                "multi_model_deployment"
            ] = [
                {
                    "gpu_count": gpu_count,
                    "parameters": {container_params_field: " ".join(params)},
                }
            ]
        else:
            # build field for normal deployment
            config["configuration"][TestDataset.DEPLOYMENT_SHAPE_NAME]["parameters"][
                container_params_field
            ] = " ".join(params)

        mock_model = MagicMock()
        custom_metadata_list = ModelCustomMetadata()
        custom_metadata_list.add(
            **{"key": "deployment-container", "value": container_type_key}
        )
        mock_model.custom_metadata_list = custom_metadata_list
        mock_from_id.return_value = mock_model

        self.app.get_deployment_config = MagicMock(
            return_value=AquaDeploymentConfig(**config)
        )

        result = self.app.get_deployment_default_params(
            TestDataset.MODEL_ID, TestDataset.DEPLOYMENT_SHAPE_NAME, gpu_count
        )

        if container_params_field in ("CUSTOM_PARAMS", "TGI_PARAMS"):
            assert result == []
        else:
            assert result == allowed_params

    @parameterized.expand(
        [
            (
                "odsc-vllm-serving",
                ["--max-model-len 4096", "--seed 42", "--trust-remote-code"],
            ),
            (
                "odsc-vllm-serving",
                [],
            ),
            (
                "odsc-tgi-serving",
                ["--sharded true", "--trust-remote-code"],
            ),
            (
                "custom-container-key",
                ["--max-model-len 4096", "--trust-remote-code"],
            ),
            (
                "odsc-vllm-serving",
                ["--port 8081"],
            ),
            (
                "odsc-tgi-serving",
                ["--port 8080"],
            ),
        ]
    )
    @patch("ads.model.datascience_model.DataScienceModel.from_id")
    @patch.object(AquaApp, "get_container_config_item")
    def test_validate_deployment_params(
        self, container_type_key, params, mock_get_container_config_item, mock_from_id
    ):
        """Test for checking if overridden deployment params are valid."""
        mock_model = MagicMock()
        custom_metadata_list = ModelCustomMetadata()
        custom_metadata_list.add(
            **{"key": "deployment-container", "value": container_type_key}
        )
        mock_model.custom_metadata_list = custom_metadata_list
        mock_from_id.return_value = mock_model

        mock_get_container_config_item.return_value = (
            TestDataset.INFERENCE_CONTAINER_CONFIG_ITEM
        )

        if container_type_key in {"odsc-vllm-serving", "odsc-tgi-serving"} and params:
            with pytest.raises(AquaValueError):
                self.app.validate_deployment_params(
                    model_id="mock-model-id",
                    params=params,
                )
        else:
            result = self.app.validate_deployment_params(
                model_id="mock-model-id",
                params=params,
            )
            assert result["valid"] is True

    @parameterized.expand(
        [
            (
                "odsc-vllm-serving",
                ["--max-model-len 4096"],
            ),
            (
                "odsc-tgi-serving",
                ["--max_stop_sequences 5"],
            ),
            (
                "",
                ["--some_random_key some_random_value"],
            ),
        ]
    )
    @patch("ads.model.datascience_model.DataScienceModel.from_id")
    @patch.object(AquaApp, "get_container_config_item")
    def test_validate_deployment_params_for_unverified_models(
        self, container_type_key, params, mock_get_container_config_item, mock_from_id
    ):
        """Test to check if container family is used when metadata does not have image information
        for unverified models."""
        mock_model = MagicMock()
        mock_model.custom_metadata_list = ModelCustomMetadata()
        mock_from_id.return_value = mock_model

        container_index_json = os.path.join(
            self.curr_dir, "test_data/ui/container_index.json"
        )

        mock_get_container_config_item.return_value = (
            TestDataset.INFERENCE_CONTAINER_CONFIG_ITEM
        )

        if container_type_key in {"odsc-vllm-serving", "odsc-tgi-serving"} and params:
            result = self.app.validate_deployment_params(
                model_id="mock-model-id",
                params=params,
                container_family=container_type_key,
            )
            assert result["valid"] is True
        else:
            with pytest.raises(AquaValueError):
                self.app.validate_deployment_params(
                    model_id="mock-model-id",
                    params=params,
                    container_family=container_type_key,
                )

    def validate_multimodel_deployment_feasibility_helper(
        self, models, instance_shape, display_name, total_gpus, mock_path
    ):
        config_json = os.path.join(self.curr_dir, mock_path)

        with open(config_json, "r") as _file:
            config = json.load(_file)

        if models:
            aqua_models = [
                AquaMultiModelRef(model_id=x["ocid"], gpu_count=x["gpu_count"])
                for x in models
            ]

            mock_create_deployment_details = CreateModelDeploymentDetails(
                models=aqua_models,
                instance_shape=instance_shape,
                display_name=display_name,
                freeform_tags={Tags.MULTIMODEL_TYPE_TAG: "true"},
            )
        else:
            model_id = "model_a"
            mock_create_deployment_details = CreateModelDeploymentDetails(
                model_id=model_id,
                instance_shape=instance_shape,
                display_name=display_name,
                freeform_tags={Tags.MULTIMODEL_TYPE_TAG: "true"},
            )

        mock_models_config_summary = ModelDeploymentConfigSummary(**(config))

        mock_create_deployment_details.validate_multimodel_deployment_feasibility(
            models_config_summary=mock_models_config_summary
        )

    @parameterized.expand(
        [
            (
                [
                    {"ocid": "model_a", "gpu_count": 2},
                    {"ocid": "model_b", "gpu_count": 2},
                    {"ocid": "model_c", "gpu_count": 2},
                ],
                "BM.GPU.H100.8",
                "test_a",
                8,
            ),
            (
                [
                    {"ocid": "model_a", "gpu_count": 2},
                    {"ocid": "model_b", "gpu_count": 1},
                    {"ocid": "model_c", "gpu_count": 4},
                ],
                "BM.GPU.H100.8",
                "test_a",
                8,
            ),
            (
                [
                    {"ocid": "model_a", "gpu_count": 1},
                    {"ocid": "model_b", "gpu_count": 1},
                    {"ocid": "model_c", "gpu_count": 2},
                ],
                "BM.GPU.H100.8",
                "test_a",
                8,
            ),
        ],
    )
    def test_validate_multimodel_deployment_feasibility_positive(
        self, models, instance_shape, display_name, total_gpus
    ):
        self.validate_multimodel_deployment_feasibility_helper(
            models,
            instance_shape,
            display_name,
            total_gpus,
            "test_data/deployment/aqua_summary_multi_model.json",
        )

    @parameterized.expand(
        [
            (
                None,
                "BM.GPU.H100.8",
                "test_a",
                8,
                "Multi-model deployment requires at least one model, but none were provided. Please add one or more models to the model group to proceed.",
            ),
            (
                [
                    {"ocid": "model_a", "gpu_count": 2},
                    {"ocid": "model_b", "gpu_count": 2},
                    {"ocid": "model_c", "gpu_count": 4},
                ],
                "invalid_shape",
                "test_a",
                8,
                "The model group is not compatible with the selected instance shape 'invalid_shape'. Select a different instance shape.",
            ),
            (
                [
                    {"ocid": "model_a", "gpu_count": 2},
                    {"ocid": "model_b", "gpu_count": 2},
                    {"ocid": "model_c", "gpu_count": 2},
                    {"ocid": "model_d", "gpu_count": 2},
                ],
                "BM.GPU.H100.8",
                "test_a",
                8,
                "One or more selected models are missing from the configuration, preventing validation for deployment on the given shape.",
            ),
            (
                [
                    {"ocid": "model_a", "gpu_count": 2},
                    {
                        "ocid": "model_b",
                        "gpu_count": 4,
                    },  # model_b lacks this entry in loaded config
                    {"ocid": "model_c", "gpu_count": 2},
                ],
                "BM.GPU.H100.8",
                "test_a",
                8,
                "Change the GPU count for one or more models in the model group. Adjust GPU allocations per model or choose a larger instance shape.",
            ),
            (
                [
                    {"ocid": "model_a", "gpu_count": 2},
                    {"ocid": "model_b", "gpu_count": 2},
                    {"ocid": "model_c", "gpu_count": 2},
                ],  # model c is lacks BM.GPU.A100-v2.8
                "BM.GPU.A100-v2.8",
                "test_a",
                8,
                "Select a different instance shape. One or more models in the group are incompatible with the selected instance shape.",
            ),
            (
                [
                    {"ocid": "model_a", "gpu_count": 4},
                    {"ocid": "model_b", "gpu_count": 2},
                    {"ocid": "model_c", "gpu_count": 4},
                ],
                "BM.GPU.H100.8",
                "test_a",
                8,
                "Total requested GPU count exceeds the available GPU capacity for the selected instance shape. Adjust GPU allocations per model or choose a larger instance shape.",
            ),
        ],
    )
    def test_validate_multimodel_deployment_feasibility_negative(
        self,
        models,
        instance_shape,
        display_name,
        total_gpus,
        value_error,
    ):
        with pytest.raises(ConfigValidationError):
            self.validate_multimodel_deployment_feasibility_helper(
                models,
                instance_shape,
                display_name,
                total_gpus,
                "test_data/deployment/aqua_summary_multi_model.json",
            )

    @parameterized.expand(
        [
            (
                [
                    {"ocid": "model_a", "gpu_count": 2},
                ],
                "invalid_shape",  # unsupported gpu shape
                "test_a",
                2,
                "The model group is not compatible with the selected instance shape 'invalid_shape'. Supported shapes: ['BM.GPU.H100.8', 'BM.GPU.A100-v2.8'].",
            ),
            (
                [
                    {"ocid": "model_a", "gpu_count": 3},
                ],
                "BM.GPU.H100.8",
                "test_a",
                8,
                "Model model_a allocated 3 GPUs, but for single model deployment a valid GPU count would be 8. Adjust the GPU allocation to 8.",
            ),
        ],
    )
    def test_validate_multimodel_deployment_feasibility_negative_single(
        self,
        models,
        instance_shape,
        display_name,
        total_gpus,
        value_error,
    ):
        with pytest.raises(ConfigValidationError):
            self.validate_multimodel_deployment_feasibility_helper(
                models,
                instance_shape,
                display_name,
                total_gpus,
                "test_data/deployment/aqua_summary_multi_model_single.json",
            )

    @parameterized.expand(
        [
            (
                [
                    {"ocid": "model_a", "gpu_count": 8},
                ],
                "BM.GPU.H100.8",
                "test_a",
                8,
            ),
            (
                [
                    {"ocid": "model_a", "gpu_count": 2},
                ],
                "VM.GPU.A10.2",
                "test_a",
                2,
            ),
        ],
    )
    def test_validate_multimodel_deployment_feasibility_positive_single(
        self,
        models,
        instance_shape,
        display_name,
        total_gpus,
    ):
        self.validate_multimodel_deployment_feasibility_helper(
            models,
            instance_shape,
            display_name,
            total_gpus,
            "test_data/deployment/aqua_summary_multi_model_single.json",
        )

<<<<<<< HEAD
    def test_get_deployment_status(self) :
        deployment_id = "fakeid.datasciencemodeldeployment.oc1.iad.xxx"
        work_request_id = "fakeid.workrequest.oc1.iad.xxx"
        model_type = "custom"
        
        with patch(
            "ads.model.service.oci_datascience_model_deployment.DataScienceWorkRequest.__init__"
        ) as mock_ds_work_request:
            mock_ds_work_request.return_value = None
            with patch(
                "ads.model.service.oci_datascience_model_deployment.DataScienceWorkRequest.wait_work_request"
            ) as mock_wait:
                self.app.get_deployment_status(
                    deployment_id, work_request_id, model_type
                )

                mock_ds_work_request.assert_called_with("test")
                mock_wait.assert_called_with(
                    progress_bar_description='Creating model deployment', 
                    max_wait_time=DEFAULT_WAIT_TIME, 
                    poll_interval=DEFAULT_POLL_INTERVAL
                )
=======

class TestBaseModelSpec:
    VALID_WEIGHT = LoraModuleSpec(
        model_id="ocid1.datasciencemodel.oc1..<OCID>",
        model_name="ft_model",
        model_path="oci://test_bucket@test_namespace/",
    )

    @pytest.mark.parametrize(
        "model_path, ft_weights, expect_warning, expect_error",
        [
            ("oci://test_location_3", [VALID_WEIGHT, VALID_WEIGHT], True, False),
            ("oci://test_location_3", [], False, False),
            ("not-a-valid-uri", [VALID_WEIGHT], False, True),
        ],
    )
    def test_invalid_from_aqua_multi_model_ref(
        self,
        model_path,
        ft_weights,
        expect_warning,
        expect_error,
        caplog,
    ):
        logger = logging.getLogger("ads.aqua.modeldeployment.model_group_config")
        logger.propagate = True

        caplog.set_level(logging.WARNING, logger=logger.name)

        model_ref = AquaMultiModelRef(
            artifact_location=model_path,
            model_task="code_synthesis",
            model_name="test_model_3",
            model_id="test_model_id_3",
            fine_tune_weights=ft_weights,
            env_var={},
            gpu_count=1,
        )

        model_params = "--dummy-param"

        if expect_error:
            with pytest.raises(ValidationError) as excinfo:
                BaseModelSpec.from_aqua_multi_model_ref(model_ref, model_params)
            errs = excinfo.value.errors()
            if not model_path.startswith("oci://"):
                model_path_errors = [e for e in errs if e["loc"] == ("model_path",)]
                assert model_path_errors, f"expected a model_path error, got: {errs!r}"
                assert (
                    "the base model path is not available in the model artifact."
                    in model_path_errors[0]["msg"].lower()
                )
        else:
            BaseModelSpec.from_aqua_multi_model_ref(model_ref, model_params)

        messages = [rec.getMessage().lower() for rec in caplog.records]
        if expect_warning:
            assert any(
                "duplicate lora module detected" in m for m in messages
            ), f"Expected warning, but got no warning. Captured messages: {messages}"
        else:
            assert not messages, f"Did not expect any warnings, but got: {messages}"


class TestModelGroupConfig(TestAquaDeployment):
    def test_from_create_model_deployment_details(self):
        config_json = os.path.join(
            self.curr_dir, "test_data/deployment/aqua_summary_multi_model.json"
        )
        with open(config_json, "r") as _file:
            config = json.load(_file)

        model_config_summary = ModelDeploymentConfigSummary(**(config))

        model_info_1 = AquaMultiModelRef(
            model_id="model_a",
            model_name="test_model_1",
            model_task="text_embedding",
            gpu_count=1,
            artifact_location="oci://test_location_1",
        )

        model_info_2 = AquaMultiModelRef(
            model_id="model_b",
            model_name="test_model_2",
            model_task="image_text_to_text",
            gpu_count=2,
            artifact_location="oci://test_location_2",
        )

        ft_weights = [
            LoraModuleSpec(
                model_id="ocid1.datasciencemodel.oc1..<OCID>",
                model_name="ft_model",
                model_path="oci://test_bucket@test_namespace/models/ft-models/meta-llama-3b/ocid1.datasciencejob.oc1.iad.<ocid>",
            )
        ]
        model_info_3 = AquaMultiModelRef(
            model_id="model_c",
            model_name="test_model_3",
            model_task="code_synthesis",
            gpu_count=4,
            artifact_location="oci://test_location_3",
            fine_tune_weights=ft_weights,
        )

        # test model group config with fine tune model
        create_deployment_details = CreateModelDeploymentDetails(
            **dict(
                models=[model_info_1, model_info_2, model_info_3],
                instance_shape=TestDataset.DEPLOYMENT_SHAPE_NAME,
                display_name="multi-model-deployment-name",
                log_group_id="ocid1.loggroup.oc1.<region>.<OCID>",
                access_log_id="ocid1.log.oc1.<region>.<OCID>",
                predict_log_id="ocid1.log.oc1.<region>.<OCID>",
            )
        )

        model_group_config = ModelGroupConfig.from_create_model_deployment_details(
            create_deployment_details=create_deployment_details,
            model_config_summary=model_config_summary,
            container_type_key="odsc-vllm-serving",
            container_params="--example-container-params test",
        )

        assert (
            model_group_config.model_dump()
            == TestDataset.multi_model_deployment_group_config
        )

        # test model group config without fine tune model
        create_deployment_details_no_ft = CreateModelDeploymentDetails(
            **dict(
                models=[model_info_1, model_info_2],
                instance_shape=TestDataset.DEPLOYMENT_SHAPE_NAME,
                display_name="multi-model-deployment-name",
                log_group_id="ocid1.loggroup.oc1.<region>.<OCID>",
                access_log_id="ocid1.log.oc1.<region>.<OCID>",
                predict_log_id="ocid1.log.oc1.<region>.<OCID>",
            )
        )
        model_group_config_no_ft = (
            ModelGroupConfig.from_create_model_deployment_details(
                create_deployment_details=create_deployment_details_no_ft,
                model_config_summary=model_config_summary,
                container_type_key="odsc-vllm-serving",
                container_params="--example-container-params test",
            )
        )

        assert (
            model_group_config_no_ft.model_dump()
            == TestDataset.multi_model_deployment_group_config_no_ft
        )
>>>>>>> f6555bd4
<|MERGE_RESOLUTION|>--- conflicted
+++ resolved
@@ -13,7 +13,9 @@
 from unittest.mock import MagicMock, patch
 
 from ads.aqua.modeldeployment.constants import DEFAULT_POLL_INTERVAL, DEFAULT_WAIT_TIME
-from ads.model.service.oci_datascience_model_deployment import OCIDataScienceModelDeployment
+from ads.model.service.oci_datascience_model_deployment import (
+    OCIDataScienceModelDeployment,
+)
 import oci
 import pytest
 from oci.data_science.models import (
@@ -2359,12 +2361,11 @@
             "test_data/deployment/aqua_summary_multi_model_single.json",
         )
 
-<<<<<<< HEAD
-    def test_get_deployment_status(self) :
+    def test_get_deployment_status(self):
         deployment_id = "fakeid.datasciencemodeldeployment.oc1.iad.xxx"
         work_request_id = "fakeid.workrequest.oc1.iad.xxx"
         model_type = "custom"
-        
+
         with patch(
             "ads.model.service.oci_datascience_model_deployment.DataScienceWorkRequest.__init__"
         ) as mock_ds_work_request:
@@ -2378,11 +2379,11 @@
 
                 mock_ds_work_request.assert_called_with("test")
                 mock_wait.assert_called_with(
-                    progress_bar_description='Creating model deployment', 
-                    max_wait_time=DEFAULT_WAIT_TIME, 
-                    poll_interval=DEFAULT_POLL_INTERVAL
+                    progress_bar_description="Creating model deployment",
+                    max_wait_time=DEFAULT_WAIT_TIME,
+                    poll_interval=DEFAULT_POLL_INTERVAL,
                 )
-=======
+
 
 class TestBaseModelSpec:
     VALID_WEIGHT = LoraModuleSpec(
@@ -2536,5 +2537,4 @@
         assert (
             model_group_config_no_ft.model_dump()
             == TestDataset.multi_model_deployment_group_config_no_ft
-        )
->>>>>>> f6555bd4
+        )