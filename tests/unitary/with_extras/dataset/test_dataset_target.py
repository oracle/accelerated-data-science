--- conflicted
+++ resolved
@@ -7,12 +7,9 @@
 from typing import Tuple
 import os
 import pandas as pd
-<<<<<<< HEAD
+import pytest
 
 from ads.common import utils
-=======
-import pytest
->>>>>>> 824a1533
 from ads.dataset.classification_dataset import BinaryClassificationDataset
 from ads.dataset.dataset_with_target import ADSDatasetWithTarget
 from ads.dataset.pipeline import TransformerPipeline
