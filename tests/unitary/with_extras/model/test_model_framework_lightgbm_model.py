#!/usr/bin/env python

# Copyright (c) 2021, 2025 Oracle and/or its affiliates.
# Licensed under the Universal Permissive License v 1.0 as shown at https://oss.oracle.com/licenses/upl/

"""Unit tests for model frameworks. Includes tests for:
- LightGBMModel
"""

import base64
import os
import shutil
import sys
import tempfile
from io import BytesIO

import joblib
import lightgbm as lgb
import mock
import numpy as np
import onnx
import onnxruntime as rt
import pandas as pd
import pytest
from sklearn.datasets import load_iris, make_regression

from ads.model.framework.lightgbm_model import LightGBMModel
from ads.model.serde.model_serializer import LightGBMOnnxModelSerializer

tmp_model_dir = tempfile.mkdtemp()


class TestLightGBMModel:
    """Unittests for the LightGBMModel class."""

    def setup_class(cls):
        os.makedirs(tmp_model_dir, exist_ok=True)

        # lightgbm.basic.Booster
        cls.data = np.random.rand(500, 10)
        label = np.random.randint(2, size=500)
        train_data = lgb.Dataset(cls.data, label=label)
        param = {"num_leaves": 31, "objective": "binary"}
        param["metric"] = "auc"
        num_round = 10
        cls.bst = lgb.train(param, train_data, num_round)
        cls.Booster_model = LightGBMModel(cls.bst, tmp_model_dir)

        # LGBMClassifier
        cls.X_LGBMClassifier, y_LGBMClassifier = load_iris(return_X_y=True)
        cls.LGBMClassifier = lgb.LGBMClassifier()
        cls.LGBMClassifier.fit(cls.X_LGBMClassifier, y_LGBMClassifier)
        cls.LGBMClassifier_model = LightGBMModel(cls.LGBMClassifier, tmp_model_dir)

        # LGBMRegressor
        cls.X_LGBMRegressor, y_LGBMRegressor = make_regression(
            n_samples=150, n_features=1, noise=0.2
        )
        cls.LGBMRegressor = lgb.LGBMRegressor()
        cls.LGBMRegressor.fit(cls.X_LGBMRegressor, y_LGBMRegressor)
        cls.LGBMRegressor_model = LightGBMModel(cls.LGBMRegressor, tmp_model_dir)

    def test_serialize_and_load_model_as_txt_Booster(self):
        """
        Test serialize and load model using TXT with Booster.
        """
        self.Booster_model.model_file_name = "test_Booster.txt"
        target_path = os.path.join(tmp_model_dir, "test_Booster.txt")
        self.Booster_model.serialize_model(as_onnx=False)
        assert os.path.exists(target_path)

        loaded_model = lgb.Booster(model_file=target_path)
        assert all(loaded_model.predict(self.data) == self.bst.predict(self.data))

    # def test_serialize_and_load_model_as_ONNX_Booster(self):
    #     """
    #     Test serialize and load model using ONNX with Booster.
    #     """
    #     self.Booster_model.model_file_name = "test_Booster.onnx"
    #     target_path = os.path.join(tmp_model_dir, "test_Booster.onnx")
<<<<<<< HEAD

    #     # Ensure self.data is 2D (n_samples, n_features)
    #     assert len(self.data.shape) == 2, "X_sample must be 2D"

    #     # Serialize with sample input
    #     self.Booster_model.serialize_model(as_onnx=True, X_sample=self.data)

=======
    #     self.Booster_model.serialize_model(as_onnx=True)
>>>>>>> cbdb2bdf
    #     assert os.path.exists(target_path)

    #     sess = rt.InferenceSession(target_path)
    #     pred_onx = sess.run(None, {"input": self.data.astype(np.float32)})[1]
    #     pred_lgbm = self.bst.predict(self.data)
    #     for i in range(len(pred_onx)):
    #         assert abs(pred_onx[i][1] - pred_lgbm[i]) <= 0.0000001

    # def test_serialize_and_load_model_as_ONNX_LGBMClassifier(self):
    #     """
    #     Test serialize and load model using ONNX with LGBMClassifier.
    #     """
    #     target_path = os.path.join(tmp_model_dir, "test_LGBMClassifier.onnx")
    #     self.LGBMClassifier_model.model_file_name = "test_LGBMClassifier.onnx"
<<<<<<< HEAD

    #     # Make sure to provide a sample so ONNX conversion can infer input type
    #     self.LGBMClassifier_model.serialize_model(
    #         as_onnx=True, X_sample=self.X_LGBMClassifier
    #     )

    #     assert os.path.exists(target_path)

    #     # Run inference with ONNX
    #     sess = rt.InferenceSession(target_path)
    #     input_name = sess.get_inputs()[0].name
    #     output_names = [out.name for out in sess.get_outputs()]
    #     onnx_outputs = sess.run(
    #         output_names, {input_name: self.X_LGBMClassifier.astype(np.float32)}
    #     )

    #     # Usually: first output = labels, second = probabilities
    #     # So we use the predicted class probabilities here:
    #     prob_onx = onnx_outputs[1]

    #     # Convert ONNX output to predicted class index
    #     pred_onx = np.argmax(prob_onx, axis=1)

    #     pred_lgbm = self.LGBMClassifier.predict(self.X_LGBMClassifier)

    #     assert list(pred_onx) == list(pred_lgbm)
=======
    #     self.LGBMClassifier_model.serialize_model(as_onnx=True)
    #     assert os.path.exists(target_path)

    #     sess = rt.InferenceSession(target_path)
    #     prob_onx = sess.run(None, {"input": self.X_LGBMClassifier.astype(np.float32)})[
    #         1
    #     ]
    #     pred_lgbm = self.LGBMClassifier.predict(self.X_LGBMClassifier)
    #     pred_onx = []
    #     for pred in prob_onx:
    #         max_pred = max(pred.values())
    #         for key, val in pred.items():
    #             if val == max_pred:
    #                 pred_onx.append(key)
    #                 break
    #     assert pred_onx == list(pred_lgbm)
>>>>>>> cbdb2bdf

    def test_serialize_and_load_model_as_joblib_LGBMClassifier(self):
        """
        Test serialize and load model using joblib with LGBMClassifier.
        """
        LGBMClassifier_model = LightGBMModel(self.LGBMClassifier, tmp_model_dir)
        target_path = os.path.join(tmp_model_dir, "test_LGBMClassifier.joblib")
        LGBMClassifier_model.model_file_name = "test_LGBMClassifier.joblib"
        LGBMClassifier_model.serialize_model(as_onnx=False)
        assert os.path.exists(target_path)

        with open(target_path, "rb") as f:
            loaded_model = joblib.load(f)
        assert all(
            loaded_model.predict(self.X_LGBMClassifier)
            == self.LGBMClassifier.predict(self.X_LGBMClassifier)
        )

    def test_serialize_and_load_model_as_joblib_LGBMRegressor(self):
        """
        Test serialize and load model using joblib with LGBMRegressor.
        """
        LGBMRegressor_model = LightGBMModel(self.LGBMRegressor, tmp_model_dir)
        target_path = os.path.join(tmp_model_dir, "test_LGBMRegressor.joblib")
        LGBMRegressor_model.model_file_name = "test_LGBMRegressor.joblib"
        LGBMRegressor_model.serialize_model(as_onnx=False)
        assert os.path.exists(target_path)

        with open(target_path, "rb") as f:
            loaded_model = joblib.load(f)
        assert all(
            loaded_model.predict(self.X_LGBMRegressor)
            == self.LGBMRegressor.predict(self.X_LGBMRegressor)
        )

    def test_serialize_with_model_file_name(self):
        """
        Test correct and wrong model_file_name format.
        """
        self.LGBMClassifier_model.model_file_name = "test.abc"
        with pytest.raises(
            AssertionError,
            match="Wrong file extension. Expecting `.onnx` suffix.",
        ):
            self.LGBMClassifier_model._handle_model_file_name(
                as_onnx=True, model_file_name="test.abc"
            )

        self.LGBMClassifier_model.model_file_name = "test.joblib"
        assert (
            self.LGBMClassifier_model._handle_model_file_name(
                as_onnx=False, model_file_name="test.joblib"
            )
            == "test.joblib"
        )

    def test_serialize_without_model_file_name(self):
        self.LGBMClassifier_model.model_file_name = None
        assert (
            self.LGBMClassifier_model._handle_model_file_name(
                as_onnx=False, model_file_name="test.joblib"
            )
            == "test.joblib"
        )

    @pytest.mark.parametrize(
        "test_data",
        [pd.Series([1, 2, 3]), [1, 2, 3]],
    )
    def test_get_data_serializer_helper_with_convert_to_list(self, test_data):
        serialized_data = self.LGBMClassifier_model.get_data_serializer().serialize(
            test_data
        )
        assert serialized_data["data"] == [1, 2, 3]
        assert serialized_data["data_type"] == str(type(test_data))

    def test_get_data_serializer_helper_numpy(self):
        test_data = np.array([1, 2, 3])
        serialized_data = self.LGBMClassifier_model.get_data_serializer().serialize(
            test_data
        )
        load_bytes = BytesIO(base64.b64decode(serialized_data["data"].encode("utf-8")))
        deserialized_data = np.load(load_bytes, allow_pickle=True)
        assert (deserialized_data == test_data).any()

    @pytest.mark.parametrize(
        "test_data",
        [
            pd.DataFrame({"a": [1, 2], "b": [2, 3], "c": [3, 4]}),
        ],
    )
    def test_get_data_serializer_helper_with_pandasdf(self, test_data):
        serialized_data = self.LGBMClassifier_model.get_data_serializer().serialize(
            test_data
        )
        assert (
            serialized_data["data"]
            == '{"a":{"0":1,"1":2},"b":{"0":2,"1":3},"c":{"0":3,"1":4}}'
        )
        assert serialized_data["data_type"] == "<class 'pandas.core.frame.DataFrame'>"

    @pytest.mark.parametrize(
        "test_data",
        ["I have an apple", {"a": [1], "b": [2], "c": [3]}],
    )
    def test_get_data_serializer_helper_with_no_change(self, test_data):
        serialized_data = self.LGBMClassifier_model.get_data_serializer().serialize(
            test_data
        )
        assert serialized_data["data"] == test_data

    def test_get_data_serializer_helper_raise_error(self):
        class TestData:
            pass

        test_data = TestData()
        with pytest.raises(TypeError):
            serialized_data = self.LGBMClassifier_model.get_data_serializer().serialize(
                test_data
            )

    # def test_X_sample_related_for_to_onnx(self):
    #     """
<<<<<<< HEAD
    #     Test if X_sample works in to_onnx properly.
    #     """
    #     valid_format = np.array([[1, 2, 3, 4]])  # shape (1, 4)

    #     onnx_serializer = LightGBMOnnxModelSerializer()
    #     onnx_serializer.estimator = self.Booster_model.estimator

    #     # Should succeed and return ONNX model
    #     result = onnx_serializer._to_onnx(X_sample=valid_format)
    #     assert isinstance(result, onnx.onnx_ml_pb2.ModelProto)

    #     # Should fail because no estimator is set
=======
    #     Test if X_sample works in to_onnx propertly.
    #     """
    #     wrong_format = [1, 2, 3, 4]
    #     onnx_serializer = LightGBMOnnxModelSerializer()
    #     onnx_serializer.estimator = self.Booster_model.estimator
    #     assert isinstance(
    #         onnx_serializer._to_onnx(X_sample=wrong_format),
    #         onnx.onnx_ml_pb2.ModelProto,
    #     )

>>>>>>> cbdb2bdf
    #     onnx_serializer.estimator = None
    #     with pytest.raises(
    #         ValueError,
    #         match="`initial_types` can not be detected. Please directly pass initial_types.",
    #     ):
<<<<<<< HEAD
    #         onnx_serializer._to_onnx(X_sample=valid_format)
=======
    #         onnx_serializer._to_onnx(X_sample=wrong_format)
>>>>>>> cbdb2bdf

    def test_lightgbm_to_onnx_with_lightgbm_uninstalled(self):
        """
        negative test for lightgbm
        """
        with mock.patch.dict(sys.modules, {"lightgbm": None}):
            with pytest.raises(ModuleNotFoundError):
                LightGBMModel(self.bst, tmp_model_dir)

    def teardown_class(cls):
        shutil.rmtree(tmp_model_dir, ignore_errors=True)<|MERGE_RESOLUTION|>--- conflicted
+++ resolved
@@ -78,17 +78,7 @@
     #     """
     #     self.Booster_model.model_file_name = "test_Booster.onnx"
     #     target_path = os.path.join(tmp_model_dir, "test_Booster.onnx")
-<<<<<<< HEAD
-
-    #     # Ensure self.data is 2D (n_samples, n_features)
-    #     assert len(self.data.shape) == 2, "X_sample must be 2D"
-
-    #     # Serialize with sample input
-    #     self.Booster_model.serialize_model(as_onnx=True, X_sample=self.data)
-
-=======
     #     self.Booster_model.serialize_model(as_onnx=True)
->>>>>>> cbdb2bdf
     #     assert os.path.exists(target_path)
 
     #     sess = rt.InferenceSession(target_path)
@@ -103,34 +93,6 @@
     #     """
     #     target_path = os.path.join(tmp_model_dir, "test_LGBMClassifier.onnx")
     #     self.LGBMClassifier_model.model_file_name = "test_LGBMClassifier.onnx"
-<<<<<<< HEAD
-
-    #     # Make sure to provide a sample so ONNX conversion can infer input type
-    #     self.LGBMClassifier_model.serialize_model(
-    #         as_onnx=True, X_sample=self.X_LGBMClassifier
-    #     )
-
-    #     assert os.path.exists(target_path)
-
-    #     # Run inference with ONNX
-    #     sess = rt.InferenceSession(target_path)
-    #     input_name = sess.get_inputs()[0].name
-    #     output_names = [out.name for out in sess.get_outputs()]
-    #     onnx_outputs = sess.run(
-    #         output_names, {input_name: self.X_LGBMClassifier.astype(np.float32)}
-    #     )
-
-    #     # Usually: first output = labels, second = probabilities
-    #     # So we use the predicted class probabilities here:
-    #     prob_onx = onnx_outputs[1]
-
-    #     # Convert ONNX output to predicted class index
-    #     pred_onx = np.argmax(prob_onx, axis=1)
-
-    #     pred_lgbm = self.LGBMClassifier.predict(self.X_LGBMClassifier)
-
-    #     assert list(pred_onx) == list(pred_lgbm)
-=======
     #     self.LGBMClassifier_model.serialize_model(as_onnx=True)
     #     assert os.path.exists(target_path)
 
@@ -147,7 +109,6 @@
     #                 pred_onx.append(key)
     #                 break
     #     assert pred_onx == list(pred_lgbm)
->>>>>>> cbdb2bdf
 
     def test_serialize_and_load_model_as_joblib_LGBMClassifier(self):
         """
@@ -271,20 +232,6 @@
 
     # def test_X_sample_related_for_to_onnx(self):
     #     """
-<<<<<<< HEAD
-    #     Test if X_sample works in to_onnx properly.
-    #     """
-    #     valid_format = np.array([[1, 2, 3, 4]])  # shape (1, 4)
-
-    #     onnx_serializer = LightGBMOnnxModelSerializer()
-    #     onnx_serializer.estimator = self.Booster_model.estimator
-
-    #     # Should succeed and return ONNX model
-    #     result = onnx_serializer._to_onnx(X_sample=valid_format)
-    #     assert isinstance(result, onnx.onnx_ml_pb2.ModelProto)
-
-    #     # Should fail because no estimator is set
-=======
     #     Test if X_sample works in to_onnx propertly.
     #     """
     #     wrong_format = [1, 2, 3, 4]
@@ -295,17 +242,12 @@
     #         onnx.onnx_ml_pb2.ModelProto,
     #     )
 
->>>>>>> cbdb2bdf
     #     onnx_serializer.estimator = None
     #     with pytest.raises(
     #         ValueError,
     #         match="`initial_types` can not be detected. Please directly pass initial_types.",
     #     ):
-<<<<<<< HEAD
-    #         onnx_serializer._to_onnx(X_sample=valid_format)
-=======
     #         onnx_serializer._to_onnx(X_sample=wrong_format)
->>>>>>> cbdb2bdf
 
     def test_lightgbm_to_onnx_with_lightgbm_uninstalled(self):
         """
