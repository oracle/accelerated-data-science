--- conflicted
+++ resolved
@@ -139,87 +139,6 @@
                 as_onnx=True, model_file_name="model.onnx"
             )
 
-<<<<<<< HEAD
-    @pytest.mark.parametrize("model_data", model_group)
-    def test_bad_inputs(self, model_data):
-        """
-        {
-        "training": training1,
-            "test": test1,
-            "model": model1,
-            "pred": pred1,
-            "spark_model": spark_model1,
-            "artifact_dir":artifact_dir1,
-        }
-        """
-        model = model_data["spark_model"]
-        test = model_data["test"]
-        pred = model_data["pred"]
-        model.prepare(
-            inference_conda_env=self.inference_conda_env,
-            model_file_name=self.model_file_name,
-            inference_python_version=self.inference_python_version,
-            force_overwrite=True,
-            training_id=None,
-            X_sample=test,
-            y_sample=pred,
-        )
-        with pytest.raises(AttributeError):
-            model.prepare(
-                inference_conda_env=self.inference_conda_env,
-                model_file_name=self.model_file_name,
-                inference_python_version=self.inference_python_version,
-                force_overwrite=True,
-                training_id=None,
-                X_sample=test,
-                y_sample=pred,
-                as_onnx=True,
-            )
-        with pytest.raises(TypeError):
-            model.prepare(
-                inference_conda_env=self.inference_conda_env,
-                model_file_name=self.model_file_name,
-                inference_python_version=self.inference_python_version,
-                force_overwrite=True,
-                training_id=None,
-            )
-
-        with pytest.raises(ValueError):
-            model.prepare(
-                inference_conda_env=self.inference_conda_env,
-                model_file_name=self.model_file_name,
-                inference_python_version=self.inference_python_version,
-                force_overwrite=False,
-                training_id=None,
-                X_sample=test,
-                y_sample=pred,
-            )
-
-        assert (
-            pred == model.verify(test)["prediction"]
-        ), "normal verify, normal test is failing"
-        assert (
-            pred == model.verify(test.take(test.count()))["prediction"]
-        ), "spark sql DF sampling not working in verify"
-        assert (
-            pred == model.verify(test.toPandas())["prediction"]
-        ), "spark sql converting to pandas not working in verify"
-        # if version.parse(spark.version) >= version.parse("3.2.0"):
-        #     assert (
-        #         pred == model.verify(test.to_pandas_on_spark())["prediction"]
-        #     ), "spark sql converting to pandas on spark not working in verify"
-        assert (
-            pred[:1] == model.verify(test.toJSON().collect()[0])["prediction"]
-        ), "failed when passing in a single json serialized row as a str"
-        assert (
-            pred[:2] == model.verify(test.toPandas().head(2))["prediction"]
-        ), "failed when passing in a pandas df"
-
-        with pytest.raises(TypeError):
-            model.verify(test.take(0))
-        with pytest.raises(Exception):
-            model.verify(np.ones(test.toPandas().shape))
-=======
     # @pytest.mark.parametrize("model_data", model_group)
     # def test_bad_inputs(self, model_data):
     #     """
@@ -299,7 +218,6 @@
     #         model.verify(test.take(0))
     #     with pytest.raises(Exception):
     #         model.verify(np.ones(test.toPandas().shape))
->>>>>>> cbdb2bdf
 
 
 def teardown_module():
